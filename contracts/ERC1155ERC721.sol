// SPDX-License-Identifier: LGPL-3.0-or-later

pragma solidity >=0.6.6 <0.7.0;

import "@openzeppelin/contracts/math/SafeMath.sol";
import "@openzeppelin/contracts/utils/Address.sol";

import "./IERC1155.sol";
import "./IERC1155TokenReceiver.sol";
import "./IERC721.sol";
import "./IERC721TokenReceiver.sol";
import "./IERC1155ERC721.sol";
import "./IBosonRouter.sol";

//preparing for ERC-1066, ERC-1444, EIP-838

/**
 * @title Multi-token contract, implementing ERC-1155 and ERC-721 hybrid
 *  Inspired by: https://github.com/pixowl/sandbox-smart-contracts
 */
contract ERC1155ERC721 is IERC1155, IERC721, IERC1155ERC721 {
    using SafeMath for uint256;
    using Address for address;

    //min security
<<<<<<< HEAD
    address public owner; //contract owner
    address public voucherKernelAddress; //address of the VoucherKernel contract
    address public cashier; //Cashier contract

=======
    address public owner;           //contract owner
    address public voucherKernelAddress;  //address of the VoucherKernel contract
    address public bosonRouterAddress;  //address of the BosonRouter contract
    
>>>>>>> 42a19dae
    //standard reqs
    //ERC-1155
    mapping(uint256 => mapping(address => uint256)) private balances; //balance of token ids of an account

    //ERC-721
    mapping(address => uint256) private balance721;
    mapping(uint256 => address) private owners721;
    mapping(uint256 => address) private operator721;

    //shared storage: ERC-1155 & ERC-721
    mapping(address => mapping(address => bool)) private operatorApprovals; //approval of accounts of an operator
    //metadata is shared, too (but ERC-1155 and ERC-721 have different metadata extension reqs)
    string internal metadataBase;

    //ERC-1155 metadata event: URIs are defined in RFC 3986. The URI MUST point to a JSON file that conforms to the ERC-1155 Metadata URI JSON Schema.
    //not used ATM
    //event URI(string _value, uint256 indexed _id);

    event LogVoucherKernelSet(address _newVoucherKernel, address _triggeredBy);

    event LogCashierSet(address _newCashier, address _triggeredBy);

<<<<<<< HEAD
=======
    event LogBosonRouterSet(
        address _newBosonRouter,
        address _triggeredBy
    );
    
>>>>>>> 42a19dae
    modifier onlyOwner() {
        require(msg.sender == owner, "UNAUTHORIZED_O"); //hex"10" FISSION.code(FISSION.Category.Permission, FISSION.Status.Disallowed_Stop)
        _;
    }

    modifier onlyFromVoucherKernel() {
        require(
            voucherKernelAddress != address(0),
            "UNSPECIFIED_VOUCHERKERNEL"
        ); //hex"20" FISSION.code(FISSION.Category.Find, FISSION.Status.NotFound_Unequal_OutOfRange)
        require(msg.sender == voucherKernelAddress, "UNAUTHORIZED_VK"); //hex"10" FISSION.code(FISSION.Category.Permission, FISSION.Status.Disallowed_Stop)
        _;
    }

    constructor() public {
        owner = msg.sender;
    }

    /**
     * @notice Transfers amount of _tokenId from-to addresses with safety call.
     * If _to is a smart contract, will call onERC1155Received
     * @dev ERC-1155
     * @param _from    Source address
     * @param _to      Destination address
     * @param _tokenId ID of the token
     * @param _value   Transfer amount
     * @param _data    Additional data forwarded to onERC1155Received if _to is a contract
     */
    function safeTransferFrom(
        address _from,
        address _to,
        uint256 _tokenId,
        uint256 _value,
        bytes calldata _data
    ) external override {
        require(_to != address(0), "UNSPECIFIED_ADDRESS"); //hex"20" FISSION.code(FISSION.Category.Find, FISSION.Status.NotFound_Unequal_OutOfRange)
<<<<<<< HEAD
        require(
            _from == msg.sender || operatorApprovals[_from][msg.sender] == true,
            "UNAUTHORIZED_ST"
        ); //hex"10"FISSION.code(FISSION.Category.Permission, FISSION.Status.Disallowed_Stop)

        ICashier(cashier)._beforeERC1155Transfer(_from, _tokenId, _value);
=======
        require(_from == msg.sender || operatorApprovals[_from][msg.sender] == true, "UNAUTHORIZED_ST");   //hex"10"FISSION.code(FISSION.Category.Permission, FISSION.Status.Disallowed_Stop)
        
        IBosonRouter(bosonRouterAddress)._beforeERC1155Transfer(_from, _tokenId, _value);
>>>>>>> 42a19dae

        // SafeMath throws with insufficient funds or if _id is not valid (balance will be 0)
        balances[_tokenId][_from] = balances[_tokenId][_from].sub(_value);
        balances[_tokenId][_to] = _value.add(balances[_tokenId][_to]);

        IBosonRouter(bosonRouterAddress)._onERC1155Transfer(_from, _to, _tokenId, _value);

        emit TransferSingle(msg.sender, _from, _to, _tokenId, _value);

        //make sure the tx was accepted - in case of a revert below, the event above is reverted, too
        _doSafeTransferAcceptanceCheck(
            msg.sender,
            _from,
            _to,
            _tokenId,
            _value,
            _data
        );
    }

    /**
     * @notice Safely transfers the ownership of a given token ID to another address
     * If the target address is a contract, it must implement `onERC721Received`,
     * which is called upon a safe transfer, and return the magic value
     * `bytes4(keccak256("onERC721Received(address,address,uint256,bytes)"))`; otherwise,
     * the transfer is reverted.
     * Requires the msg.sender to be the owner, approved, or operator
     * @dev ERC-721
     * @param _from current owner of the token
     * @param _to address to receive the ownership of the given token ID
     * @param _tokenId uint256 ID of the token to be transferred
     */
    function safeTransferFrom(
        address _from,
        address _to,
        uint256 _tokenId
    ) public override {
        safeTransferFrom(_from, _to, _tokenId, "");
    }

    /**
     * @notice Safely transfers the ownership of a given token ID to another address
     * If the target address is a contract, it must implement `onERC721Received`
     * Requires the msg.sender to be the owner, approved, or operator
     * @dev ERC-721
     * @param _from current owner of the token
     * @param _to address to receive the ownership of the given token ID
     * @param _tokenId uint256 ID of the token to be transferred
     * @param _data bytes data to send along with a safe transfer check
     */
    function safeTransferFrom(
        address _from,
        address _to,
        uint256 _tokenId,
        bytes memory _data
    ) public override {
        transferFrom(_from, _to, _tokenId);

        if (_to.isContract()) {
            require(
                ERC721TokenReceiver(_to).onERC721Received(
                    _from,
                    _to,
                    _tokenId,
                    _data
                ) == ERC721TokenReceiver(_to).onERC721Received.selector,
                "UNSUPPORTED_ERC721_RECEIVED"
            ); //hex"10" FISSION.code(FISSION.Category.Permission, FISSION.Status.Disallowed_Stop)
        }
    }

    /**
     * @notice Transfers the ownership of a given token ID to another address.
     * Usage of this method is discouraged, use `safeTransferFrom` whenever possible.
     * Requires the msg.sender to be the owner, approved, or operator.
     * @dev ERC-721
     * @param _from current owner of the token
     * @param _to address to receive the ownership of the given token ID
     * @param _tokenId uint256 ID of the token to be transferred
     */
    function transferFrom(
        address _from,
        address _to,
        uint256 _tokenId
    ) public override {
        require(
            operator721[_tokenId] == msg.sender ||
                ownerOf(_tokenId) == msg.sender,
            "NOT_OWNER_NOR_APPROVED"
        ); //hex"10" FISSION.code(FISSION.Category.Permission, FISSION.Status.Disallowed_Stop)

        _transferFrom(_from, _to, _tokenId);
    }

    /**
     * @notice Internal function to transfer ownership of a given token ID to another address.
     * As opposed to transferFrom, this imposes no restrictions on msg.sender.
     * @dev ERC-721
     * @param _from current owner of the token
     * @param _to address to receive the ownership of the given token ID
     * @param _tokenId uint256 ID of the token to be transferred
     */
    function _transferFrom(
        address _from,
        address _to,
        uint256 _tokenId
    ) internal {
        require(ownerOf(_tokenId) == _from, "UNAUTHORIZED_T"); //hex"10" FISSION.code(FISSION.Category.Permission, FISSION.Status.Disallowed_Stop)
        require(_to != address(0), "UNSPECIFIED_ADDRESS"); //hex"20" FISSION.code(FISSION.Category.Find, FISSION.Status.NotFound_Unequal_OutOfRange)

        operator721[_tokenId] = address(0);

        balance721[_from]--;
        balance721[_to]++;

        owners721[_tokenId] = _to;

        IBosonRouter(bosonRouterAddress)._onERC721Transfer(_from, _to, _tokenId);

        emit Transfer(_from, _to, _tokenId);
    }

    /**
     * @notice Approves another address to transfer the given token ID
     * The zero address indicates there is no approved address.
     * There can only be one approved address per token at a given time.
     * Can only be called by the token owner or an approved operator.
     * @dev ERC-721
     * @param _to address to be approved for the given token ID
     * @param _tokenId uint256 ID of the token to be approved
     */
    function approve(address _to, uint256 _tokenId) public override {
        address tokenOwner = ownerOf(_tokenId);
        require(_to != tokenOwner, "REDUNDANT_CALL"); //hex"18" FISSION.code(FISSION.Category.Permission, FISSION.Status.NotApplicatableToCurrentState)

        require(
            msg.sender == tokenOwner ||
                operatorApprovals[tokenOwner][msg.sender], // isApprovedForAll(owner, msg.sender),
            "UNAUTHORIZED_A"
        ); //hex"10" FISSION.code(FISSION.Category.Permission, FISSION.Status.Disallowed_Stop)
        //"ERC721: approve caller is not owner nor approved for all"

        operator721[_tokenId] = _to;
        emit Approval(tokenOwner, _to, _tokenId);
    }

    /**
     * @notice Gets the approved address for a token ID, or zero if no address set
     * Reverts if the token ID does not exist.
     * @dev ERC-721
     * @param _tokenId uint256 ID of the token to query the approval of
     * @return address currently approved for the given token ID
     */
    function getApproved(uint256 _tokenId)
        public
        view
        override
        returns (address)
    {
        require(
            owners721[_tokenId] != address(0),
            "ERC721: approved query for nonexistent token"
        );

        return operator721[_tokenId];
    }

    /**
        @notice Transfers amount of _tokenId from-to addresses with safety call.
        If _to is a smart contract, will call onERC1155BatchReceived
        @dev ERC-1155
        @param _from    Source address
        @param _to      Destination address
        @param _tokenIds array of token IDs
        @param _values   array of transfer amounts
        @param _data    Additional data forwarded to onERC1155BatchReceived if _to is a contract
    */
    function safeBatchTransferFrom(
        address _from,
        address _to,
        uint256[] calldata _tokenIds,
        uint256[] calldata _values,
        bytes calldata _data
    ) external override {
        require(_to != address(0), "UNSPECIFIED_ADDRESS"); //hex"20" FISSION.code(FISSION.Category.Find, FISSION.Status.NotFound_Unequal_OutOfRange)
        require(_tokenIds.length == _values.length, "MISMATCHED_ARRAY_LENGTHS"); //hex"28" FISSION.code(FISSION.Category.Find, FISSION.Status.Duplicate_Conflict_Collision)
        require(
            _from == msg.sender || operatorApprovals[_from][msg.sender] == true,
            "UNAUTHORIZED_SB"
        ); //hex"10" FISSION.code(FISSION.Category.Permission, FISSION.Status.Disallowed_Stop)

        for (uint256 i = 0; i < _tokenIds.length; ++i) {
            uint256 tokenId = _tokenIds[i];
            uint256 value = _values[i];

<<<<<<< HEAD
            ICashier(cashier)._beforeERC1155Transfer(_from, tokenId, value);

=======
            IBosonRouter(bosonRouterAddress)._beforeERC1155Transfer(_from, tokenId, value);
            
>>>>>>> 42a19dae
            // SafeMath throws with insufficient funds or if _id is not valid (balance will be 0)
            balances[tokenId][_from] = balances[tokenId][_from].sub(value);
            balances[tokenId][_to] = value.add(balances[tokenId][_to]);

<<<<<<< HEAD
            ICashier(cashier)._onERC1155Transfer(_from, _to, tokenId, value);
=======
            IBosonRouter(bosonRouterAddress)._onERC1155Transfer(_from, _to, tokenId, value);

>>>>>>> 42a19dae
        }

        emit TransferBatch(msg.sender, _from, _to, _tokenIds, _values);

        //make sure the tx was accepted - in case of a revert below, the event above is reverted, too
        _doSafeBatchTransferAcceptanceCheck(
            msg.sender,
            _from,
            _to,
            _tokenIds,
            _values,
            _data
        );
    }

    /**
     * @notice Check successful transfer if recipient is a contract
     * @dev ERC-1155
     * @param _operator The operator of the transfer
     * @param _from     Address of sender
     * @param _to       Address of recipient
     * @param _tokenId  ID of the token
     * @param _value    Value transferred
     * @param _data     Optional data
     */
    function _doSafeTransferAcceptanceCheck(
        address _operator,
        address _from,
        address _to,
        uint256 _tokenId,
        uint256 _value,
        bytes memory _data
    ) internal {
        if (_to.isContract()) {
            require(
                ERC1155TokenReceiver(_to).onERC1155Received(
                    _operator,
                    _from,
                    _tokenId,
                    _value,
                    _data
                ) == ERC1155TokenReceiver(_to).onERC1155Received.selector,
                "NOT_SUPPORTED"
            ); //hex"10" FISSION.code(FISSION.Category.Permission, FISSION.Status.Disallowed_Stop)
        }
    }

    /**
     * @notice Check successful transfer if recipient is a contract
     * @dev ERC-1155
     * @param _operator The operator of the transfer
     * @param _from     Address of sender
     * @param _to       Address of recipient
     * @param _tokenIds Array of IDs of tokens
     * @param _values   Array of values transferred
     * @param _data     Optional data
     */
    function _doSafeBatchTransferAcceptanceCheck(
        address _operator,
        address _from,
        address _to,
        uint256[] memory _tokenIds,
        uint256[] memory _values,
        bytes memory _data
    ) internal {
        if (_to.isContract()) {
            require(
                ERC1155TokenReceiver(_to).onERC1155BatchReceived(
                    _operator,
                    _from,
                    _tokenIds,
                    _values,
                    _data
                ) == ERC1155TokenReceiver(_to).onERC1155BatchReceived.selector,
                "NOT_SUPPORTED"
            ); //hex"10" FISSION.code(FISSION.Category.Permission, FISSION.Status.Disallowed_Stop)
        }
    }

    /**
        @notice Get the balance of tokens of an account
        @dev ERC-1155
        @param _account The address of the token holder
        @param _tokenId ID of the token
        @return         balance
     */
    function balanceOf(address _account, uint256 _tokenId)
        external
        view
        override
        returns (uint256)
    {
        return balances[_tokenId][_account];
    }

    /// @notice Count all NFTs assigned to an owner
    /// @dev ERC-721
    /// @param _owner An address for whom to query the balance
    /// @return The number of NFTs owned by `_owner`, possibly zero
    function balanceOf(address _owner) public view override returns (uint256) {
        require(_owner != address(0), "UNSPECIFIED_ADDRESS"); //hex"20" FISSION.code(FISSION.Category.Find, FISSION.Status.NotFound_Unequal_OutOfRange)

        return balance721[_owner];
    }

    /**
     * @notice Gets the owner of the specified token ID.
     * @dev ERC-721
     * @param _tokenId uint256 ID of the token to query the owner of
     * @return address currently marked as the owner of the given token ID
     */
    function ownerOf(uint256 _tokenId) public view override returns (address) {
        address tokenOwner = owners721[_tokenId];
        require(tokenOwner != address(0), "UNDEFINED_OWNER"); //hex"20" FISSION.code(FISSION.Category.Find, FISSION.Status.NotFound_Unequal_OutOfRange)

        return tokenOwner;
    }

    /**
        @notice Get the balance of account-token pairs.
        @dev ERC-1155
        @param _accounts The addresses of the token holders
        @param _tokenIds IDs of the tokens
        @return         balances
     */
    function balanceOfBatch(
        address[] calldata _accounts,
        uint256[] calldata _tokenIds
    ) external view override returns (uint256[] memory) {
        require(
            _accounts.length == _tokenIds.length,
            "MISMATCHED_ARRAY_LENGTHS"
        ); //hex"28" FISSION.code(FISSION.Category.Find, FISSION.Status.Duplicate_Conflict_Collision)
        uint256[] memory batchBalances = new uint256[](_accounts.length);

        for (uint256 i = 0; i < _accounts.length; ++i) {
            batchBalances[i] = balances[_tokenIds[i]][_accounts[i]];
        }

        return batchBalances;
    }

    /**
     * @notice Approves or unapproves the operator.
     * will revert if the caller attempts to approve itself as it is redundant
     * @dev ERC-1155 & ERC-721
     * @param _operator to (un)approve
     * @param _approve flag to set or unset
     */
    function setApprovalForAll(address _operator, bool _approve)
        external
        override(IERC1155, IERC721)
    {
        require(msg.sender != _operator, "REDUNDANT_CALL"); //hex"18" FISSION.code(FISSION.Category.Permission, FISSION.Status.NotApplicatableToCurrentState)
        operatorApprovals[msg.sender][_operator] = _approve;
        emit ApprovalForAll(msg.sender, _operator, _approve);
    }

    /**
        @notice Gets approval status of an operator for a given account.
        @dev ERC-1155 & ERC-721
        @param _account   token holder
        @param _operator  operator to check
        @return           True if the operator is approved, false if not
    */
    function isApprovedForAll(address _account, address _operator)
        public
        view
        override(IERC1155, IERC721)
        returns (bool)
    {
        return operatorApprovals[_account][_operator];
    }

    /**
     * @notice Returns true if this contract implements the interface defined by _interfaceId_.
     * This function call must use less than 30 000 gas. ATM not enforced.
     */
    function supportsInterface(bytes4 _interfaceId)
        external
        view
        override
        returns (bool)
    {
        return
            //check matching against ERC-165 identifiers
            _interfaceId == 0x01ffc9a7 || //ERC-165
            _interfaceId == 0xd9b67a26 || //ERC-1155
            _interfaceId == 0x80ac58cd || //ERC-721
            _interfaceId == 0x5b5e139f || //ERC-721 metadata extension
            _interfaceId == 0x0e89341c; //ERC-1155 metadata extension
    }

    // // // // // // // //
    // STANDARD - UTILS
    // // // // // // // //
    /**
     * @notice Mint an amount of a desired token
     * Currently no restrictions as to who is allowed to mint - so, it is public.
     * @dev ERC-1155
     * @param _to       owner of the minted token
     * @param _tokenId  ID of the token to be minted
     * @param _value    Amount of the token to be minted
     * @param _data     Additional data forwarded to onERC1155BatchReceived if _to is a contract
     */
    function mint(
        address _to,
        uint256 _tokenId,
        uint256 _value,
        bytes memory _data
    ) public override onlyFromVoucherKernel {
        _mint(_to, _tokenId, _value, _data);
    }

    /**
     * @notice Internal function to mint an amount of a desired token
     * @dev ERC-1155
     * @param _to       owner of the minted token
     * @param _tokenId  ID of the token to be minted
     * @param _value    Amount of the token to be minted
     * @param _data     Additional data forwarded to onERC1155BatchReceived if _to is a contract
     */
    function _mint(
        address _to,
        uint256 _tokenId,
        uint256 _value,
        bytes memory _data
    ) internal {
        require(_to != address(0), "UNSPECIFIED_ADDRESS"); //FISSION.code(FISSION.Category.Find, FISSION.Status.NotFound_Unequal_OutOfRange)

        balances[_tokenId][_to] = balances[_tokenId][_to].add(_value);
        emit TransferSingle(msg.sender, address(0), _to, _tokenId, _value);

        _doSafeTransferAcceptanceCheck(
            msg.sender,
            address(0),
            _to,
            _tokenId,
            _value,
            _data
        );
    }

    /**
     * @notice Function to mint tokens.
     * @dev ERC-721
     * @param to The address that will receive the minted tokens.
     * @param tokenId The token id to mint.
     * @return A boolean that indicates if the operation was successful.
     */
    function mint(address to, uint256 tokenId)
        public
        override
        onlyFromVoucherKernel
        returns (bool)
    {
        _mint(to, tokenId);
        return true;
    }

    /**
     * @notice Internal function to mint a new token.
     * Reverts if the given token ID already exists.
     * @dev ERC-721
     * @param _to The address that will own the minted token
     * @param _tokenId uint256 ID of the token to be minted
     */
    function _mint(address _to, uint256 _tokenId) internal {
        require(_to != address(0), "UNSPECIFIED_ADDRESS"); //hex"20" FISSION.code(FISSION.Category.Find, FISSION.Status.NotFound_Unequal_OutOfRange)
        require(
            owners721[_tokenId] == address(0),
            "ERC721: token already minted"
        );

        owners721[_tokenId] = _to;
        balance721[_to]++;

        emit Transfer(address(0), _to, _tokenId);
    }

    /**
     * @notice Batch minting of tokens
     * Currently no restrictions as to who is allowed to mint - so, it is public.
     * @dev ERC-1155
     * @param _to The address that will own the minted token
     * @param _tokenIds IDs of the tokens to be minted
     * @param _values Amounts of the tokens to be minted
     * @param _data Additional data forwarded to onERC1155BatchReceived if _to is a contract
     */
    function mintBatch(
        address _to,
        uint256[] memory _tokenIds,
        uint256[] memory _values,
        bytes memory _data
    ) public onlyFromVoucherKernel {
        //require approved minter

        _mintBatch(_to, _tokenIds, _values, _data);
    }

    /**
     * @notice Internal function for batch minting of tokens\
     * @dev ERC-1155
     * @param _to The address that will own the minted token
     * @param _tokenIds IDs of the tokens to be minted
     * @param _values Amounts of the tokens to be minted
     * @param _data Additional data forwarded to onERC1155BatchReceived if _to is a contract
     */
    function _mintBatch(
        address _to,
        uint256[] memory _tokenIds,
        uint256[] memory _values,
        bytes memory _data
    ) internal {
        require(_to != address(0), "UNSPECIFIED_ADDRESS"); //hex"20" FISSION.code(FISSION.Category.Find, FISSION.Status.NotFound_Unequal_OutOfRange)
        require(_tokenIds.length == _values.length, "MISMATCHED_ARRAY_LENGTHS"); //hex"28" FISSION.code(FISSION.Category.Find, FISSION.Status.Duplicate_Conflict_Collision)

        for (uint256 i = 0; i < _tokenIds.length; i++) {
            balances[_tokenIds[i]][_to] = _values[i].add(
                balances[_tokenIds[i]][_to]
            );
        }

        emit TransferBatch(msg.sender, address(0), _to, _tokenIds, _values);

        _doSafeBatchTransferAcceptanceCheck(
            msg.sender,
            address(0),
            _to,
            _tokenIds,
            _values,
            _data
        );
    }

    /**
     * @notice Burn an amount of tokens with the given ID
     * @dev ERC-1155
     * @param _account  Account which owns the token
     * @param _tokenId  ID of the token
     * @param _value    Amount of the token
     */
    function burn(
        address _account,
        uint256 _tokenId,
        uint256 _value
    ) public override onlyFromVoucherKernel {
        _burn(_account, _tokenId, _value);
    }

    /**
     * @notice Burn an amount of tokens with the given ID
     * @dev ERC-1155
     * @param _account  Account which owns the token
     * @param _tokenId  ID of the token
     * @param _value    Amount of the token
     */
    function _burn(
        address _account,
        uint256 _tokenId,
        uint256 _value
    ) internal {
        require(_account != address(0), "UNSPECIFIED_ADDRESS"); //"UNSPECIFIED_ADDRESS" FISSION.code(FISSION.Category.Find, FISSION.Status.NotFound_Unequal_OutOfRange)

        balances[_tokenId][_account] = balances[_tokenId][_account].sub(_value);
        emit TransferSingle(msg.sender, _account, address(0), _tokenId, _value);
    }

    /* Burning ERC-721 is not allowed, as a voucher (being an ERC-721 token) has a final state and shouldn't be destructed. */

    /**
     * @notice Batch burn an amounts of tokens
     * @dev ERC-1155
     * @param _account Account which owns the token
     * @param _tokenIds IDs of the tokens
     * @param _values Amounts of the tokens
     */
    function burnBatch(
        address _account,
        uint256[] memory _tokenIds,
        uint256[] memory _values
    ) public onlyFromVoucherKernel {
        _burnBatch(_account, _tokenIds, _values);
    }

    /**
     * @notice Internal function to batch burn an amounts of tokens
     * @dev ERC-1155
     * @param _account Account which owns the token
     * @param _tokenIds IDs of the tokens
     * @param _values Amounts of the tokens
     */
    function _burnBatch(
        address _account,
        uint256[] memory _tokenIds,
        uint256[] memory _values
    ) internal {
        require(_account != address(0), "UNSPECIFIED_ADDRESS"); //hex"20" FISSION.code(FISSION.Category.Find, FISSION.Status.NotFound_Unequal_OutOfRange)
        require(_tokenIds.length == _values.length, "MISMATCHED_ARRAY_LENGTHS"); //hex"28" FISSION.code(FISSION.Category.Find, FISSION.Status.Duplicate_Conflict_Collision)

        for (uint256 i = 0; i < _tokenIds.length; i++) {
            balances[_tokenIds[i]][_account] = balances[_tokenIds[i]][_account]
                .sub(_values[i]);
        }

        emit TransferBatch(
            msg.sender,
            _account,
            address(0),
            _tokenIds,
            _values
        );
    }

    // // // // // // // //
    // METADATA EXTENSIONS
    // // // // // // // //

    /**
     * @notice Setting the URL prefix for tokens metadata
     * @param _newBase   New prefix to be used
     */
    function _setMetadataBase(string memory _newBase) public onlyOwner {
        metadataBase = _newBase;
    }

    /**
     * @notice A distinct Uniform Resource Identifier (URI) for a given token.
     * @dev ERC-1155
     * URIs are defined in RFC 3986. The URI MUST point to a JSON file that conforms to the "ERC-1155 Metadata URI JSON Schema".
     * @param _tokenId  The ID of the token
     * @return          Full URI string for metadata of the _tokenId
     */
    function uri(uint256 _tokenId) external view returns (string memory) {
        return
            string(
                abi.encodePacked(metadataBase, _uint2str(_tokenId), ".json")
            );
    }

    /**
     * @notice A descriptive name for a collection of NFTs in this contract
     * @dev ERC-721
     */
    function name() external pure returns (string memory _name) {
        return "Boson Smart Voucher";
    }

    /**
     * @notice An abbreviated name for NFTs in this contract
     * @dev ERC-721
     */
    function symbol() external pure returns (string memory _symbol) {
        return "BSV";
    }

    /**
     * @notice A distinct Uniform Resource Identifier (URI) for a given asset.
     * @dev ERC-721
     * Throws if `_tokenId` is not a valid NFT. URIs are defined in RFC 3986. The URI may point to a JSON file that conforms to the "ERC721 Metadata JSON Schema".
     * @param _tokenId  ID of the token
     */
    function tokenURI(uint256 _tokenId) external view returns (string memory) {
        require(owners721[_tokenId] != address(0), "INVALID_ID");
        return
            string(
                abi.encodePacked(metadataBase, _uint2str(_tokenId), ".json")
            );
    }

    // // // // // // // //
    // UTILS
    // // // // // // // //

    /**
     * @notice Set the address of the VoucherKernel contract
     * @param _voucherKernelAddress   The address of the Voucher Kernel contract
     */
    function setVoucherKernelAddress(address _voucherKernelAddress)
        external
        onlyOwner
    {
        require(_voucherKernelAddress != address(0), "UNSPECIFIED_ADDRESS"); //hex"20" FISSION.code(FISSION.Category.Find, FISSION.Status.NotFound_Unequal_OutOfRange)

        voucherKernelAddress = _voucherKernelAddress;

        emit LogVoucherKernelSet(_voucherKernelAddress, msg.sender);
    }

    /**
     * @notice Set the address of the Boson Router contract
     * @param _bosonRouterAddress   The Boson Router  contract
     */
<<<<<<< HEAD
    function setCashierContract(address _cashier) external onlyOwner {
        cashier = _cashier;
        emit LogCashierSet(_cashier, msg.sender);
    }

    function getCashierAddress() public view returns (address) {
        address(cashier);
=======
    function setBosonRouterAddress(address _bosonRouterAddress)
        external
        onlyOwner
    {
        bosonRouterAddress = _bosonRouterAddress;
        emit LogBosonRouterSet(_bosonRouterAddress, msg.sender);

    }

    function getBosonRouterAddress() public view returns (address){
        address(bosonRouterAddress);
>>>>>>> 42a19dae
    }

    /**
     * @notice Convert UINT to string
     *  Thank you, Oraclize (aka Provable)!
     *      https://github.com/provable-things/ethereum-api/blob/master/provableAPI_0.5.sol
     * @param _i    uint parameter
     */
    function _uint2str(uint256 _i)
        internal
        pure
        returns (string memory _uintAsString)
    {
        if (_i == 0) {
            return "0";
        }
        uint256 j = _i;
        uint256 len;
        while (j != 0) {
            len++;
            j /= 10;
        }
        bytes memory bstr = new bytes(len);
        uint256 k = len - 1;
        while (_i != 0) {
            bstr[k--] = bytes1(uint8(48 + (_i % 10)));
            _i /= 10;
        }
        return string(bstr);
    }
}<|MERGE_RESOLUTION|>--- conflicted
+++ resolved
@@ -23,17 +23,10 @@
     using Address for address;
 
     //min security
-<<<<<<< HEAD
     address public owner; //contract owner
     address public voucherKernelAddress; //address of the VoucherKernel contract
-    address public cashier; //Cashier contract
-
-=======
-    address public owner;           //contract owner
-    address public voucherKernelAddress;  //address of the VoucherKernel contract
-    address public bosonRouterAddress;  //address of the BosonRouter contract
-    
->>>>>>> 42a19dae
+    address public bosonRouterAddress; //address of the BosonRouter contract
+
     //standard reqs
     //ERC-1155
     mapping(uint256 => mapping(address => uint256)) private balances; //balance of token ids of an account
@@ -54,16 +47,8 @@
 
     event LogVoucherKernelSet(address _newVoucherKernel, address _triggeredBy);
 
-    event LogCashierSet(address _newCashier, address _triggeredBy);
-
-<<<<<<< HEAD
-=======
-    event LogBosonRouterSet(
-        address _newBosonRouter,
-        address _triggeredBy
-    );
-    
->>>>>>> 42a19dae
+    event LogBosonRouterSet(address _newBosonRouter, address _triggeredBy);
+
     modifier onlyOwner() {
         require(msg.sender == owner, "UNAUTHORIZED_O"); //hex"10" FISSION.code(FISSION.Category.Permission, FISSION.Status.Disallowed_Stop)
         _;
@@ -100,24 +85,27 @@
         bytes calldata _data
     ) external override {
         require(_to != address(0), "UNSPECIFIED_ADDRESS"); //hex"20" FISSION.code(FISSION.Category.Find, FISSION.Status.NotFound_Unequal_OutOfRange)
-<<<<<<< HEAD
         require(
             _from == msg.sender || operatorApprovals[_from][msg.sender] == true,
             "UNAUTHORIZED_ST"
         ); //hex"10"FISSION.code(FISSION.Category.Permission, FISSION.Status.Disallowed_Stop)
 
-        ICashier(cashier)._beforeERC1155Transfer(_from, _tokenId, _value);
-=======
-        require(_from == msg.sender || operatorApprovals[_from][msg.sender] == true, "UNAUTHORIZED_ST");   //hex"10"FISSION.code(FISSION.Category.Permission, FISSION.Status.Disallowed_Stop)
-        
-        IBosonRouter(bosonRouterAddress)._beforeERC1155Transfer(_from, _tokenId, _value);
->>>>>>> 42a19dae
+        IBosonRouter(bosonRouterAddress)._beforeERC1155Transfer(
+            _from,
+            _tokenId,
+            _value
+        );
 
         // SafeMath throws with insufficient funds or if _id is not valid (balance will be 0)
         balances[_tokenId][_from] = balances[_tokenId][_from].sub(_value);
         balances[_tokenId][_to] = _value.add(balances[_tokenId][_to]);
 
-        IBosonRouter(bosonRouterAddress)._onERC1155Transfer(_from, _to, _tokenId, _value);
+        IBosonRouter(bosonRouterAddress)._onERC1155Transfer(
+            _from,
+            _to,
+            _tokenId,
+            _value
+        );
 
         emit TransferSingle(msg.sender, _from, _to, _tokenId, _value);
 
@@ -229,7 +217,11 @@
 
         owners721[_tokenId] = _to;
 
-        IBosonRouter(bosonRouterAddress)._onERC721Transfer(_from, _to, _tokenId);
+        IBosonRouter(bosonRouterAddress)._onERC721Transfer(
+            _from,
+            _to,
+            _tokenId
+        );
 
         emit Transfer(_from, _to, _tokenId);
     }
@@ -307,23 +299,22 @@
             uint256 tokenId = _tokenIds[i];
             uint256 value = _values[i];
 
-<<<<<<< HEAD
-            ICashier(cashier)._beforeERC1155Transfer(_from, tokenId, value);
-
-=======
-            IBosonRouter(bosonRouterAddress)._beforeERC1155Transfer(_from, tokenId, value);
-            
->>>>>>> 42a19dae
+            IBosonRouter(bosonRouterAddress)._beforeERC1155Transfer(
+                _from,
+                tokenId,
+                value
+            );
+
             // SafeMath throws with insufficient funds or if _id is not valid (balance will be 0)
             balances[tokenId][_from] = balances[tokenId][_from].sub(value);
             balances[tokenId][_to] = value.add(balances[tokenId][_to]);
 
-<<<<<<< HEAD
-            ICashier(cashier)._onERC1155Transfer(_from, _to, tokenId, value);
-=======
-            IBosonRouter(bosonRouterAddress)._onERC1155Transfer(_from, _to, tokenId, value);
-
->>>>>>> 42a19dae
+            IBosonRouter(bosonRouterAddress)._onERC1155Transfer(
+                _from,
+                _to,
+                tokenId,
+                value
+            );
         }
 
         emit TransferBatch(msg.sender, _from, _to, _tokenIds, _values);
@@ -817,27 +808,16 @@
      * @notice Set the address of the Boson Router contract
      * @param _bosonRouterAddress   The Boson Router  contract
      */
-<<<<<<< HEAD
-    function setCashierContract(address _cashier) external onlyOwner {
-        cashier = _cashier;
-        emit LogCashierSet(_cashier, msg.sender);
-    }
-
-    function getCashierAddress() public view returns (address) {
-        address(cashier);
-=======
     function setBosonRouterAddress(address _bosonRouterAddress)
         external
         onlyOwner
     {
         bosonRouterAddress = _bosonRouterAddress;
         emit LogBosonRouterSet(_bosonRouterAddress, msg.sender);
-
-    }
-
-    function getBosonRouterAddress() public view returns (address){
+    }
+
+    function getBosonRouterAddress() public view returns (address) {
         address(bosonRouterAddress);
->>>>>>> 42a19dae
     }
 
     /**
