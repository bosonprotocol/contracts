// SPDX-License-Identifier: LGPL-3.0-or-later

pragma solidity 0.7.6;

import "@openzeppelin/contracts/utils/ReentrancyGuard.sol";
import "@openzeppelin/contracts/utils/Address.sol";
import "@openzeppelin/contracts/access/Ownable.sol";
import "@openzeppelin/contracts/utils/Pausable.sol";
import "@openzeppelin/contracts/math/SafeMath.sol";
import "@openzeppelin/contracts/token/ERC721/IERC721Receiver.sol";
import "./interfaces/IVoucherSets.sol";
import "./interfaces/IVouchers.sol";
import "./interfaces/IVoucherKernel.sol";
import "./UsingHelpers.sol";

//preparing for ERC-1066, ERC-1444, EIP-838

/**
 * @title VoucherKernel contract controls the core business logic
 * @dev Notes:
 *  - The usage of block.timestamp is honored since vouchers are defined currently with day-precision.
 *      See: https://ethereum.stackexchange.com/questions/5924/how-do-ethereum-mining-nodes-maintain-a-time-consistent-with-the-network/5931#5931
 */
// solhint-disable-next-line
contract VoucherKernel is IVoucherKernel, Ownable, Pausable, ReentrancyGuard, UsingHelpers {
    using Address for address;
    using SafeMath for uint256;

    //ERC1155 contract representing voucher sets
    address private voucherSetsTokenAddress;

    //ERC721 contract representing vouchers;
    address private vouchersTokenAddress;

    //promise for an asset could be reusable, but simplified here for brevity
    struct Promise {
        bytes32 promiseId;
        uint256 nonce; //the asset that is offered
        address seller; //the seller who created the promise
        //we simplify the value for the demoapp, otherwise voucher details would be packed in one bytes32 field value
        uint256 validFrom;
        uint256 validTo;
        uint256 price;
        uint256 depositSe;
        uint256 depositBu;
        uint256 idx;
    }

    struct VoucherPaymentMethod {
        uint8 paymentMethod;
        address addressTokenPrice;
        address addressTokenDeposits;
    }

    address private bosonRouterAddress; //address of the Boson Router contract
    address private cashierAddress; //address of the Cashier contract

    mapping(bytes32 => Promise) private promises; //promises to deliver goods or services
    mapping(address => uint256) private tokenNonces; //mapping between seller address and its own nonces. Every time seller creates supply ID it gets incremented. Used to avoid duplicate ID's
    mapping(uint256 => VoucherPaymentMethod) private paymentDetails; // tokenSupplyId to VoucherPaymentMethod

    bytes32[] private promiseKeys;

    mapping(uint256 => bytes32) private ordersPromise; //mapping between an order (supply a.k.a. VoucherSet) and a promise

    mapping(uint256 => VoucherStatus) private vouchersStatus; //recording the vouchers evolution

    //ID reqs
    mapping(uint256 => uint256) private typeCounters; //counter for ID of a particular type of NFT
    uint256 private constant MASK_TYPE = uint256(uint128(~0)) << 128; //the type mask in the upper 128 bits
    //1111111111111111111111111111111111111111111111111111111111111111111111111111111111111111111111111111111111111111111111111111111100000000000000000000000000000000000000000000000000000000000000000000000000000000000000000000000000000000000000000000000000000000

    uint256 private constant MASK_NF_INDEX = uint128(~0); //the non-fungible index mask in the lower 128
    //0000000000000000000000000000000000000000000000000000000000000000000000000000000000000000000000000000000000000000000000000000000011111111111111111111111111111111111111111111111111111111111111111111111111111111111111111111111111111111111111111111111111111111

    uint256 private constant TYPE_NF_BIT = 1 << 255; //the first bit represents an NFT type
    //1000000000000000000000000000000000000000000000000000000000000000000000000000000000000000000000000000000000000000000000000000000000000000000000000000000000000000000000000000000000000000000000000000000000000000000000000000000000000000000000000000000000000000

    uint256 private typeId; //base token type ... 127-bits cover 1.701411835*10^38 types (not differentiating between FTs and NFTs)
    /* Token IDs:
    Fungibles: 0, followed by 127-bit FT type ID, in the upper 128 bits, followed by 0 in lower 128-bits
    <0><uint127: base token id><uint128: 0>
    
    Non-fungible VoucherSets (supply tokens): 1, followed by 127-bit NFT type ID, in the upper 128 bits, followed by 0 in lower 128-bits
    <1><uint127: base token id><uint128: 0    
    
    Non-fungible vouchers: 1, followed by 127-bit NFT type ID, in the upper 128 bits, followed by a 1-based index of an NFT token ID.
    <1><uint127: base token id><uint128: index of non-fungible>
    */

    uint256 private complainPeriod;
    uint256 private cancelFaultPeriod;

    enum ComplainOrCOF {COF, COMPLAIN}

    event LogPromiseCreated(
        bytes32 indexed _promiseId,
        uint256 indexed _nonce,
        address indexed _seller,
        uint256 _validFrom,
        uint256 _validTo,
        uint256 _idx
    );

    event LogVoucherCommitted(
        uint256 indexed _tokenIdSupply,
        uint256 _tokenIdVoucher,
        address _issuer,
        address _holder,
        bytes32 _promiseId
    );

    event LogVoucherRedeemed(
        uint256 _tokenIdVoucher,
        address _holder,
        bytes32 _promiseId
    );

    event LogVoucherRefunded(uint256 _tokenIdVoucher);

    event LogVoucherComplain(uint256 _tokenIdVoucher);

    event LogVoucherFaultCancel(uint256 _tokenIdVoucher);

    event LogExpirationTriggered(uint256 _tokenIdVoucher, address _triggeredBy);

    event LogFinalizeVoucher(uint256 _tokenIdVoucher, address _triggeredBy);

    event LogBosonRouterSet(address _newBosonRouter, address _triggeredBy);

    event LogCashierSet(address _newCashier, address _triggeredBy);

    event LogComplainPeriodChanged(
        uint256 _newComplainPeriod,
        address _triggeredBy
    );

    event LogCancelFaultPeriodChanged(
        uint256 _newCancelFaultPeriod,
        address _triggeredBy
    );

    event LogVoucherSetFaultCancel(uint256 _tokenIdSupply, address _issuer);

    event LogFundsReleased(
        uint256 _tokenIdVoucher,
        uint8 _type //0 .. payment, 1 .. deposits
    );

    /**
     * @notice Checks that only the BosonRouter contract can call a function
    */
    modifier onlyFromRouter() {
        require(bosonRouterAddress != address(0), "UNSPECIFIED_BR");
        require(msg.sender == bosonRouterAddress, "UNAUTHORIZED_BR");
        _;
    }

    /**
     * @notice Checks that only the Cashier contract can call a function
    */
    modifier onlyFromCashier() {
        require(cashierAddress != address(0), "UNSPECIFIED_BR");
        require(msg.sender == cashierAddress, "UNAUTHORIZED_C");
        _;
    }

    /**
     * @notice Checks that only the owver of the specified voucher can call a function
    */
    modifier onlyVoucherOwner(uint256 _tokenIdVoucher, address _sender) {
        //check authorization
        require(
            IVouchers(vouchersTokenAddress).ownerOf(_tokenIdVoucher) == _sender,
            "UNAUTHORIZED_V"
        );
        _;
    }

    modifier notZeroAddress(address _addressToCheck) {
        require(_addressToCheck != address(0), "0A");
        _;
    }

    /**
     * @notice Construct and initialze the contract. Iniialises associated contract addresses, the complain period, and the cancel or fault period
     * @param _voucherSetsTokenAddress address of the associated ERC1155 contract instance
     * @param _vouchersTokenAddress address of the associated ERC721 contract instance
     */
    constructor(address _voucherSetsTokenAddress, address _vouchersTokenAddress)
    notZeroAddress(_voucherSetsTokenAddress)
    notZeroAddress(_vouchersTokenAddress)
    {
        voucherSetsTokenAddress = _voucherSetsTokenAddress;
        vouchersTokenAddress = _vouchersTokenAddress;

        complainPeriod = 7 * 1 days;
        cancelFaultPeriod = 7 * 1 days;
    }

    /**
     * @notice Pause the process of interaction with voucherID's (ERC-721), in case of emergency.
     * Only BR contract is in control of this function.
     */
    function pause() external override onlyFromRouter {
        _pause();
    }

    /**
     * @notice Unpause the process of interaction with voucherID's (ERC-721).
     * Only BR contract is in control of this function.
     */
    function unpause() external override onlyFromRouter {
        _unpause();
    }

    /**
     * @notice Creating a new promise for goods or services.
     * Can be reused, e.g. for making different batches of these (in the future).
     * @param _seller      seller of the promise
     * @param _validFrom   Start of valid period
     * @param _validTo     End of valid period
     * @param _price       Price (payment amount)
     * @param _depositSe   Seller's deposit
     * @param _depositBu   Buyer's deposit
     */
    function createTokenSupplyId(
        address _seller,
        uint256 _validFrom,
        uint256 _validTo,
        uint256 _price,
        uint256 _depositSe,
        uint256 _depositBu,
        uint256 _quantity
    )
    external
    override
    nonReentrant
    onlyFromRouter
    returns (uint256) {
        require(_quantity > 0, "INVALID_QUANTITY");
        require(_validFrom <= _validTo, "INVALID_VALIDITY_FROM");
        // solhint-disable-next-line not-rely-on-time
        require(_validTo >= block.timestamp + 5 minutes, "INVALID_VALIDITY_TO");

        bytes32 key;
        key = keccak256(
            abi.encodePacked(_seller, tokenNonces[_seller]++, _validFrom, _validTo, address(this))
        );

        if (promiseKeys.length > 0) {
            require(
                promiseKeys[promises[key].idx] != key,
                "PROMISE_ALREADY_EXISTS"
            );
        }

        promises[key] = Promise({
            promiseId: key,
            nonce: tokenNonces[_seller],
            seller: _seller,
            validFrom: _validFrom,
            validTo: _validTo,
            price: _price,
            depositSe: _depositSe,
            depositBu: _depositBu,
            idx: promiseKeys.length
        });

        promiseKeys.push(key);

        emit LogPromiseCreated(
            key,
            tokenNonces[_seller],
            _seller,
            _validFrom,
            _validTo,
            promiseKeys.length - 1
        );

        return createOrder(_seller, key, _quantity);
    }

    /**
     * @notice Creates a Payment method struct recording the details on how the seller requires to receive Price and Deposits for a certain Voucher Set.
     * @param _tokenIdSupply     _tokenIdSupply of the voucher set this is related to
     * @param _paymentMethod  might be ETHETH, ETHTKN, TKNETH or TKNTKN
     * @param _tokenPrice   token address which will hold the funds for the price of the voucher
     * @param _tokenDeposits   token address which will hold the funds for the deposits of the voucher
     */
    function createPaymentMethod(
        uint256 _tokenIdSupply,
        uint8 _paymentMethod,
        address _tokenPrice,
        address _tokenDeposits
    ) external override onlyFromRouter {
        require(
            _paymentMethod > 0 &&
                _paymentMethod <= 4,
            "INVALID PAYMENT METHOD"
        );
        
        paymentDetails[_tokenIdSupply] = VoucherPaymentMethod({
            paymentMethod: _paymentMethod,
            addressTokenPrice: _tokenPrice,
            addressTokenDeposits: _tokenDeposits
        });
    }

    /**
     * @notice Create an order for offering a certain quantity of an asset
     * This creates a listing in a marketplace, technically as an ERC-1155 non-fungible token with supply.
     * @param _seller     seller of the promise
     * @param _promiseId  ID of a promise (simplified into asset for demo)
     * @param _quantity   Quantity of assets on offer
     */
    function createOrder(
        address _seller,
        bytes32 _promiseId,
        uint256 _quantity
    ) private returns (uint256) {
        //create & assign a new non-fungible type
        typeId++;
        uint256 tokenIdSupply = TYPE_NF_BIT | (typeId << 128); //upper bit is 1, followed by sequence, leaving lower 128-bits as 0;

        ordersPromise[tokenIdSupply] = _promiseId;

        IVoucherSets(voucherSetsTokenAddress).mint(
            _seller,
            tokenIdSupply,
            _quantity,
            ""
        );

        return tokenIdSupply;
    }

    /**
     * @notice Fill Voucher Order, iff funds paid, then extract & mint NFT to the voucher holder
     * @param _tokenIdSupply   ID of the supply token (ERC-1155)
     * @param _issuer          Address of the token's issuer
     * @param _holder          Address of the recipient of the voucher (ERC-721)
     * @param _paymentMethod   method being used for that particular order that needs to be fulfilled
     */
    function fillOrder(
        uint256 _tokenIdSupply,
        address _issuer,
        address _holder,
        uint8 _paymentMethod
    )
    external
    override
    onlyFromRouter
    nonReentrant
    {
        require(_doERC721HolderCheck(_issuer, _holder, _tokenIdSupply), "UNSUPPORTED_ERC721_RECEIVED");
        uint8 paymentMethod = getVoucherPaymentMethod(_tokenIdSupply);

        //checks
        require(paymentMethod == _paymentMethod, "Incorrect Payment Method");
        checkOrderFillable(_tokenIdSupply, _issuer, _holder);

        //close order
        uint256 voucherTokenId = extract721(_issuer, _holder, _tokenIdSupply);

        emit LogVoucherCommitted(
            _tokenIdSupply,
            voucherTokenId,
            _issuer,
            _holder,
            getPromiseIdFromVoucherId(voucherTokenId)
        );
    }

    /**
     * @notice Check if holder is a contract that supports ERC721
     * @dev ERC-721
     * https://github.com/OpenZeppelin/openzeppelin-contracts/blob/v4.4.0-rc.0/contracts/token/ERC721/ERC721.sol
     * @param _from     Address of sender
     * @param _to       Address of recipient
     * @param _tokenId  ID of the token
     */
    function _doERC721HolderCheck(
        address _from,
        address _to,
        uint256 _tokenId
    ) internal returns (bool) {
        if (_to.isContract()) {
            try IERC721Receiver(_to).onERC721Received(_msgSender(), _from, _tokenId, "") returns (bytes4 retval) {
                return retval == IERC721Receiver.onERC721Received.selector;
            } catch (bytes memory reason) {
                if (reason.length == 0) {
                    revert("UNSUPPORTED_ERC721_RECEIVED");
                } else {
                    assembly {
                        revert(add(32, reason), mload(reason))
                    }
                }
            }
        } else {
            return true;
        }
    }

    /**
     * @notice Check order is fillable
     * @dev Will throw if checks don't pass
     * @param _tokenIdSupply  ID of the supply token
     * @param _issuer  Address of the token's issuer
     * @param _holder  Address of the recipient of the voucher (ERC-721)
     */
    function checkOrderFillable(
        uint256 _tokenIdSupply,
        address _issuer,
        address _holder
    ) internal view notZeroAddress(_holder) {
        require(_tokenIdSupply != 0, "UNSPECIFIED_ID");

        require(
            IVoucherSets(voucherSetsTokenAddress).balanceOf(_issuer, _tokenIdSupply) > 0,
            "OFFER_EMPTY"
        );

        bytes32 promiseKey = ordersPromise[_tokenIdSupply];

        require(
            promises[promiseKey].validTo >= block.timestamp,
            "OFFER_EXPIRED"
        );
    }

    /**
     * @notice Extract a standard non-fungible token ERC-721 from a supply stored in ERC-1155
     * @dev Token ID is derived following the same principles for both ERC-1155 and ERC-721
     * @param _issuer          The address of the token issuer
     * @param _to              The address of the token holder
     * @param _tokenIdSupply   ID of the token type
     * @return                 ID of the voucher token
     */
    function extract721(
        address _issuer,
        address _to,
        uint256 _tokenIdSupply
    ) internal returns (uint256) {
        IVoucherSets(voucherSetsTokenAddress).burn(_issuer, _tokenIdSupply, 1); // This is hardcoded as 1 on purpose

        //calculate tokenId
        uint256 voucherTokenId =
            _tokenIdSupply | ++typeCounters[_tokenIdSupply];

        //set status
        vouchersStatus[voucherTokenId].status = determineStatus(
            vouchersStatus[voucherTokenId].status,
            IDX_COMMIT
        );
        vouchersStatus[voucherTokenId].isPaymentReleased = false;
        vouchersStatus[voucherTokenId].isDepositsReleased = false;

        //mint voucher NFT as ERC-721
        IVouchers(vouchersTokenAddress).mint(_to, voucherTokenId);

        return voucherTokenId;
    }

<<<<<<< HEAD
    /**
     * @notice Burn remaining quanity of voucher set (supply) items for a specific tokenIdSupply stored in ERC-1155
     * @dev Token ID is derived following the same principles for both ERC-1155 and ERC-721
     * @param _issuer          The address of the token issuer
     * @param _tokenIdSupply   ID of the token type
     * @param _qty   qty that should be burned
     */
    function burnSupplyOnPause(
        address _issuer,
        uint256 _tokenIdSupply,
        uint256 _qty
    ) external override whenPaused onlyFromCashier {
        IVoucherSets(voucherSetsTokenAddress).burn(_issuer, _tokenIdSupply, _qty);
    }


=======
>>>>>>> 8de2d6fa
    /* solhint-disable */

    /**
     * @notice Redemption of the vouchers promise
     * @param _tokenIdVoucher   ID of the voucher
     * @param _messageSender   account that called the fn from the BR contract
     */
    function redeem(uint256 _tokenIdVoucher, address _messageSender)
        external
        override
        whenNotPaused
        onlyFromRouter
        onlyVoucherOwner(_tokenIdVoucher, _messageSender)
    {
        //check status
        require(
            isStateCommitted(vouchersStatus[_tokenIdVoucher].status),
            "ALREADY_PROCESSED"
        );

        //check validity period
        isInValidityPeriod(_tokenIdVoucher);
        Promise memory tPromise =
            promises[getPromiseIdFromVoucherId(_tokenIdVoucher)];

        vouchersStatus[_tokenIdVoucher].complainPeriodStart = block.timestamp;
        vouchersStatus[_tokenIdVoucher].status = determineStatus(
            vouchersStatus[_tokenIdVoucher].status,
            IDX_REDEEM
        );

        emit LogVoucherRedeemed(
            _tokenIdVoucher,
            _messageSender,
            tPromise.promiseId
        );
    }

    // // // // // // // //
    // UNHAPPY PATH
    // // // // // // // //

    /**
     * @notice Refunding a voucher
     * @param _tokenIdVoucher   ID of the voucher
     * @param _messageSender   account that called the fn from the BR contract
     */
    function refund(uint256 _tokenIdVoucher, address _messageSender)
        external
        override
        whenNotPaused
        onlyFromRouter
        onlyVoucherOwner(_tokenIdVoucher, _messageSender)
    {
        require(
            isStateCommitted(vouchersStatus[_tokenIdVoucher].status),
            "INAPPLICABLE_STATUS"
        );

        //check validity period
        isInValidityPeriod(_tokenIdVoucher);

        vouchersStatus[_tokenIdVoucher].complainPeriodStart = block.timestamp;
        vouchersStatus[_tokenIdVoucher].status = determineStatus(
            vouchersStatus[_tokenIdVoucher].status,
            IDX_REFUND
        );

        emit LogVoucherRefunded(_tokenIdVoucher);
    }

    /**
     * @notice Issue a complaint for a voucher
     * @param _tokenIdVoucher   ID of the voucher
     * @param _messageSender   account that called the fn from the BR contract
     */
    function complain(uint256 _tokenIdVoucher, address _messageSender)
        external
        override
        whenNotPaused
        onlyFromRouter
        onlyVoucherOwner(_tokenIdVoucher, _messageSender)
    {
        checkIfApplicableAndResetPeriod(_tokenIdVoucher, ComplainOrCOF.COMPLAIN);
    }   

    /**
     * @notice Cancel/Fault transaction by the Seller, admitting to a fault or backing out of the deal
     * @param _tokenIdVoucher   ID of the voucher
     * @param _messageSender   account that called the fn from the BR contract
     */
    function cancelOrFault(uint256 _tokenIdVoucher, address _messageSender)
        external
        override
        onlyFromRouter
        whenNotPaused
    {
        uint256 tokenIdSupply = getIdSupplyFromVoucher(_tokenIdVoucher);
        require(
            getSupplyHolder(tokenIdSupply) == _messageSender,
            "UNAUTHORIZED_COF"
        );

        checkIfApplicableAndResetPeriod(_tokenIdVoucher, ComplainOrCOF.COF);
    }

    /**
     * @notice Check if voucher status can be changed into desired new status. If yes, the waiting period is resetted, depending on what new status is.
     * @param _tokenIdVoucher   ID of the voucher
     * @param _newStatus   desired new status, can be {COF, COMPLAIN}
     */
    function checkIfApplicableAndResetPeriod(uint256 _tokenIdVoucher, ComplainOrCOF _newStatus)
        internal
    {
        uint8 tStatus = vouchersStatus[_tokenIdVoucher].status;

        require(
            !isStatus(tStatus, IDX_FINAL),
            "ALREADY_FINALIZED"
        );

        uint8 IDX_STATUS = uint8(_newStatus) + 2; // making it IDX_CANCEL_FAULT or IDX_COMPLAIN (same as new status)
        string memory revertReasonAlready; 
        string memory revertReasonExpired;

        if (_newStatus == ComplainOrCOF.COMPLAIN) {
            revertReasonAlready = "ALREADY_COMPLAINED";
            revertReasonExpired = "COMPLAINPERIOD_EXPIRED";
        } else {
            revertReasonAlready = "ALREADY_CANCELFAULT";
            revertReasonExpired = "COFPERIOD_EXPIRED";
        }

        require(
            !isStatus(tStatus, IDX_STATUS),
            revertReasonAlready
        );

        Promise memory tPromise =
            promises[getPromiseIdFromVoucherId(_tokenIdVoucher)];
      
        if (
            isStateRedemptionSigned(tStatus) ||
            isStateRefunded(tStatus)
        ) {
            
            require(
                block.timestamp <=
                    vouchersStatus[_tokenIdVoucher].complainPeriodStart +
                        complainPeriod +
                        cancelFaultPeriod,
                revertReasonExpired
            );          
        } else if (isStateExpired(tStatus)) {
            //if redeemed or refunded
            require(
                block.timestamp <=
                    tPromise.validTo + complainPeriod + cancelFaultPeriod,
                revertReasonExpired
            );            
        } else if (
            //if the opposite of what is the desired new state
            isStatus(vouchersStatus[_tokenIdVoucher].status, (1-uint8(_newStatus)) + 2) // making it IDX_COMPLAIN or IDX_CANCEL_FAULT (opposite to new status) 
        ) {
            uint256 waitPeriod = _newStatus == ComplainOrCOF.COMPLAIN ? vouchersStatus[_tokenIdVoucher].complainPeriodStart +
                        complainPeriod : vouchersStatus[_tokenIdVoucher].cancelFaultPeriodStart + cancelFaultPeriod;
            require(
                block.timestamp <= waitPeriod,
                revertReasonExpired
            );
        } else if (_newStatus != ComplainOrCOF.COMPLAIN && isStateCommitted(tStatus)) {
            //if committed only (applicable only in COF)
            require(
                block.timestamp <=
                    tPromise.validTo + complainPeriod + cancelFaultPeriod,
                "COFPERIOD_EXPIRED"
            );
 
        } else {
            revert("INAPPLICABLE_STATUS");
            }
        
            vouchersStatus[_tokenIdVoucher].status = determineStatus(
                tStatus,
                IDX_STATUS
            );

        if (_newStatus == ComplainOrCOF.COMPLAIN) {
            if (!isStatus(tStatus, IDX_CANCEL_FAULT)) {
            vouchersStatus[_tokenIdVoucher].cancelFaultPeriodStart = block
                .timestamp;  //COF period starts
            }
            emit LogVoucherComplain(_tokenIdVoucher);
        } else {
            if (!isStatus(tStatus, IDX_COMPLAIN)) {
            vouchersStatus[_tokenIdVoucher].complainPeriodStart = block
            .timestamp; //complain period starts
            }
            emit LogVoucherFaultCancel(_tokenIdVoucher);
        }
    }

    /**
     * @notice Cancel/Fault transaction by the Seller, cancelling the remaining uncommitted voucher set so that seller prevents buyers from committing to vouchers for items no longer in exchange.
     * @param _tokenIdSupply   ID of the voucher set
     * @param _issuer   owner of the voucher
     */
    function cancelOrFaultVoucherSet(uint256 _tokenIdSupply, address _issuer)
    external
    override
    onlyFromRouter
    nonReentrant
    whenNotPaused
    returns (uint256)
    {
        require(getSupplyHolder(_tokenIdSupply) == _issuer, "UNAUTHORIZED_COF");

        uint256 remQty = getRemQtyForSupply(_tokenIdSupply, _issuer);

        require(remQty > 0, "OFFER_EMPTY");

        IVoucherSets(voucherSetsTokenAddress).burn(_issuer, _tokenIdSupply, remQty);

        emit LogVoucherSetFaultCancel(_tokenIdSupply, _issuer);

        return remQty;
    }

    // // // // // // // //
    // BACK-END PROCESS
    // // // // // // // //

    /**
     * @notice Mark voucher token that the payment was released
     * @param _tokenIdVoucher   ID of the voucher token
     */
    function setPaymentReleased(uint256 _tokenIdVoucher)
        external
        override
        onlyFromCashier
    {
        require(_tokenIdVoucher != 0, "UNSPECIFIED_ID");
        vouchersStatus[_tokenIdVoucher].isPaymentReleased = true;

        emit LogFundsReleased(_tokenIdVoucher, 0);
    }

    /**
     * @notice Mark voucher token that the deposits were released
     * @param _tokenIdVoucher   ID of the voucher token
     */
    function setDepositsReleased(uint256 _tokenIdVoucher)
        external
        override
        onlyFromCashier
    {
        require(_tokenIdVoucher != 0, "UNSPECIFIED_ID");
        vouchersStatus[_tokenIdVoucher].isDepositsReleased = true;

        emit LogFundsReleased(_tokenIdVoucher, 1);
    }

    /**
     * @notice Mark voucher token as expired
     * @param _tokenIdVoucher   ID of the voucher token
     */
    function triggerExpiration(uint256 _tokenIdVoucher) external override {
        require(_tokenIdVoucher != 0, "UNSPECIFIED_ID");

        Promise memory tPromise =
            promises[getPromiseIdFromVoucherId(_tokenIdVoucher)];

        if (
            tPromise.validTo < block.timestamp &&
            isStateCommitted(vouchersStatus[_tokenIdVoucher].status)
        ) {
            vouchersStatus[_tokenIdVoucher].status = determineStatus(
                vouchersStatus[_tokenIdVoucher].status,
                IDX_EXPIRE
            );

            emit LogExpirationTriggered(_tokenIdVoucher, msg.sender);
        }
    }

    /**
     * @notice Mark voucher token to the final status
     * @param _tokenIdVoucher   ID of the voucher token
     */
    function triggerFinalizeVoucher(uint256 _tokenIdVoucher) external override {
        require(_tokenIdVoucher != 0, "UNSPECIFIED_ID");

        uint8 tStatus = vouchersStatus[_tokenIdVoucher].status;

        require(!isStatus(tStatus, IDX_FINAL), "ALREADY_FINALIZED");

        bool mark;
        Promise memory tPromise =
            promises[getPromiseIdFromVoucherId(_tokenIdVoucher)];

        if (isStatus(tStatus, IDX_COMPLAIN)) {
            if (isStatus(tStatus, IDX_CANCEL_FAULT)) {
                //if COMPLAIN && COF: then final
                mark = true;
            } else if (
                block.timestamp >=
                vouchersStatus[_tokenIdVoucher].cancelFaultPeriodStart +
                    cancelFaultPeriod
            ) {
                //if COMPLAIN: then final after cof period
                mark = true;
            }
        } else if (
            isStatus(tStatus, IDX_CANCEL_FAULT) &&
            block.timestamp >=
            vouchersStatus[_tokenIdVoucher].complainPeriodStart + complainPeriod
        ) {
            //if COF: then final after complain period
            mark = true;
        } else if (
            isStateRedemptionSigned(tStatus) || isStateRefunded(tStatus)
        ) {
            //if RDM/RFND NON_COMPLAIN: then final after complainPeriodStart + complainPeriod
            if (
                block.timestamp >=
                vouchersStatus[_tokenIdVoucher].complainPeriodStart +
                    complainPeriod
            ) {
                mark = true;
            }
        } else if (isStateExpired(tStatus)) {
            //if EXP NON_COMPLAIN: then final after validTo + complainPeriod
            if (block.timestamp >= tPromise.validTo + complainPeriod) {
                mark = true;
            }
        }

        if (mark) {
            vouchersStatus[_tokenIdVoucher].status = determineStatus(
                tStatus,
                IDX_FINAL
            );
            emit LogFinalizeVoucher(_tokenIdVoucher, msg.sender);
        }
    }

    /* solhint-enable */

    // // // // // // // //
    // UTILS
    // // // // // // // //

    /**
     * @notice Set the address of the new holder of a _tokenIdSupply on transfer
     * @param _tokenIdSupply   _tokenIdSupply which will be transferred
     * @param _newSeller   new holder of the supply
     */
    function setSupplyHolderOnTransfer(
        uint256 _tokenIdSupply,
        address _newSeller
    ) external override onlyFromCashier {
        bytes32 promiseKey = ordersPromise[_tokenIdSupply];
        promises[promiseKey].seller = _newSeller;
    }

    /**
     * @notice Set the address of the Boson Router contract
     * @param _bosonRouterAddress   The address of the BR contract
     */
    function setBosonRouterAddress(address _bosonRouterAddress)
        external
        onlyOwner
    {
        require(_bosonRouterAddress != address(0), "UNSPECIFIED_ADDRESS");

        bosonRouterAddress = _bosonRouterAddress;

        emit LogBosonRouterSet(_bosonRouterAddress, msg.sender);
    }

    /**
     * @notice Set the address of the Cashier contract
     * @param _cashierAddress   The address of the BR contract
     */
    function setCashierAddress(address _cashierAddress)
        external
        override
        onlyOwner
    {
        require(_cashierAddress != address(0), "UNSPECIFIED_ADDRESS");

        cashierAddress = _cashierAddress;

        emit LogCashierSet(_cashierAddress, msg.sender);
    }

    /**
     * @notice Set the general complain period, should be used sparingly as it has significant consequences. Here done simply for demo purposes.
     * @param _complainPeriod   the new value for complain period (in number of seconds)
     */
    function setComplainPeriod(uint256 _complainPeriod)
        external
        override
        onlyOwner
    {
        complainPeriod = _complainPeriod;

        emit LogComplainPeriodChanged(_complainPeriod, msg.sender);
    }

    /**
     * @notice Set the general cancelOrFault period, should be used sparingly as it has significant consequences. Here done simply for demo purposes.
     * @param _cancelFaultPeriod   the new value for cancelOrFault period (in number of seconds)
     */
    function setCancelFaultPeriod(uint256 _cancelFaultPeriod)
        external
        override
        onlyOwner
    {
        cancelFaultPeriod = _cancelFaultPeriod;

        emit LogCancelFaultPeriodChanged(_cancelFaultPeriod, msg.sender);
    }

    // // // // // // // //
    // GETTERS
    // // // // // // // //

    /**
     * @notice Get the promise ID at specific index
     * @param _idx  Index in the array of promise keys
     * @return      Promise ID
     */
    function getPromiseKey(uint256 _idx)
        external
        view
        override
        returns (bytes32)
    {
        return promiseKeys[_idx];
    }

    /**
     * @notice Get the supply token ID from a voucher token
     * @param _tokenIdVoucher   ID of the voucher token
     * @return                  ID of the supply token
     */
    function getIdSupplyFromVoucher(uint256 _tokenIdVoucher)
        public
        pure
        override
        returns (uint256)
    {
        return _tokenIdVoucher & MASK_TYPE;
    }

    /**
     * @notice Get the promise ID from a voucher token
     * @param _tokenIdVoucher   ID of the voucher token
     * @return                  ID of the promise
     */
    function getPromiseIdFromVoucherId(uint256 _tokenIdVoucher)
        public
        view
        override
        returns (bytes32)
    {
        require(_tokenIdVoucher != 0, "UNSPECIFIED_ID");

        uint256 tokenIdSupply = getIdSupplyFromVoucher(_tokenIdVoucher);
        return promises[ordersPromise[tokenIdSupply]].promiseId;
    }

    /**
     * @notice Get the remaining quantity left in supply of tokens (e.g ERC-721 left in ERC-1155) of an account
     * @param _tokenSupplyId  Token supply ID
     * @param _tokenSupplyOwner    holder of the Token Supply
     * @return          remaining quantity
     */
    function getRemQtyForSupply(uint256 _tokenSupplyId, address _tokenSupplyOwner)
        public
        view
        override
        returns (uint256)
    {
        return IVoucherSets(voucherSetsTokenAddress).balanceOf(_tokenSupplyOwner, _tokenSupplyId);
    }

    /**
     * @notice Get all necessary funds for a supply token
     * @param _tokenIdSupply   ID of the supply token
     * @return                  returns a tuple (Payment amount, Seller's deposit, Buyer's deposit)
     */
    function getOrderCosts(uint256 _tokenIdSupply)
        external
        view
        override
        returns (
            uint256,
            uint256,
            uint256
        )
    {
        bytes32 promiseKey = ordersPromise[_tokenIdSupply];
        return (
            promises[promiseKey].price,
            promises[promiseKey].depositSe,
            promises[promiseKey].depositBu
        );
    }

    /**
     * @notice Get Buyer costs required to make an order for a supply token
     * @param _tokenIdSupply   ID of the supply token
     * @return                  returns a tuple (Payment amount, Buyer's deposit)
     */
    function getBuyerOrderCosts(uint256 _tokenIdSupply)
        external
        view
        override
        returns (uint256, uint256)
    {
        bytes32 promiseKey = ordersPromise[_tokenIdSupply];
        return (promises[promiseKey].price, promises[promiseKey].depositBu);
    }

    /**
     * @notice Get Seller deposit
     * @param _tokenIdSupply   ID of the supply token
     * @return                  returns sellers deposit
     */
    function getSellerDeposit(uint256 _tokenIdSupply)
        external
        view
        override
        returns (uint256)
    {
        bytes32 promiseKey = ordersPromise[_tokenIdSupply];
        return promises[promiseKey].depositSe;
    }

    /**
     * @notice Get the holder of a supply
     * @param _tokenIdSupply ID of the order (aka VoucherSet) which is mapped to the corresponding Promise.
     * @return                  Address of the holder
     */
    function getSupplyHolder(uint256 _tokenIdSupply)
        public
        view
        override
        returns (address)
    {
        bytes32 promiseKey = ordersPromise[_tokenIdSupply];
        return promises[promiseKey].seller;
    }

    /**
     * @notice Get promise data not retrieved by other accessor functions
     * @param _promiseKey   ID of the promise
     * @return promise data not returned by other accessor methods
     */
    function getPromiseData(bytes32 _promiseKey)
        external
        view
        override
        returns (bytes32, uint256, uint256, uint256, uint256 )
    {
        Promise memory tPromise = promises[_promiseKey];
        return (tPromise.promiseId, tPromise.nonce, tPromise.validFrom, tPromise.validTo, tPromise.idx); 
    }

    /**
     * @notice Get the current status of a voucher
     * @param _tokenIdVoucher   ID of the voucher token
     * @return                  Status of the voucher (via enum)
     */
    function getVoucherStatus(uint256 _tokenIdVoucher)
        external
        view
        override
        returns (
            uint8,
            bool,
            bool,
            uint256,
            uint256
        )
    {
        return (
            vouchersStatus[_tokenIdVoucher].status,
            vouchersStatus[_tokenIdVoucher].isPaymentReleased,
            vouchersStatus[_tokenIdVoucher].isDepositsReleased,
            vouchersStatus[_tokenIdVoucher].complainPeriodStart,
            vouchersStatus[_tokenIdVoucher].cancelFaultPeriodStart
        );
    }

    /**
     * @notice Get the holder of a voucher
     * @param _tokenIdVoucher   ID of the voucher token
     * @return                  Address of the holder
     */
    function getVoucherHolder(uint256 _tokenIdVoucher)
        external
        view
        override
        returns (address)
    {
        return IVouchers(vouchersTokenAddress).ownerOf(_tokenIdVoucher);
    }

    /**
     * @notice Get the address of the token where the price for the supply is held
     * @param _tokenIdSupply   ID of the voucher supply token
     * @return                  Address of the token
     */
    function getVoucherPriceToken(uint256 _tokenIdSupply)
        external
        view
        override
        returns (address)
    {
        return paymentDetails[_tokenIdSupply].addressTokenPrice;
    }

    /**
     * @notice Get the address of the token where the deposits for the supply are held
     * @param _tokenIdSupply   ID of the voucher supply token
     * @return                  Address of the token
     */
    function getVoucherDepositToken(uint256 _tokenIdSupply)
        external
        view
        override
        returns (address)
    {
        return paymentDetails[_tokenIdSupply].addressTokenDeposits;
    }

    /**
     * @notice Get the payment method for a particular _tokenIdSupply
     * @param _tokenIdSupply   ID of the voucher supply token
     * @return                  payment method
     */
    function getVoucherPaymentMethod(uint256 _tokenIdSupply)
        public
        view
        override
        returns (uint8)
    {
        return paymentDetails[_tokenIdSupply].paymentMethod;
    }

    /**
     * @notice Checks whether a voucher is in valid period for redemption (between start date and end date)
     * @param _tokenIdVoucher ID of the voucher token
     */
    function isInValidityPeriod(uint256 _tokenIdVoucher)
        public
        view
        override
        returns (bool)
    {
        //check validity period
        Promise memory tPromise =
            promises[getPromiseIdFromVoucherId(_tokenIdVoucher)];
        require(tPromise.validFrom <= block.timestamp, "INVALID_VALIDITY_FROM");
        require(tPromise.validTo >= block.timestamp, "INVALID_VALIDITY_TO");

        return true;
    }

    /**
     * @notice Checks whether a voucher is in valid state to be transferred. If either payments or deposits are released, voucher could not be transferred
     * @param _tokenIdVoucher ID of the voucher token
     */
    function isVoucherTransferable(uint256 _tokenIdVoucher)
        external
        view
        override
        returns (bool)
    {
        return
            !(vouchersStatus[_tokenIdVoucher].isPaymentReleased ||
                vouchersStatus[_tokenIdVoucher].isDepositsReleased);
    }

    /**
     * @notice Get address of the Boson Router to which this contract points
     * @return Address of the Boson Router contract
     */
    function getBosonRouterAddress()
        external
        view
        override
        returns (address) 
    {
        return bosonRouterAddress;
    }

    /**
     * @notice Get address of the Cashier contract to which this contract points
     * @return Address of the Cashier contract
     */
    function getCashierAddress()
        external
        view
        override
        returns (address)
    {
        return cashierAddress;
    }

    /**
     * @notice Get the token nonce for a seller
     * @param _seller Address of the seller
     * @return The seller's nonce
     */
    function getTokenNonce(address _seller)
        external
        view
        override
        returns (uint256) 
    {
        return tokenNonces[_seller];
    }

    /**
     * @notice Get the current type Id
     * @return type Id
     */
    function getTypeId()
        external
        view
        override
        returns (uint256)
    {
        return typeId;
    }

    /**
     * @notice Get the complain period
     * @return complain period
     */
    function getComplainPeriod()
        external
        view
        override
        returns (uint256)
    {
        return complainPeriod;
    }

    /**
     * @notice Get the cancel or fault period
     * @return cancel or fault period
     */
    function getCancelFaultPeriod()
        external
        view
        override
        returns (uint256)
    {
        return cancelFaultPeriod;
    }
    
     /**
     * @notice Get the promise ID from a voucher set
     * @param _tokenIdSupply   ID of the voucher token
     * @return                  ID of the promise
     */
    function getPromiseIdFromSupplyId(uint256 _tokenIdSupply)
        external
        view
        override
        returns (bytes32) 
    {
        return ordersPromise[_tokenIdSupply];
    }

    /**
     * @notice Get the address of the Vouchers token contract, an ERC721 contract
     * @return Address of Vouchers contract
     */
    function getVoucherTokenAddress() 
        external 
        view 
        override
        returns (address)
    {
        return vouchersTokenAddress;
    }

    /**
     * @notice Get the address of the VoucherSets token contract, an ERC155 contract
     * @return Address of VoucherSets contract
     */
    function getVoucherSetTokenAddress() 
        external 
        view 
        override
        returns (address)
    {
        return voucherSetsTokenAddress;
    }
}<|MERGE_RESOLUTION|>--- conflicted
+++ resolved
@@ -462,25 +462,6 @@
         return voucherTokenId;
     }
 
-<<<<<<< HEAD
-    /**
-     * @notice Burn remaining quanity of voucher set (supply) items for a specific tokenIdSupply stored in ERC-1155
-     * @dev Token ID is derived following the same principles for both ERC-1155 and ERC-721
-     * @param _issuer          The address of the token issuer
-     * @param _tokenIdSupply   ID of the token type
-     * @param _qty   qty that should be burned
-     */
-    function burnSupplyOnPause(
-        address _issuer,
-        uint256 _tokenIdSupply,
-        uint256 _qty
-    ) external override whenPaused onlyFromCashier {
-        IVoucherSets(voucherSetsTokenAddress).burn(_issuer, _tokenIdSupply, _qty);
-    }
-
-
-=======
->>>>>>> 8de2d6fa
     /* solhint-disable */
 
     /**
