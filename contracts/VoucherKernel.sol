--- conflicted
+++ resolved
@@ -52,18 +52,11 @@
         address addressTokenPrice;
         address addressTokenDeposits;
     }
-<<<<<<< HEAD
-
+
+    address public bosonRouterAddress; //address of the Boson Router contract
     address public cashierAddress; //address of the Cashier contract
 
     mapping(bytes32 => Promise) public promises; //promises to deliver goods or services
-=======
-    
-    address public bosonRouterAddress;  //address of the Boson Router contract    
-    address public cashierAddress;  //address of the Cashier contract    
-    
-    mapping(bytes32 => Promise) public promises;    //promises to deliver goods or services
->>>>>>> 42a19dae
     mapping(address => uint256) public tokenNonces; //mapping between seller address and its own nonces. Every time seller creates supply ID it gets incremented. Used to avoid duplicate ID's
     mapping(uint256 => VoucherPaymentMethod) public paymentDetails; // tokenSupplyId to VoucherPaymentMethod
 
@@ -127,7 +120,6 @@
         address _holder,
         bytes32 _promiseId
     );
-<<<<<<< HEAD
 
     event LogVoucherRefunded(uint256 _tokenIdVoucher);
 
@@ -139,43 +131,10 @@
 
     event LogFinalizeVoucher(uint256 _tokenIdVoucher, address _triggeredBy);
 
+    event LogBosonRouterSet(address _newBosonRouter, address _triggeredBy);
+
     event LogCashierSet(address _newCashier, address _triggeredBy);
 
-=======
-    
-    event LogVoucherRefunded(
-        uint256 _tokenIdVoucher
-    );
-    
-    event LogVoucherComplain(
-        uint256 _tokenIdVoucher
-    );
-    
-    event LogVoucherFaultCancel(
-        uint256 _tokenIdVoucher
-    );
-    
-    event LogExpirationTriggered(
-        uint256 _tokenIdVoucher,
-        address _triggeredBy
-    );
-    
-    event LogFinalizeVoucher(
-        uint256 _tokenIdVoucher,
-        address _triggeredBy
-    );
-    
-    event LogBosonRouterSet(
-        address _newBosonRouter,
-        address _triggeredBy
-    );
-
-    event LogCashierSet(
-        address _newCashier,
-        address _triggeredBy
-    );
-    
->>>>>>> 42a19dae
     event LogComplainPeriodChanged(
         uint256 _newComplainPeriod,
         address _triggeredBy
@@ -191,37 +150,24 @@
         uint8 _type //0 .. payment, 1 .. deposits
     );
 
-<<<<<<< HEAD
+    modifier onlyFromRouter() {
+        require(bosonRouterAddress != address(0), "UNSPECIFIED_BR"); //hex"20" FISSION.code(FISSION.Category.Find, FISSION.Status.NotFound_Unequal_OutOfRange)
+        require(msg.sender == bosonRouterAddress, "UNAUTHORIZED_BR"); //hex"10" FISSION.code(FISSION.Category.Permission, FISSION.Status.Disallowed_Stop)
+        _;
+    }
+
     modifier onlyFromCashier() {
-        require(cashierAddress != address(0), "UNSPECIFIED_CASHIER"); //hex"20" FISSION.code(FISSION.Category.Find, FISSION.Status.NotFound_Unequal_OutOfRange)
+        require(cashierAddress != address(0), "UNSPECIFIED_BR"); //hex"20" FISSION.code(FISSION.Category.Find, FISSION.Status.NotFound_Unequal_OutOfRange)
         require(msg.sender == cashierAddress, "UNAUTHORIZED_C"); //hex"10" FISSION.code(FISSION.Category.Permission, FISSION.Status.Disallowed_Stop)
         _;
     }
 
-    modifier onlyVoucherOwner(uint256 _tokenIdVoucher) {
+    modifier onlyVoucherOwner(uint256 _tokenIdVoucher, address _sender) {
         //check authorization
         require(
-            IERC721(tokensContract).ownerOf(_tokenIdVoucher) == msg.sender,
+            IERC721(tokensContract).ownerOf(_tokenIdVoucher) == _sender,
             "UNAUTHORIZED_V"
         ); //hex"10" FISSION.code(FISSION.Category.Permission, FISSION.Status.Disallowed_Stop)
-=======
-
-    modifier onlyFromRouter() {
-        require(bosonRouterAddress != address(0), "UNSPECIFIED_BR");  //hex"20" FISSION.code(FISSION.Category.Find, FISSION.Status.NotFound_Unequal_OutOfRange)
-        require(msg.sender == bosonRouterAddress, "UNAUTHORIZED_BR");   //hex"10" FISSION.code(FISSION.Category.Permission, FISSION.Status.Disallowed_Stop)
-        _;
-    }
-
-    modifier onlyFromCashier() {
-        require(cashierAddress != address(0), "UNSPECIFIED_BR");  //hex"20" FISSION.code(FISSION.Category.Find, FISSION.Status.NotFound_Unequal_OutOfRange)
-        require(msg.sender == cashierAddress, "UNAUTHORIZED_C");   //hex"10" FISSION.code(FISSION.Category.Permission, FISSION.Status.Disallowed_Stop)
-        _;
-    }
-    
-    modifier onlyVoucherOwner(uint256 _tokenIdVoucher, address _sender) {
-        //check authorization
-        require(IERC721(tokensContract).ownerOf(_tokenIdVoucher) == _sender, "UNAUTHORIZED_V");   //hex"10" FISSION.code(FISSION.Category.Permission, FISSION.Status.Disallowed_Stop)
->>>>>>> 42a19dae
         _;
     }
 
@@ -233,32 +179,18 @@
     }
 
     /**
-<<<<<<< HEAD
      * @notice Pause the process of interaction with voucherID's (ERC-721), in case of emergency.
-     * Only Cashier contract is in control of this function.
-     */
-    function pause() external override onlyFromCashier {
-=======
-    * @notice Pause the process of interaction with voucherID's (ERC-721), in case of emergency.
-    * Only BR contract is in control of this function.
-    */
+     * Only BR contract is in control of this function.
+     */
     function pause() external override onlyFromRouter {
->>>>>>> 42a19dae
         _pause();
     }
 
     /**
-<<<<<<< HEAD
      * @notice Unpause the process of interaction with voucherID's (ERC-721).
-     * Only Cashier contract is in control of this function.
-     */
-    function unpause() external override onlyFromCashier {
-=======
-    * @notice Unpause the process of interaction with voucherID's (ERC-721).
-    * Only BR contract is in control of this function.
-    */
+     * Only BR contract is in control of this function.
+     */
     function unpause() external override onlyFromRouter {
->>>>>>> 42a19dae
         _unpause();
     }
 
@@ -280,23 +212,10 @@
         uint256 _depositSe,
         uint256 _depositBu,
         uint256 _quantity
-<<<<<<< HEAD
-    ) external override onlyFromCashier returns (uint256) {
+    ) external override onlyFromRouter returns (uint256) {
         require(_validFrom <= _validTo, "INVALID_VALIDITY_FROM"); //hex"26" FISSION.code(FISSION.Category.Find, FISSION.Status.Above_Range_Overflow)
         require(_validTo >= block.timestamp, "INVALID_VALIDITY_TO"); //hex"24" FISSION.code(FISSION.Category.Find, FISSION.Status.BelowRange_Underflow)
 
-=======
-    ) 
-        external 
-        override
-        onlyFromRouter
-        returns (uint256)
-    {
-        
-        require(_validFrom <= _validTo, "INVALID_VALIDITY_FROM");    //hex"26" FISSION.code(FISSION.Category.Find, FISSION.Status.Above_Range_Overflow)
-        require(_validTo >= block.timestamp, "INVALID_VALIDITY_TO");   //hex"24" FISSION.code(FISSION.Category.Find, FISSION.Status.BelowRange_Underflow)
-        
->>>>>>> 42a19dae
         bytes32 key;
         key = keccak256(
             abi.encodePacked(tokenNonces[_seller]++, _validFrom, _validTo)
@@ -347,16 +266,7 @@
         uint8 _paymentMethod,
         address _tokenPrice,
         address _tokenDeposits
-<<<<<<< HEAD
-    ) external override onlyFromCashier {
-=======
-        )
-        external
-        override
-        onlyFromRouter
-    {
-
->>>>>>> 42a19dae
+    ) external override onlyFromRouter {
         paymentDetails[_tokenIdSupply] = VoucherPaymentMethod({
             paymentMethod: _paymentMethod,
             addressTokenPrice: _tokenPrice,
@@ -395,7 +305,6 @@
     }
 
     /**
-<<<<<<< HEAD
      * @notice Fill Voucher Order, iff funds paid, then extract & mint NFT to the voucher holder
      * @param _tokenIdSupply   ID of the supply token (ERC-1155)
      * @param _issuer          Address of the token's issuer
@@ -405,20 +314,7 @@
         uint256 _tokenIdSupply,
         address _issuer,
         address _holder
-    ) external override onlyFromCashier {
-=======
-    * @notice Fill Voucher Order, iff funds paid, then extract & mint NFT to the voucher holder
-    * @param _tokenIdSupply   ID of the supply token (ERC-1155)
-    * @param _issuer          Address of the token's issuer
-    * @param _holder          Address of the recipient of the voucher (ERC-721)
-    */
-    function fillOrder(uint256 _tokenIdSupply, address _issuer, address _holder)
-        external
-        override
-        onlyFromRouter
-        
-    {
->>>>>>> 42a19dae
+    ) external override onlyFromRouter {
         //checks
         checkOrderFillable(_tokenIdSupply, _issuer, _holder);
 
@@ -576,7 +472,6 @@
         //check collection code and/or assign collector
 
         vouchersStatus[_tokenIdVoucher].complainPeriodStart = block.timestamp;
-<<<<<<< HEAD
         vouchersStatus[_tokenIdVoucher].status = setChange(
             vouchersStatus[_tokenIdVoucher].status,
             IDX_REDEEM
@@ -584,14 +479,9 @@
 
         emit LogVoucherRedeemed(
             _tokenIdVoucher,
-            msg.sender,
+            _msgSender,
             tPromise.promiseId
         );
-=======
-        vouchersStatus[_tokenIdVoucher].status = setChange(vouchersStatus[_tokenIdVoucher].status, idxRedeem);
-        
-        emit LogVoucherRedeemed(_tokenIdVoucher, _msgSender, tPromise.promiseId);
->>>>>>> 42a19dae
     }
 
     // // // // // // // //
@@ -749,16 +639,11 @@
         whenNotPaused
     {
         uint256 tokenIdSupply = getIdSupplyFromVoucher(_tokenIdVoucher);
-<<<<<<< HEAD
         require(
-            getSupplyHolder(tokenIdSupply) == msg.sender,
+            getSupplyHolder(tokenIdSupply) == _msgSender,
             "UNAUTHORIZED_COF"
         ); //hex"10" FISSION.code(FISSION.Category.Permission, FISSION.Status.Disallowed_Stop)
 
-=======
-        require(getSupplyHolder(tokenIdSupply) == _msgSender, "UNAUTHORIZED_COF");   //hex"10" FISSION.code(FISSION.Category.Permission, FISSION.Status.Disallowed_Stop)
-        
->>>>>>> 42a19dae
         uint8 tStatus = vouchersStatus[_tokenIdVoucher].status;
 
         require(!isStatus(tStatus, IDX_CANCEL_FAULT), "ALREADY_CANCELFAULT"); //hex"48" FISSION.code(FISSION.Category.Availability, FISSION.Status.AlreadyDone)
@@ -951,18 +836,11 @@
      * @notice Set the address of the new holder of a _tokenIdSupply on transfer
      * @param _tokenIdSupply   _tokenIdSupply which will be transferred
      * @param _newSeller   new holder of the supply
-<<<<<<< HEAD
      */
     function setSupplyHolderOnTransfer(
         uint256 _tokenIdSupply,
         address _newSeller
-    ) external override onlyFromCashier {
-=======
-    */
-    function setSupplyHolderOnTransfer(uint256 _tokenIdSupply, address _newSeller)
-        external override onlyFromRouter
-    {
->>>>>>> 42a19dae
+    ) external override onlyFromRouter {
         bytes32 promiseKey = ordersPromise[_tokenIdSupply];
         promises[promiseKey].seller = _newSeller;
     }
@@ -975,14 +853,14 @@
         external
         onlyOwner
     {
-        require(_bosonRouterAddress != address(0), "UNSPECIFIED_ADDRESS");  //hex"20" FISSION.code(FISSION.Category.Find, FISSION.Status.NotFound_Unequal_OutOfRange)
-        
+        require(_bosonRouterAddress != address(0), "UNSPECIFIED_ADDRESS"); //hex"20" FISSION.code(FISSION.Category.Find, FISSION.Status.NotFound_Unequal_OutOfRange)
+
         bosonRouterAddress = _bosonRouterAddress;
-        
+
         emit LogBosonRouterSet(_bosonRouterAddress, msg.sender);
     }
 
-     /**
+    /**
      * @notice Set the address of the Cashier contract
      * @param _cashierAddress   The address of the BR contract
      */
@@ -1035,16 +913,12 @@
      * @param _idx  Index in the array of promise keys
      * @return      Promise ID
      */
-<<<<<<< HEAD
-    function getPromiseKey(uint256 _idx) public view returns (bytes32) {
-=======
     function getPromiseKey(uint256 _idx)
         public
         view
         override
         returns (bytes32)
     {
->>>>>>> 42a19dae
         return promiseKeys[_idx];
     }
 
@@ -1070,10 +944,7 @@
     function getPromiseIdFromVoucherId(uint256 _tokenIdVoucher)
         public
         view
-<<<<<<< HEAD
-=======
-        override
->>>>>>> 42a19dae
+        override
         returns (bytes32)
     {
         require(_tokenIdVoucher != 0, "UNSPECIFIED_ID"); //hex"20" FISSION.code(FISSION.Category.Find, FISSION.Status.NotFound_Unequal_OutOfRange)
@@ -1088,16 +959,12 @@
      * @return          Balance
      */
     //TODO: might not need it
-<<<<<<< HEAD
-    function getTotalSupply(address _account) public view returns (uint256) {
-=======
     function getTotalSupply(address _account)
         public
         view
         override
         returns (uint256)
     {
->>>>>>> 42a19dae
         return accountSupply[_account];
     }
 
@@ -1268,10 +1135,7 @@
     function isInValidityPeriod(uint256 _tokenIdVoucher)
         public
         view
-<<<<<<< HEAD
-=======
-        override
->>>>>>> 42a19dae
+        override
         returns (bool)
     {
         //check validity period
