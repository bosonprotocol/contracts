// SPDX-License-Identifier: LGPL-3.0-or-later

pragma solidity 0.7.6;

import "@openzeppelin/contracts/utils/ReentrancyGuard.sol";
import "@openzeppelin/contracts/utils/Address.sol";
import "@openzeppelin/contracts/access/Ownable.sol";
import "@openzeppelin/contracts/utils/Pausable.sol";
import "@openzeppelin/contracts/math/SafeMath.sol";
import "@openzeppelin/contracts/token/ERC721/IERC721.sol";
import "@openzeppelin/contracts/token/ERC1155/IERC1155.sol";
import "@openzeppelin/contracts/token/ERC721/IERC721Receiver.sol";
import "./interfaces/IERC1155ERC721.sol";
import "./interfaces/IVoucherKernel.sol";
import {PaymentMethod, VoucherState, VoucherStatus, isStateCommitted, isStateRedemptionSigned, isStateRefunded, isStateExpired, isStatus, determineStatus} from "./UsingHelpers.sol";

//preparing for ERC-1066, ERC-1444, EIP-838

/**
 * @title VoucherKernel contract controls the core business logic
 * @dev Notes:
 *  - The usage of block.timestamp is honored since vouchers are defined currently with day-precision.
 *      See: https://ethereum.stackexchange.com/questions/5924/how-do-ethereum-mining-nodes-maintain-a-time-consistent-with-the-network/5931#5931
 */
// solhint-disable-next-line
contract VoucherKernel is IVoucherKernel, Ownable, Pausable, ReentrancyGuard {
    using Address for address;
    using SafeMath for uint256;

    //AssetRegistry assetRegistry;
    address private tokensContract;

    //promise for an asset could be reusable, but simplified here for brevity
    struct Promise {
        bytes32 promiseId;
        uint256 nonce; //the asset that is offered
        address seller; //the seller who created the promise
        //we simplify the value for the demoapp, otherwise voucher details would be packed in one bytes32 field value
        uint256 validFrom;
        uint256 validTo;
        uint256 price;
        uint256 depositSe;
        uint256 depositBu;
        uint256 idx;
    }

    struct VoucherPaymentMethod {
        PaymentMethod paymentMethod;
        address addressTokenPrice;
        address addressTokenDeposits;
    }

    address private bosonRouterAddress; //address of the Boson Router contract
    address private cashierAddress; //address of the Cashier contract

    mapping(bytes32 => Promise) private promises; //promises to deliver goods or services
    mapping(address => uint256) private tokenNonces; //mapping between seller address and its own nonces. Every time seller creates supply ID it gets incremented. Used to avoid duplicate ID's
    mapping(uint256 => VoucherPaymentMethod) private paymentDetails; // tokenSupplyId to VoucherPaymentMethod

    bytes32[] private promiseKeys;

    mapping(uint256 => bytes32) private ordersPromise; //mapping between an order (supply a.k.a. VoucherSet token) and a promise

    mapping(uint256 => VoucherStatus) private vouchersStatus; //recording the vouchers evolution

    //ID reqs
    mapping(uint256 => uint256) private typeCounters; //counter for ID of a particular type of NFT
    uint256 private constant MASK_TYPE = uint256(uint128(~0)) << 128; //the type mask in the upper 128 bits
    //1111111111111111111111111111111111111111111111111111111111111111111111111111111111111111111111111111111111111111111111111111111100000000000000000000000000000000000000000000000000000000000000000000000000000000000000000000000000000000000000000000000000000000

    uint256 private constant MASK_NF_INDEX = uint128(~0); //the non-fungible index mask in the lower 128
    //0000000000000000000000000000000000000000000000000000000000000000000000000000000000000000000000000000000000000000000000000000000011111111111111111111111111111111111111111111111111111111111111111111111111111111111111111111111111111111111111111111111111111111

    uint256 private constant TYPE_NF_BIT = 1 << 255; //the first bit represents an NFT type
    //1000000000000000000000000000000000000000000000000000000000000000000000000000000000000000000000000000000000000000000000000000000000000000000000000000000000000000000000000000000000000000000000000000000000000000000000000000000000000000000000000000000000000000

    uint256 private typeId; //base token type ... 127-bits cover 1.701411835*10^38 types (not differentiating between FTs and NFTs)
    /* Token IDs:
    Fungibles: 0, followed by 127-bit FT type ID, in the upper 128 bits, followed by 0 in lower 128-bits
    <0><uint127: base token id><uint128: 0>
    
    Non-fungible VoucherSets (supply tokens): 1, followed by 127-bit NFT type ID, in the upper 128 bits, followed by 0 in lower 128-bits
    <1><uint127: base token id><uint128: 0    
    
    Non-fungible vouchers: 1, followed by 127-bit NFT type ID, in the upper 128 bits, followed by a 1-based index of an NFT token ID.
    <1><uint127: base token id><uint128: index of non-fungible>
    */

    uint256 private complainPeriod;
    uint256 private cancelFaultPeriod;

    event LogPromiseCreated(
        bytes32 indexed _promiseId,
        uint256 indexed _nonce,
        address indexed _seller,
        uint256 _validFrom,
        uint256 _validTo,
        uint256 _idx
    );

    event LogVoucherCommitted(
        uint256 indexed _tokenIdSupply,
        uint256 _tokenIdVoucher,
        address _issuer,
        address _holder,
        bytes32 _promiseId
    );

    event LogVoucherRedeemed(
        uint256 _tokenIdVoucher,
        address _holder,
        bytes32 _promiseId
    );

    event LogVoucherRefunded(uint256 _tokenIdVoucher);

    event LogVoucherComplain(uint256 _tokenIdVoucher);

    event LogVoucherFaultCancel(uint256 _tokenIdVoucher);

    event LogExpirationTriggered(uint256 _tokenIdVoucher, address _triggeredBy);

    event LogFinalizeVoucher(uint256 _tokenIdVoucher, address _triggeredBy);

    event LogBosonRouterSet(address _newBosonRouter, address _triggeredBy);

    event LogCashierSet(address _newCashier, address _triggeredBy);

    event LogComplainPeriodChanged(
        uint256 _newComplainPeriod,
        address _triggeredBy
    );

    event LogCancelFaultPeriodChanged(
        uint256 _newCancelFaultPeriod,
        address _triggeredBy
    );

    event LogVoucherSetFaultCancel(uint256 _tokenIdSupply, address _issuer);

    event LogFundsReleased(
        uint256 _tokenIdVoucher,
        uint8 _type //0 .. payment, 1 .. deposits
    );

    /**
     * @notice Checks that only the BosonRouter contract can call a function
    */
    modifier onlyFromRouter() {
        require(bosonRouterAddress != address(0), "UNSPECIFIED_BR");
        require(msg.sender == bosonRouterAddress, "UNAUTHORIZED_BR");
        _;
    }

    /**
     * @notice Checks that only the Cashier contract can call a function
    */
    modifier onlyFromCashier() {
        require(cashierAddress != address(0), "UNSPECIFIED_BR");
        require(msg.sender == cashierAddress, "UNAUTHORIZED_C");
        _;
    }

    /**
     * @notice Checks that only the owver of the specified voucher can call a function
    */
    modifier onlyVoucherOwner(uint256 _tokenIdVoucher, address _sender) {
        //check authorization
        require(
            IERC721(tokensContract).ownerOf(_tokenIdVoucher) == _sender,
            "UNAUTHORIZED_V"
        );
        _;
    }

    modifier notZeroAddress(address _addressToCheck) {
        require(_addressToCheck != address(0), "0A");
        _;
    }

    /**
     * @notice Construct and initialze the contract. Iniialises associated contract addresses, the complain period, and the cancel or fault period
     * @param _tokensContract address of the associated ERC1155ERC721 contract instance
     */
    constructor(address _tokensContract)
    notZeroAddress(_tokensContract)
    {
        tokensContract = _tokensContract;

        complainPeriod = 7 * 1 days;
        cancelFaultPeriod = 7 * 1 days;
    }

    /**
     * @notice Pause the process of interaction with voucherID's (ERC-721), in case of emergency.
     * Only BR contract is in control of this function.
     */
    function pause() external override onlyFromRouter {
        _pause();
    }

    /**
     * @notice Unpause the process of interaction with voucherID's (ERC-721).
     * Only BR contract is in control of this function.
     */
    function unpause() external override onlyFromRouter {
        _unpause();
    }

    /**
     * @notice Creating a new promise for goods or services.
     * Can be reused, e.g. for making different batches of these (in the future).
     * @param _seller      seller of the promise
     * @param _validFrom   Start of valid period
     * @param _validTo     End of valid period
     * @param _price       Price (payment amount)
     * @param _depositSe   Seller's deposit
     * @param _depositBu   Buyer's deposit
     */
    function createTokenSupplyId(
        address _seller,
        uint256 _validFrom,
        uint256 _validTo,
        uint256 _price,
        uint256 _depositSe,
        uint256 _depositBu,
        uint256 _quantity
    )
    external
    override
    nonReentrant
    onlyFromRouter
    returns (uint256) {
        require(_quantity > 0, "INVALID_QUANTITY");
        // solhint-disable-next-line not-rely-on-time
        require(_validTo >= block.timestamp + 5 minutes, "INVALID_VALIDITY_TO");
        require(_validTo >= _validFrom.add(5 minutes), "VALID_FROM_MUST_BE_AT_LEAST_5_MINUTES_LESS_THAN_VALID_TO");

        bytes32 key;
        key = keccak256(
            abi.encodePacked(_seller, tokenNonces[_seller]++, _validFrom, _validTo, address(this))
        );

        if (promiseKeys.length > 0) {
            require(
                promiseKeys[promises[key].idx] != key,
                "PROMISE_ALREADY_EXISTS"
            );
        }

        promises[key] = Promise({
            promiseId: key,
            nonce: tokenNonces[_seller],
            seller: _seller,
            validFrom: _validFrom,
            validTo: _validTo,
            price: _price,
            depositSe: _depositSe,
            depositBu: _depositBu,
            idx: promiseKeys.length
        });

        promiseKeys.push(key);

        emit LogPromiseCreated(
            key,
            tokenNonces[_seller],
            _seller,
            _validFrom,
            _validTo,
            promiseKeys.length - 1
        );

        return createOrder(_seller, key, _quantity);
    }

    /**
     * @notice Creates a Payment method struct recording the details on how the seller requires to receive Price and Deposits for a certain Voucher Set.
     * @param _tokenIdSupply     _tokenIdSupply of the voucher set this is related to
     * @param _paymentMethod  might be ETHETH, ETHTKN, TKNETH or TKNTKN
     * @param _tokenPrice   token address which will hold the funds for the price of the voucher
     * @param _tokenDeposits   token address which will hold the funds for the deposits of the voucher
     */
    function createPaymentMethod(
        uint256 _tokenIdSupply,
        PaymentMethod _paymentMethod,
        address _tokenPrice,
        address _tokenDeposits
    ) external override onlyFromRouter {       
        paymentDetails[_tokenIdSupply] = VoucherPaymentMethod({
            paymentMethod: _paymentMethod,
            addressTokenPrice: _tokenPrice,
            addressTokenDeposits: _tokenDeposits
        });
    }

    /**
     * @notice Create an order for offering a certain quantity of an asset
     * This creates a listing in a marketplace, technically as an ERC-1155 non-fungible token with supply.
     * @param _seller     seller of the promise
     * @param _promiseId  ID of a promise (simplified into asset for demo)
     * @param _quantity   Quantity of assets on offer
     */
    function createOrder(
        address _seller,
        bytes32 _promiseId,
        uint256 _quantity
    ) private returns (uint256) {
        //create & assign a new non-fungible type
        typeId++;
        uint256 tokenIdSupply = TYPE_NF_BIT | (typeId << 128); //upper bit is 1, followed by sequence, leaving lower 128-bits as 0;

        ordersPromise[tokenIdSupply] = _promiseId;

        IERC1155ERC721(tokensContract).mint(
            _seller,
            tokenIdSupply,
            _quantity,
            ""
        );

        return tokenIdSupply;
    }

    /**
     * @notice Fill Voucher Order, iff funds paid, then extract & mint NFT to the voucher holder
     * @param _tokenIdSupply   ID of the supply token (ERC-1155)
     * @param _issuer          Address of the token's issuer
     * @param _holder          Address of the recipient of the voucher (ERC-721)
     * @param _paymentMethod   method being used for that particular order that needs to be fulfilled
     */
    function fillOrder(
        uint256 _tokenIdSupply,
        address _issuer,
        address _holder,
        PaymentMethod _paymentMethod
    )
    external
    override
    onlyFromRouter
    nonReentrant
    {
        require(_doERC721HolderCheck(_issuer, _holder, _tokenIdSupply), "UNSUPPORTED_ERC721_RECEIVED");
        PaymentMethod paymentMethod = getVoucherPaymentMethod(_tokenIdSupply);

        //checks
        require(paymentMethod == _paymentMethod, "Incorrect Payment Method");
        checkOrderFillable(_tokenIdSupply, _issuer, _holder);

        //close order
        uint256 voucherTokenId = extract721(_issuer, _holder, _tokenIdSupply);

        emit LogVoucherCommitted(
            _tokenIdSupply,
            voucherTokenId,
            _issuer,
            _holder,
            getPromiseIdFromVoucherId(voucherTokenId)
        );
    }

    /**
     * @notice Check if holder is a contract that supports ERC721
     * @dev ERC-721
     * https://github.com/OpenZeppelin/openzeppelin-contracts/blob/v4.4.0-rc.0/contracts/token/ERC721/ERC721.sol
     * @param _from     Address of sender
     * @param _to       Address of recipient
     * @param _tokenId  ID of the token
     */
    function _doERC721HolderCheck(
        address _from,
        address _to,
        uint256 _tokenId
    ) internal returns (bool) {
        if (_to.isContract()) {
            try IERC721Receiver(_to).onERC721Received(_msgSender(), _from, _tokenId, "") returns (bytes4 retval) {
                return retval == IERC721Receiver.onERC721Received.selector;
            } catch (bytes memory reason) {
                if (reason.length == 0) {
                    revert("UNSUPPORTED_ERC721_RECEIVED");
                } else {
                    assembly {
                        revert(add(32, reason), mload(reason))
                    }
                }
            }
        } else {
            return true;
        }
    }

    /**
     * @notice Check order is fillable
     * @dev Will throw if checks don't pass
     * @param _tokenIdSupply  ID of the supply token
     * @param _issuer  Address of the token's issuer
     * @param _holder  Address of the recipient of the voucher (ERC-721)
     */
    function checkOrderFillable(
        uint256 _tokenIdSupply,
        address _issuer,
        address _holder
    ) internal view notZeroAddress(_holder) {
        require(_tokenIdSupply != 0, "UNSPECIFIED_ID");

        require(
            IERC1155(tokensContract).balanceOf(_issuer, _tokenIdSupply) > 0,
            "OFFER_EMPTY"
        );

        bytes32 promiseKey = ordersPromise[_tokenIdSupply];

        require(
            promises[promiseKey].validTo >= block.timestamp,
            "OFFER_EXPIRED"
        );
    }

    /**
     * @notice Extract a standard non-fungible token ERC-721 from a supply stored in ERC-1155
     * @dev Token ID is derived following the same principles for both ERC-1155 and ERC-721
     * @param _issuer          The address of the token issuer
     * @param _to              The address of the token holder
     * @param _tokenIdSupply   ID of the token type
     * @return                 ID of the voucher token
     */
    function extract721(
        address _issuer,
        address _to,
        uint256 _tokenIdSupply
    ) internal returns (uint256) {
        IERC1155ERC721(tokensContract).burn(_issuer, _tokenIdSupply, 1); // This is hardcoded as 1 on purpose

        //calculate tokenId
        uint256 voucherTokenId =
            _tokenIdSupply | ++typeCounters[_tokenIdSupply];

        //set status
        vouchersStatus[voucherTokenId].status = determineStatus(
            vouchersStatus[voucherTokenId].status,
            VoucherState.COMMIT
        );
        vouchersStatus[voucherTokenId].isPaymentReleased = false;
        vouchersStatus[voucherTokenId].isDepositsReleased = false;

        //mint voucher NFT as ERC-721
        IERC1155ERC721(tokensContract).mint(_to, voucherTokenId);

        return voucherTokenId;
    }

    /* solhint-disable */

    /**
     * @notice Redemption of the vouchers promise
     * @param _tokenIdVoucher   ID of the voucher
     * @param _messageSender   account that called the fn from the BR contract
     */
    function redeem(uint256 _tokenIdVoucher, address _messageSender)
        external
        override
        whenNotPaused
        onlyFromRouter
        onlyVoucherOwner(_tokenIdVoucher, _messageSender)
    {
        //check status
        require(
            isStateCommitted(vouchersStatus[_tokenIdVoucher].status),
            "ALREADY_PROCESSED"
        );

        //check validity period
        isInValidityPeriod(_tokenIdVoucher);
        Promise memory tPromise =
            promises[getPromiseIdFromVoucherId(_tokenIdVoucher)];

        vouchersStatus[_tokenIdVoucher].complainPeriodStart = block.timestamp;
        vouchersStatus[_tokenIdVoucher].status = determineStatus(
            vouchersStatus[_tokenIdVoucher].status,
            VoucherState.REDEEM
        );

        emit LogVoucherRedeemed(
            _tokenIdVoucher,
            _messageSender,
            tPromise.promiseId
        );
    }

    // // // // // // // //
    // UNHAPPY PATH
    // // // // // // // //

    /**
     * @notice Refunding a voucher
     * @param _tokenIdVoucher   ID of the voucher
     * @param _messageSender   account that called the fn from the BR contract
     */
    function refund(uint256 _tokenIdVoucher, address _messageSender)
        external
        override
        whenNotPaused
        onlyFromRouter
        onlyVoucherOwner(_tokenIdVoucher, _messageSender)
    {
        require(
            isStateCommitted(vouchersStatus[_tokenIdVoucher].status),
            "INAPPLICABLE_STATUS"
        );

        //check validity period
        isInValidityPeriod(_tokenIdVoucher);

        vouchersStatus[_tokenIdVoucher].complainPeriodStart = block.timestamp;
        vouchersStatus[_tokenIdVoucher].status = determineStatus(
            vouchersStatus[_tokenIdVoucher].status,
            VoucherState.REFUND
        );

        emit LogVoucherRefunded(_tokenIdVoucher);
    }

    /**
     * @notice Issue a complaint for a voucher
     * @param _tokenIdVoucher   ID of the voucher
     * @param _messageSender   account that called the fn from the BR contract
     */
    function complain(uint256 _tokenIdVoucher, address _messageSender)
        external
        override
        whenNotPaused
        onlyFromRouter
        onlyVoucherOwner(_tokenIdVoucher, _messageSender)
    {
        checkIfApplicableAndResetPeriod(_tokenIdVoucher, VoucherState.COMPLAIN);
    }   

    /**
     * @notice Cancel/Fault transaction by the Seller, admitting to a fault or backing out of the deal
     * @param _tokenIdVoucher   ID of the voucher
     * @param _messageSender   account that called the fn from the BR contract
     */
    function cancelOrFault(uint256 _tokenIdVoucher, address _messageSender)
        external
        override
        onlyFromRouter
        whenNotPaused
    {
        uint256 tokenIdSupply = getIdSupplyFromVoucher(_tokenIdVoucher);
        require(
            getSupplyHolder(tokenIdSupply) == _messageSender,
            "UNAUTHORIZED_COF"
        );

        checkIfApplicableAndResetPeriod(_tokenIdVoucher, VoucherState.CANCEL_FAULT);
    }

    /**
     * @notice Check if voucher status can be changed into desired new status. If yes, the waiting period is resetted, depending on what new status is.
     * @param _tokenIdVoucher   ID of the voucher
     * @param _newStatus   desired new status, can be {COF, COMPLAIN}
     */
    function checkIfApplicableAndResetPeriod(uint256 _tokenIdVoucher, VoucherState _newStatus)
        internal
    {
        uint8 tStatus = vouchersStatus[_tokenIdVoucher].status;

        require(
            !isStatus(tStatus, VoucherState.FINAL),
            "ALREADY_FINALIZED"
        );

        string memory revertReasonAlready; 
        string memory revertReasonExpired;

        if (_newStatus == VoucherState.COMPLAIN) {
            revertReasonAlready = "ALREADY_COMPLAINED";
            revertReasonExpired = "COMPLAINPERIOD_EXPIRED";
        } else {
            revertReasonAlready = "ALREADY_CANCELFAULT";
            revertReasonExpired = "COFPERIOD_EXPIRED";
        }

        require(
            !isStatus(tStatus, _newStatus),
            revertReasonAlready
        );

        Promise memory tPromise =
            promises[getPromiseIdFromVoucherId(_tokenIdVoucher)];
      
        if (
            isStateRedemptionSigned(tStatus) ||
            isStateRefunded(tStatus)
        ) {
            
            require(
                block.timestamp <=
                    vouchersStatus[_tokenIdVoucher].complainPeriodStart +
                        complainPeriod +
                        cancelFaultPeriod,
                revertReasonExpired
            );          
        } else if (isStateExpired(tStatus)) {
            //if redeemed or refunded
            require(
                block.timestamp <=
                    tPromise.validTo + complainPeriod + cancelFaultPeriod,
                revertReasonExpired
            );            
        } else if (
            //if the opposite of what is the desired new state
            isStatus(vouchersStatus[_tokenIdVoucher].status, VoucherState((uint8(_newStatus) % 2 + 1))) // making it VoucherState.COMPLAIN or VoucherState.CANCEL_FAULT (opposite to new status) 
        ) {
            uint256 waitPeriod = _newStatus == VoucherState.COMPLAIN ? vouchersStatus[_tokenIdVoucher].complainPeriodStart +
                        complainPeriod : vouchersStatus[_tokenIdVoucher].cancelFaultPeriodStart + cancelFaultPeriod;
            require(
                block.timestamp <= waitPeriod,
                revertReasonExpired
            );
        } else if (_newStatus != VoucherState.COMPLAIN && isStateCommitted(tStatus)) {
            //if committed only (applicable only in COF)
            require(
                block.timestamp <=
                    tPromise.validTo + complainPeriod + cancelFaultPeriod,
                "COFPERIOD_EXPIRED"
            );
 
        } else {
            revert("INAPPLICABLE_STATUS");
            }
        
            vouchersStatus[_tokenIdVoucher].status = determineStatus(
                tStatus,
                _newStatus
            );

        if (_newStatus == VoucherState.COMPLAIN) {
            if (!isStatus(tStatus, VoucherState.CANCEL_FAULT)) {
            vouchersStatus[_tokenIdVoucher].cancelFaultPeriodStart = block
                .timestamp;  //COF period starts
            }
            emit LogVoucherComplain(_tokenIdVoucher);
        } else {
            if (!isStatus(tStatus, VoucherState.COMPLAIN)) {
            vouchersStatus[_tokenIdVoucher].complainPeriodStart = block
            .timestamp; //complain period starts
            }
            emit LogVoucherFaultCancel(_tokenIdVoucher);
        }
    }

    /**
     * @notice Cancel/Fault transaction by the Seller, cancelling the remaining uncommitted voucher set so that seller prevents buyers from committing to vouchers for items no longer in exchange.
     * @param _tokenIdSupply   ID of the voucher set
     * @param _issuer   owner of the voucher
     */
    function cancelOrFaultVoucherSet(uint256 _tokenIdSupply, address _issuer)
    external
    override
    onlyFromRouter
    nonReentrant
    whenNotPaused
    returns (uint256)
    {
        require(getSupplyHolder(_tokenIdSupply) == _issuer, "UNAUTHORIZED_COF");

        uint256 remQty = getRemQtyForSupply(_tokenIdSupply, _issuer);

        require(remQty > 0, "OFFER_EMPTY");

        IERC1155ERC721(tokensContract).burn(_issuer, _tokenIdSupply, remQty);

        emit LogVoucherSetFaultCancel(_tokenIdSupply, _issuer);

        return remQty;
    }

    // // // // // // // //
    // BACK-END PROCESS
    // // // // // // // //

    /**
     * @notice Mark voucher token that the payment was released
     * @param _tokenIdVoucher   ID of the voucher token
     */
    function setPaymentReleased(uint256 _tokenIdVoucher)
        external
        override
        onlyFromCashier
    {
        require(_tokenIdVoucher != 0, "UNSPECIFIED_ID");
        vouchersStatus[_tokenIdVoucher].isPaymentReleased = true;

        emit LogFundsReleased(_tokenIdVoucher, 0);
    }

    /**
     * @notice Mark voucher token that the deposits were released
     * @param _tokenIdVoucher   ID of the voucher token
     */
    function setDepositsReleased(uint256 _tokenIdVoucher)
        external
        override
        onlyFromCashier
    {
        require(_tokenIdVoucher != 0, "UNSPECIFIED_ID");
        vouchersStatus[_tokenIdVoucher].isDepositsReleased = true;

        emit LogFundsReleased(_tokenIdVoucher, 1);
    }

    /**
     * @notice Mark voucher token as expired
     * @param _tokenIdVoucher   ID of the voucher token
     */
    function triggerExpiration(uint256 _tokenIdVoucher) external override {
        require(_tokenIdVoucher != 0, "UNSPECIFIED_ID");

        Promise memory tPromise =
            promises[getPromiseIdFromVoucherId(_tokenIdVoucher)];

<<<<<<< HEAD
        if (
            tPromise.validTo < block.timestamp &&
            isStateCommitted(vouchersStatus[_tokenIdVoucher].status)
        ) {
            vouchersStatus[_tokenIdVoucher].status = determineStatus(
                vouchersStatus[_tokenIdVoucher].status,
                VoucherState.EXPIRE
            );
=======
        require(tPromise.validTo < block.timestamp && isStateCommitted(vouchersStatus[_tokenIdVoucher].status),'INAPPLICABLE_STATUS');
>>>>>>> e919912e

        vouchersStatus[_tokenIdVoucher].status = determineStatus(
            vouchersStatus[_tokenIdVoucher].status,
            IDX_EXPIRE
        );

        emit LogExpirationTriggered(_tokenIdVoucher, msg.sender);
    }

    /**
     * @notice Mark voucher token to the final status
     * @param _tokenIdVoucher   ID of the voucher token
     */
    function triggerFinalizeVoucher(uint256 _tokenIdVoucher) external override {
        require(_tokenIdVoucher != 0, "UNSPECIFIED_ID");

        uint8 tStatus = vouchersStatus[_tokenIdVoucher].status;

        require(!isStatus(tStatus, VoucherState.FINAL), "ALREADY_FINALIZED");

        bool mark;
        Promise memory tPromise =
            promises[getPromiseIdFromVoucherId(_tokenIdVoucher)];

        if (isStatus(tStatus, VoucherState.COMPLAIN)) {
            if (isStatus(tStatus, VoucherState.CANCEL_FAULT)) {
                //if COMPLAIN && COF: then final
                mark = true;
            } else if (
                block.timestamp >=
                vouchersStatus[_tokenIdVoucher].cancelFaultPeriodStart +
                    cancelFaultPeriod
            ) {
                //if COMPLAIN: then final after cof period
                mark = true;
            }
        } else if (
            isStatus(tStatus, VoucherState.CANCEL_FAULT) &&
            block.timestamp >=
            vouchersStatus[_tokenIdVoucher].complainPeriodStart + complainPeriod
        ) {
            //if COF: then final after complain period
            mark = true;
        } else if (
            isStateRedemptionSigned(tStatus) || isStateRefunded(tStatus)
        ) {
            //if RDM/RFND NON_COMPLAIN: then final after complainPeriodStart + complainPeriod
            if (
                block.timestamp >=
                vouchersStatus[_tokenIdVoucher].complainPeriodStart +
                    complainPeriod
            ) {
                mark = true;
            }
        } else if (isStateExpired(tStatus)) {
            //if EXP NON_COMPLAIN: then final after validTo + complainPeriod
            if (block.timestamp >= tPromise.validTo + complainPeriod) {
                mark = true;
            }
        }

<<<<<<< HEAD
        if (mark) {
            vouchersStatus[_tokenIdVoucher].status = determineStatus(
                tStatus,
                VoucherState.FINAL
            );
            emit LogFinalizeVoucher(_tokenIdVoucher, msg.sender);
        }
=======
        require(mark, 'INAPPLICABLE_STATUS');

        vouchersStatus[_tokenIdVoucher].status = determineStatus(
            tStatus,
            IDX_FINAL
        );
        emit LogFinalizeVoucher(_tokenIdVoucher, msg.sender);
>>>>>>> e919912e
    }

    /* solhint-enable */

    // // // // // // // //
    // UTILS
    // // // // // // // //

    /**
     * @notice Set the address of the new holder of a _tokenIdSupply on transfer
     * @param _tokenIdSupply   _tokenIdSupply which will be transferred
     * @param _newSeller   new holder of the supply
     */
    function setSupplyHolderOnTransfer(
        uint256 _tokenIdSupply,
        address _newSeller
    ) external override onlyFromCashier {
        bytes32 promiseKey = ordersPromise[_tokenIdSupply];
        promises[promiseKey].seller = _newSeller;
    }

    /**
     * @notice Set the address of the Boson Router contract
     * @param _bosonRouterAddress   The address of the BR contract
     */
    function setBosonRouterAddress(address _bosonRouterAddress)
        external
        onlyOwner
    {
        require(_bosonRouterAddress != address(0), "UNSPECIFIED_ADDRESS");

        bosonRouterAddress = _bosonRouterAddress;

        emit LogBosonRouterSet(_bosonRouterAddress, msg.sender);
    }

    /**
     * @notice Set the address of the Cashier contract
     * @param _cashierAddress   The address of the BR contract
     */
    function setCashierAddress(address _cashierAddress)
        external
        override
        onlyOwner
    {
        require(_cashierAddress != address(0), "UNSPECIFIED_ADDRESS");

        cashierAddress = _cashierAddress;

        emit LogCashierSet(_cashierAddress, msg.sender);
    }

    /**
     * @notice Set the general complain period, should be used sparingly as it has significant consequences. Here done simply for demo purposes.
     * @param _complainPeriod   the new value for complain period (in number of seconds)
     */
    function setComplainPeriod(uint256 _complainPeriod)
        external
        override
        onlyOwner
    {
        complainPeriod = _complainPeriod;

        emit LogComplainPeriodChanged(_complainPeriod, msg.sender);
    }

    /**
     * @notice Set the general cancelOrFault period, should be used sparingly as it has significant consequences. Here done simply for demo purposes.
     * @param _cancelFaultPeriod   the new value for cancelOrFault period (in number of seconds)
     */
    function setCancelFaultPeriod(uint256 _cancelFaultPeriod)
        external
        override
        onlyOwner
    {
        cancelFaultPeriod = _cancelFaultPeriod;

        emit LogCancelFaultPeriodChanged(_cancelFaultPeriod, msg.sender);
    }

    // // // // // // // //
    // GETTERS
    // // // // // // // //

    /**
     * @notice Get the promise ID at specific index
     * @param _idx  Index in the array of promise keys
     * @return      Promise ID
     */
    function getPromiseKey(uint256 _idx)
        external
        view
        override
        returns (bytes32)
    {
        return promiseKeys[_idx];
    }

    /**
     * @notice Get the supply token ID from a voucher token
     * @param _tokenIdVoucher   ID of the voucher token
     * @return                  ID of the supply token
     */
    function getIdSupplyFromVoucher(uint256 _tokenIdVoucher)
        public
        pure
        override
        returns (uint256)
    {
        uint256 tokenIdSupply = _tokenIdVoucher & MASK_TYPE;
        require(tokenIdSupply !=0, "INEXISTING_SUPPLY");
        return tokenIdSupply;
    }

    /**
     * @notice Get the promise ID from a voucher token
     * @param _tokenIdVoucher   ID of the voucher token
     * @return                  ID of the promise
     */
    function getPromiseIdFromVoucherId(uint256 _tokenIdVoucher)
        public
        view
        override
        returns (bytes32)
    {
        require(_tokenIdVoucher != 0, "UNSPECIFIED_ID");

        uint256 tokenIdSupply = getIdSupplyFromVoucher(_tokenIdVoucher);
        return promises[ordersPromise[tokenIdSupply]].promiseId;
    }

    /**
     * @notice Get the remaining quantity left in supply of tokens (e.g ERC-721 left in ERC-1155) of an account
     * @param _tokenSupplyId  Token supply ID
     * @param _tokenSupplyOwner    holder of the Token Supply
     * @return          remaining quantity
     */
    function getRemQtyForSupply(uint256 _tokenSupplyId, address _tokenSupplyOwner)
        public
        view
        override
        returns (uint256)
    {
        return IERC1155(tokensContract).balanceOf(_tokenSupplyOwner, _tokenSupplyId);
    }

    /**
     * @notice Get all necessary funds for a supply token
     * @param _tokenIdSupply   ID of the supply token
     * @return                  returns a tuple (Payment amount, Seller's deposit, Buyer's deposit)
     */
    function getOrderCosts(uint256 _tokenIdSupply)
        external
        view
        override
        returns (
            uint256,
            uint256,
            uint256
        )
    {
        bytes32 promiseKey = ordersPromise[_tokenIdSupply];
        return (
            promises[promiseKey].price,
            promises[promiseKey].depositSe,
            promises[promiseKey].depositBu
        );
    }

    /**
     * @notice Get Buyer costs required to make an order for a supply token
     * @param _tokenIdSupply   ID of the supply token
     * @return                  returns a tuple (Payment amount, Buyer's deposit)
     */
    function getBuyerOrderCosts(uint256 _tokenIdSupply)
        external
        view
        override
        returns (uint256, uint256)
    {
        bytes32 promiseKey = ordersPromise[_tokenIdSupply];
        return (promises[promiseKey].price, promises[promiseKey].depositBu);
    }

    /**
     * @notice Get Seller deposit
     * @param _tokenIdSupply   ID of the supply token
     * @return                  returns sellers deposit
     */
    function getSellerDeposit(uint256 _tokenIdSupply)
        external
        view
        override
        returns (uint256)
    {
        bytes32 promiseKey = ordersPromise[_tokenIdSupply];
        return promises[promiseKey].depositSe;
    }

    /**
     * @notice Get the holder of a supply
     * @param _tokenIdSupply ID of the order (aka VoucherSet) which is mapped to the corresponding Promise.
     * @return                  Address of the holder
     */
    function getSupplyHolder(uint256 _tokenIdSupply)
        public
        view
        override
        returns (address)
    {
        bytes32 promiseKey = ordersPromise[_tokenIdSupply];
        return promises[promiseKey].seller;
    }

    /**
     * @notice Get promise data not retrieved by other accessor functions
     * @param _promiseKey   ID of the promise
     * @return promise data not returned by other accessor methods
     */
    function getPromiseData(bytes32 _promiseKey)
        external
        view
        override
        returns (bytes32, uint256, uint256, uint256, uint256 )
    {
        Promise memory tPromise = promises[_promiseKey];
        return (tPromise.promiseId, tPromise.nonce, tPromise.validFrom, tPromise.validTo, tPromise.idx); 
    }

    /**
     * @notice Get the current status of a voucher
     * @param _tokenIdVoucher   ID of the voucher token
     * @return                  Status of the voucher (via enum)
     */
    function getVoucherStatus(uint256 _tokenIdVoucher)
        external
        view
        override
        returns (
            uint8,
            bool,
            bool,
            uint256,
            uint256
        )
    {
        return (
            vouchersStatus[_tokenIdVoucher].status,
            vouchersStatus[_tokenIdVoucher].isPaymentReleased,
            vouchersStatus[_tokenIdVoucher].isDepositsReleased,
            vouchersStatus[_tokenIdVoucher].complainPeriodStart,
            vouchersStatus[_tokenIdVoucher].cancelFaultPeriodStart
        );
    }

    /**
     * @notice Get the holder of a voucher
     * @param _tokenIdVoucher   ID of the voucher token
     * @return                  Address of the holder
     */
    function getVoucherHolder(uint256 _tokenIdVoucher)
        external
        view
        override
        returns (address)
    {
        return IERC721(tokensContract).ownerOf(_tokenIdVoucher);
    }

    /**
     * @notice Get the address of the token where the price for the supply is held
     * @param _tokenIdSupply   ID of the voucher supply token
     * @return                  Address of the token
     */
    function getVoucherPriceToken(uint256 _tokenIdSupply)
        external
        view
        override
        returns (address)
    {
        return paymentDetails[_tokenIdSupply].addressTokenPrice;
    }

    /**
     * @notice Get the address of the token where the deposits for the supply are held
     * @param _tokenIdSupply   ID of the voucher supply token
     * @return                  Address of the token
     */
    function getVoucherDepositToken(uint256 _tokenIdSupply)
        external
        view
        override
        returns (address)
    {
        return paymentDetails[_tokenIdSupply].addressTokenDeposits;
    }

    /**
     * @notice Get the payment method for a particular _tokenIdSupply
     * @param _tokenIdSupply   ID of the voucher supply token
     * @return                  payment method
     */
    function getVoucherPaymentMethod(uint256 _tokenIdSupply)
        public
        view
        override
        returns (PaymentMethod)
    {
        return paymentDetails[_tokenIdSupply].paymentMethod;
    }

    /**
     * @notice Checks whether a voucher is in valid period for redemption (between start date and end date)
     * @param _tokenIdVoucher ID of the voucher token
     */
    function isInValidityPeriod(uint256 _tokenIdVoucher)
        public
        view
        override
        returns (bool)
    {
        //check validity period
        Promise memory tPromise =
            promises[getPromiseIdFromVoucherId(_tokenIdVoucher)];
        require(tPromise.validFrom <= block.timestamp, "INVALID_VALIDITY_FROM");
        require(tPromise.validTo >= block.timestamp, "INVALID_VALIDITY_TO");

        return true;
    }

    /**
     * @notice Checks whether a voucher is in valid state to be transferred. If either payments or deposits are released, voucher could not be transferred
     * @param _tokenIdVoucher ID of the voucher token
     */
    function isVoucherTransferable(uint256 _tokenIdVoucher)
        external
        view
        override
        returns (bool)
    {
        return
            !(vouchersStatus[_tokenIdVoucher].isPaymentReleased ||
                vouchersStatus[_tokenIdVoucher].isDepositsReleased);
    }

    /**
     * @notice Get address of the Boson Router to which this contract points
     * @return Address of the Boson Router contract
     */
    function getBosonRouterAddress()
        external
        view
        override
        returns (address) 
    {
        return bosonRouterAddress;
    }

    /**
     * @notice Get address of the Cashier contract to which this contract points
     * @return Address of the Cashier contract
     */
    function getCashierAddress()
        external
        view
        override
        returns (address)
    {
        return cashierAddress;
    }

    /**
     * @notice Get the token nonce for a seller
     * @param _seller Address of the seller
     * @return The seller's nonce
     */
    function getTokenNonce(address _seller)
        external
        view
        override
        returns (uint256) 
    {
        return tokenNonces[_seller];
    }

    /**
     * @notice Get the current type Id
     * @return type Id
     */
    function getTypeId()
        external
        view
        override
        returns (uint256)
    {
        return typeId;
    }

    /**
     * @notice Get the complain period
     * @return complain period
     */
    function getComplainPeriod()
        external
        view
        override
        returns (uint256)
    {
        return complainPeriod;
    }

    /**
     * @notice Get the cancel or fault period
     * @return cancel or fault period
     */
    function getCancelFaultPeriod()
        external
        view
        override
        returns (uint256)
    {
        return cancelFaultPeriod;
    }
    
     /**
     * @notice Get the promise ID from a voucher set
     * @param _tokenIdSupply   ID of the voucher token
     * @return                  ID of the promise
     */
    function getPromiseIdFromSupplyId(uint256 _tokenIdSupply)
        external
        view
        override
        returns (bytes32) 
    {
        return ordersPromise[_tokenIdSupply];
    }

    /**
     * @notice Get the address of ERC1155ERC721 contract
     * @return Address of ERC1155ERC721 contract
     */
    function getTokensContractAddress() 
        external 
        view 
        override
        returns (address)
    {
        return tokensContract;
    }
}<|MERGE_RESOLUTION|>--- conflicted
+++ resolved
@@ -720,22 +720,11 @@
         Promise memory tPromise =
             promises[getPromiseIdFromVoucherId(_tokenIdVoucher)];
 
-<<<<<<< HEAD
-        if (
-            tPromise.validTo < block.timestamp &&
-            isStateCommitted(vouchersStatus[_tokenIdVoucher].status)
-        ) {
-            vouchersStatus[_tokenIdVoucher].status = determineStatus(
-                vouchersStatus[_tokenIdVoucher].status,
-                VoucherState.EXPIRE
-            );
-=======
         require(tPromise.validTo < block.timestamp && isStateCommitted(vouchersStatus[_tokenIdVoucher].status),'INAPPLICABLE_STATUS');
->>>>>>> e919912e
 
         vouchersStatus[_tokenIdVoucher].status = determineStatus(
             vouchersStatus[_tokenIdVoucher].status,
-            IDX_EXPIRE
+            VoucherState.EXPIRE
         );
 
         emit LogExpirationTriggered(_tokenIdVoucher, msg.sender);
@@ -793,23 +782,13 @@
             }
         }
 
-<<<<<<< HEAD
-        if (mark) {
-            vouchersStatus[_tokenIdVoucher].status = determineStatus(
-                tStatus,
-                VoucherState.FINAL
-            );
-            emit LogFinalizeVoucher(_tokenIdVoucher, msg.sender);
-        }
-=======
         require(mark, 'INAPPLICABLE_STATUS');
 
         vouchersStatus[_tokenIdVoucher].status = determineStatus(
             tStatus,
-            IDX_FINAL
+            VoucherState.FINAL
         );
         emit LogFinalizeVoucher(_tokenIdVoucher, msg.sender);
->>>>>>> e919912e
     }
 
     /* solhint-enable */
