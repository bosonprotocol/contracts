--- conflicted
+++ resolved
@@ -24,11 +24,7 @@
  *  - The usage of block.timestamp is honored since vouchers are defined with day-precision and the demo app is not covering all edge cases.
  *      See: https://ethereum.stackexchange.com/questions/5924/how-do-ethereum-mining-nodes-maintain-a-time-consistent-with-the-network/5931#5931
  */
-<<<<<<< HEAD
- // solhint-disable-next-line
-=======
 // solhint-disable-next-line
->>>>>>> a1dbe4dd
 contract VoucherKernel is IVoucherKernel, Ownable, Pausable, UsingHelpers {
     using Address for address;
     using SafeMath for uint256;
@@ -366,8 +362,14 @@
 
         bytes32 promiseKey = ordersPromise[_tokenIdSupply];
 
-        require(promises[promiseKey].validFrom <= block.timestamp, "OFFER_NOT_STARTED");
-        require(promises[promiseKey].validTo >= block.timestamp, "OFFER_EXPIRED");
+        require(
+            promises[promiseKey].validFrom <= block.timestamp,
+            "OFFER_NOT_STARTED"
+        );
+        require(
+            promises[promiseKey].validTo >= block.timestamp,
+            "OFFER_EXPIRED"
+        );
     }
 
     /**
