--- conflicted
+++ resolved
@@ -879,7 +879,6 @@
         return tokensContract.ownerOf(_tokenIdVoucher);
     }
 
-<<<<<<< HEAD
     function getSupplyHolder(bytes32 _promiseId)
         public view
         returns (address)
@@ -887,7 +886,6 @@
         return (promises[_promiseId].seller);
     }
     
-=======
 
     /**
      * @notice Get the address of the token where the price for the supply is held
@@ -919,7 +917,6 @@
     {
         return paymentDetails[_tokenIdSupply].paymentMethod;
     }
->>>>>>> 78cff705
     
     /** 
      * 
