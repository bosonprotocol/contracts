
// SPDX-License-Identifier: LGPL-3.0-or-later

pragma solidity >=0.6.2 <0.7.0;

import "@openzeppelin/contracts/utils/ReentrancyGuard.sol";
//import "@openzeppelin/contracts/math/SafeMath.sol";
import "./VoucherKernel.sol";
import "./usingHelpers.sol";

/**
 * @title Contract for managing funds
 * @dev Warning: the contract hasn't been audited yet!
 *  Roughly following OpenZeppelin's Escrow at https://github.com/OpenZeppelin/openzeppelin-solidity/contracts/payment/
 */
contract Cashier is usingHelpers, ReentrancyGuard {
    using Address for address payable;
    using SafeMath for uint;
    
    VoucherKernel voucherKernel;
    
    address payable poolAddress;                //the account receiving slashed funds
        
    mapping(address => uint256) public escrow;  //both types of deposits AND payments >> can be released token-by-token if checks pass
    //slashedDepositPool can be obtained through getEscrowAmount(poolAddress)
    
    uint256 internal constant CANCELFAULT_SPLIT = 2; //for POC purposes, this is hardcoded; e.g. each party gets depositSe / 2
    
    struct VoucherDetails {
        uint256 tokenIdSupply;
        uint256 tokenIdVoucher;
        address payable issuer;
        address payable holder;
        uint256 price;
        uint256 depositSe;
        uint256 depositBu;
        uint256 amount2pool;
        uint256 amount2issuer;
        uint256 amount2holder;
        VoucherStatus currStatus;
    }

    event LogOrderCreated(
        uint256 indexed _tokenIdSupply,
        address _seller,
        bytes32 _promiseId, 
        uint256 _quantity
    );
    
    event LogVoucherDelivered(
        uint256 indexed _tokenIdSupply,
        uint256 _tokenIdVoucher,
        address _issuer,
        address _holder,
        bytes32 _promiseId
    );   
    
    event LogWithdrawal(
        address _caller,
        address _payee, 
        uint256 _payment
    );

    modifier onlyPoolManager() {
        require(msg.sender == poolAddress, "UNAUTHORIZED_P"); //hex"10" FISSION.code(FISSION.Category.Permission, FISSION.Status.Disallowed_Stop)
        _;
    }
    
   
    constructor(
        address _voucherKernel
    ) 
        public 
    {
        voucherKernel = VoucherKernel(_voucherKernel);
        poolAddress = msg.sender;   //address(uint160( address(this) ));
    }
    
    
    /**
     * @notice Issuer/Seller offers promises as supply tokens and needs to escrow the deposit
        @param _assetTitle  Name of the asset
        @param _validFrom   Start of valid period
        @param _validTo     End of valid period
        @param _price       Price (payment amount)
        @param _depositSe   Seller's deposit
        @param _depositBu   Buyer's deposit
     * @param _quantity     Quantity on offer
     */
    function requestCreateOrder(
        string calldata _assetTitle,
        uint256 _validFrom,
        uint256 _validTo,
        uint256 _price,
        uint256 _depositSe,
        uint256 _depositBu,
        uint256 _quantity
        )
        external
        payable
    {
        bytes32 promiseId;
        
        uint256 weiReceived = msg.value;
        
        //create a promise for an asset first (simplified for prototype)
        promiseId = voucherKernel.createAssetPromise(msg.sender, _assetTitle, _validFrom, _validTo, _price, _depositSe, _depositBu);
        
        //checks
        //(i) this is for separate promise allocation, not in prototype
        //uint256 depositSe = voucherKernel.getPromiseDepositSe(promiseId);
        //require(depositSe * _quantity == weiReceived, "INCORRECT_FUNDS");   //hex"54" FISSION.code(FISSION.Category.Finance, FISSION.Status.InsufficientFunds)
        //(ii) prototype check
        require(_depositSe * _quantity == weiReceived, "INCORRECT_FUNDS");   //hex"54" FISSION.code(FISSION.Category.Finance, FISSION.Status.InsufficientFunds)
        
        
        uint256 tokenIdSupply = voucherKernel.createOrder(msg.sender, promiseId, _quantity);
        
        //record funds in escrow ...
        escrow[msg.sender] += weiReceived;
        
        emit LogOrderCreated(tokenIdSupply, msg.sender, promiseId, _quantity);
    }
    
    
    /**
     * @notice Consumer requests/buys a voucher by filling an order and receiving a Voucher Token in return
     * @param _tokenIdSupply    ID of the supply token
     * @param _issuer           Address of the issuer of the supply token
     */
    function requestVoucher(uint256 _tokenIdSupply, address _issuer)
        external
        payable
        nonReentrant
    {
        uint256 weiReceived = msg.value;

        //checks
        (uint256 price, uint256 depositSe, uint256 depositBu) = voucherKernel.getOrderCosts(_tokenIdSupply);
        require(price + depositBu == weiReceived, "INCORRECT_FUNDS");   //hex"54" FISSION.code(FISSION.Category.Finance, FISSION.Status.InsufficientFunds)

        //get voucher token - extract ERC721 from _voucherOrderId to msg.sender
        uint256 voucherTokenId = voucherKernel.fillOrder(_tokenIdSupply, _issuer, msg.sender);

        //record funds in escrow ...
        escrow[msg.sender] += weiReceived;
        
        emit LogVoucherDelivered(_tokenIdSupply, voucherTokenId, _issuer, msg.sender, voucherKernel.getPromiseIdFromVoucherId(voucherTokenId));
    }


    /**
     * @notice Trigger withdrawals of what funds are releasable
     * The caller of this function triggers transfers to all involved entities (pool, issuer, token holder), also paying for gas.
     * @dev This function would be optimized a lot, here verbose for readability.
     * @param _tokenIdVouchers  an array of voucher tokens (ERC-721) to try withdraw funds from
     */
    function withdraw(uint256[] calldata _tokenIdVouchers)
        external
        nonReentrant
    {
<<<<<<< HEAD
        //TODO: more checks
        //TODO: check to pass 2 diff holders and how the amounts will be distributed

=======
        //TODO: more requires
>>>>>>> a9c39766
        require(_tokenIdVouchers.length > 0, "EMPTY_LIST"); //hex"20" FISSION.code(FISSION.Category.Find, FISSION.Status.NotFound_Unequal_OutOfRange)
        
        VoucherDetails memory voucherDetails;
        
        //uint256 tPartDepositSe; //Can't use, because of "Stack Too Deep" Error ... this in real life needs to be optimized, but kept here for readability.
        
        //in the future might want to (i) check the gasleft() (but UNGAS proposal might make it impossible), and/or (ii) set upper loop limit to sth like .length < 2**15
        for(uint256 i = 0; i < _tokenIdVouchers.length; i++) {
            require(_tokenIdVouchers[i] != 0, "UNSPECIFIED_ID");    //hex"20" FISSION.code(FISSION.Category.Find, FISSION.Status.NotFound_Unequal_OutOfRange)
            
            // (currStatus.status, currStatus.isPaymentReleased, currStatus.isDepositsReleased) = voucherKernel.getVoucherStatus(_tokenIdVouchers[i]);
            voucherDetails.tokenIdVoucher = _tokenIdVouchers[i];
            voucherDetails.tokenIdSupply = voucherKernel.getIdSupplyFromVoucher(voucherDetails.tokenIdVoucher);
            
            (voucherDetails.currStatus.status,
                voucherDetails.currStatus.isPaymentReleased,
                voucherDetails.currStatus.isDepositsReleased
            ) = voucherKernel.getVoucherStatus(voucherDetails.tokenIdVoucher);
            
            (voucherDetails.price, 
                voucherDetails.depositSe, 
                voucherDetails.depositBu
            ) = voucherKernel.getOrderCosts(voucherDetails.tokenIdSupply);
            
            // (price, depositSe, depositBu) = voucherKernel.getOrderCosts(tokenIdSupply);
            voucherDetails.issuer = address(uint160( voucherKernel.getVoucherIssuer(voucherDetails.tokenIdVoucher) ));
            voucherDetails.holder = address(uint160( voucherKernel.getVoucherHolder(voucherDetails.tokenIdVoucher) ));
            
            
            //process the RELEASE OF PAYMENTS - only depends on the redeemed/not-redeemed, a voucher need not be in the final status
<<<<<<< HEAD
            if (!voucherDetails.currStatus.isPaymentReleased) 
            {
                releasePayments(voucherDetails);
            }

            //process the RELEASE OF DEPOSITS - only when vouchers are in the FINAL status 
            if (!voucherDetails.currStatus.isDepositsReleased && 
                isStatus(voucherDetails.currStatus.status, idxFinal)) 
            {
                releaseDeposits(voucherDetails);
=======
            if (!currStatus.isPaymentReleased && (
                    isStatus(currStatus.status, idxRedeem)
                    )) {
                //release payment to the Seller, because redemption happened
                escrow[holder] -= price;
                amount2issuer += price;
                voucherKernel.setPaymentReleased(_tokenIdVouchers[i]);

            } else if (!currStatus.isPaymentReleased && (
                    isStatus(currStatus.status, idxRefund) ||
                    isStatus(currStatus.status, idxExpire) ||
                    (isStatus(currStatus.status, idxCancelFault) && 
                        !isStatus(currStatus.status, idxRedeem))
                    )) {
                //release payment back to the Buyer as the redemption didn't happen
                escrow[holder] -= price;
                amount2holder += price;
                voucherKernel.setPaymentReleased(_tokenIdVouchers[i]);
            }    
                
                
            //process the RELEASE OF DEPOSITS - only when vouchers are in the FINAL status 
            if (!currStatus.isDepositsReleased && 
                isStatus(currStatus.status, idxFinal)) {
                    
                //first, depositSe
                if (isStatus(currStatus.status, idxComplain)) {
                    if (isStatus(currStatus.status, idxCancelFault)) {
                        //appease the conflict three-ways
                        escrow[issuer] -= depositSe;
                        tFraction = depositSe.div(CANCELFAULT_SPLIT);
                        amount2holder += tFraction; //Bu gets, say, a half
                        amount2issuer += tFraction.div(CANCELFAULT_SPLIT);   //Se gets, say, a quarter
                        amount2pool += depositSe - tFraction - tFraction.div(CANCELFAULT_SPLIT);    //slashing the rest

                        tFraction = 0;

                    } else {
                        //slash depositSe
                        escrow[issuer] -= depositSe;
                        amount2pool += depositSe;
                    }
                } else {
                    if (isStatus(currStatus.status, idxCancelFault)) {
                        //part depositSe to Bu, part to Se
                        escrow[issuer] -= depositSe;
                        amount2issuer += depositSe.div(CANCELFAULT_SPLIT);
                        amount2holder += depositSe - depositSe.div(CANCELFAULT_SPLIT);

                        //Can't use the code below, because of "Stack Too Deep" Error ... this in real life would be optimized, but kept the code above for readability.
                        //tPartDepositSe = depositSe.div(CANCELFAULT_SPLIT);
                        //amount2issuer += tPartDepositSe;
                        //amount2holder += depositSe.sub(tPartDepositSe);                           
                    } else {
                        //release depositSe
                        escrow[issuer] -= depositSe;
                        amount2issuer += depositSe;    
                    }
                }
                
                //second, depositBu    
                if (isStatus(currStatus.status, idxRedeem) || 
                    isStatus(currStatus.status, idxCancelFault)
                    ) {
                    //release depositBu
                    escrow[holder] -= depositBu;
                    amount2holder += depositBu;
                } else {
                    //slash depositBu
                    escrow[holder] -= depositBu;
                    amount2pool += depositBu; 
                }

                voucherKernel.setDepositsReleased(_tokenIdVouchers[i]);
>>>>>>> a9c39766
            }
        } //end-for   
        
        if (voucherDetails.amount2pool > 0) {
            _withdraw(poolAddress, voucherDetails.amount2pool);
        }
        
        if (voucherDetails.amount2issuer > 0) {
            _withdraw(voucherDetails.issuer, voucherDetails.amount2issuer);
        }

        if (voucherDetails.amount2holder > 0) {
            _withdraw(voucherDetails.holder, voucherDetails.amount2holder);
        }

        delete voucherDetails;
        
    }

    function releasePayments(VoucherDetails memory voucherDetails) internal {

        if (isStatus(voucherDetails.currStatus.status, idxRedeem)) {
            releasePaymentToSeller(voucherDetails);
        } else if (isStatus(voucherDetails.currStatus.status, idxRefund) 
                || isStatus(voucherDetails.currStatus.status, idxExpire) 
                || (isStatus(voucherDetails.currStatus.status, idxCancelFault) 
                && !isStatus(voucherDetails.currStatus.status, idxRedeem))) 
        {
           releasePaymentToBuyer(voucherDetails);
        }
    }

    function releasePaymentToSeller(VoucherDetails memory voucherDetails) internal {
        escrow[voucherDetails.holder] -= voucherDetails.price;
        voucherDetails.amount2issuer += voucherDetails.price;
        voucherKernel.setPaymentReleased(voucherDetails.tokenIdVoucher);

        LogAmountDistribution(
            voucherDetails.tokenIdVoucher, 
            voucherDetails.issuer, 
            voucherDetails.price, 
            PaymentType.PAYMENT
        );
    }

    function releasePaymentToBuyer(VoucherDetails memory voucherDetails) internal {

        escrow[voucherDetails.holder] -= voucherDetails.price;
        voucherDetails.amount2holder += voucherDetails.price;
        voucherKernel.setPaymentReleased(voucherDetails.tokenIdVoucher);

        LogAmountDistribution(
            voucherDetails.tokenIdVoucher, 
            voucherDetails.holder, 
            voucherDetails.price, 
            PaymentType.PAYMENT
        );
    }

    function releaseDeposits(VoucherDetails memory voucherDetails) internal returns (uint256, uint256, uint256) {

        //first, depositSe
        if (isStatus(voucherDetails.currStatus.status, idxComplain)) {
            //slash depositSe
            distributeIssuerDepositOnHolderComplain(voucherDetails);
        } else {
            if (isStatus(voucherDetails.currStatus.status, idxCancelFault)) {
                //slash depositSe
                distributeIssuerDepositOnIssuerCancel(voucherDetails);
            } else {
                //release depositSe
                distributeFullIssuerDeposit(voucherDetails);                  
            }
        }
        
        //second, depositBu    
        if (isStatus(voucherDetails.currStatus.status, idxRedeem) || 
            isStatus(voucherDetails.currStatus.status, idxCancelFault)
            ) {
            //release depositBu
            distributeFullHolderDeposit(voucherDetails);
           
        } else {
            //slash depositBu
            distributeHolderDepositOnNotRedeemedNotCancelled(voucherDetails);
                  
        }

        voucherKernel.setDepositsReleased(voucherDetails.tokenIdVoucher);
    }

    function distributeIssuerDepositOnHolderComplain(VoucherDetails memory voucherDetails) internal {
        uint256 tFraction;

        if (isStatus(voucherDetails.currStatus.status, idxCancelFault)) {
            //appease the conflict three-ways
            escrow[voucherDetails.issuer] -= voucherDetails.depositSe;
            tFraction = voucherDetails.depositSe.div(CANCELFAULT_SPLIT);
            voucherDetails.amount2holder += tFraction; //Bu gets, say, a half
            voucherDetails.amount2issuer += tFraction.div(CANCELFAULT_SPLIT);   //Se gets, say, a quarter
            voucherDetails.amount2pool += voucherDetails.depositSe - tFraction - tFraction.div(CANCELFAULT_SPLIT);    //slashing the rest

            LogAmountDistribution(voucherDetails.tokenIdVoucher, voucherDetails.holder, tFraction, PaymentType.DEPOSIT_SELLER);
            LogAmountDistribution(voucherDetails.tokenIdVoucher, voucherDetails.issuer, tFraction.div(CANCELFAULT_SPLIT), PaymentType.DEPOSIT_SELLER);
            LogAmountDistribution(voucherDetails.tokenIdVoucher, poolAddress, voucherDetails.depositSe - tFraction - tFraction.div(CANCELFAULT_SPLIT), PaymentType.DEPOSIT_SELLER);
            
            tFraction = 0;

        } else {
            //slash depositSe
            escrow[voucherDetails.issuer] -= voucherDetails.depositSe;
            voucherDetails.amount2pool += voucherDetails.depositSe;

            LogAmountDistribution(voucherDetails.tokenIdVoucher, poolAddress, voucherDetails.depositSe, PaymentType.DEPOSIT_SELLER);
        }
    }

    function distributeIssuerDepositOnIssuerCancel(VoucherDetails memory voucherDetails) internal {
        // uint256 tPartDepositSe = voucherDetails.depositSe.div(CANCELFAULT_SPLIT);
        // escrow[voucherDetails.issuer] -= voucherDetails.depositSe;
        // voucherDetails.amount2issuer += tPartDepositSe;
        // voucherDetails.amount2holder += voucherDetails.depositSe.sub(tPartDepositSe); 

        escrow[voucherDetails.issuer] -= voucherDetails.depositSe;
        voucherDetails.amount2issuer += voucherDetails.depositSe.div(CANCELFAULT_SPLIT);
        voucherDetails.amount2holder += voucherDetails.depositSe - voucherDetails.depositSe.div(CANCELFAULT_SPLIT);

        LogAmountDistribution(
            voucherDetails.tokenIdVoucher, 
            voucherDetails.issuer, 
            voucherDetails.depositSe.div(CANCELFAULT_SPLIT), 
            PaymentType.DEPOSIT_SELLER
        );

        LogAmountDistribution(
            voucherDetails.tokenIdVoucher, 
            voucherDetails.holder, 
            voucherDetails.depositSe - voucherDetails.depositSe.div(CANCELFAULT_SPLIT), 
            PaymentType.DEPOSIT_SELLER
        );
    }

    function distributeFullIssuerDeposit(VoucherDetails memory voucherDetails) internal {
        escrow[voucherDetails.issuer] -= voucherDetails.depositSe;
        voucherDetails.amount2issuer += voucherDetails.depositSe;    

        LogAmountDistribution(
            voucherDetails.tokenIdVoucher, 
            voucherDetails.issuer, 
            voucherDetails.depositSe, 
            PaymentType.DEPOSIT_SELLER
        );   
    }

    function distributeFullHolderDeposit(VoucherDetails memory voucherDetails) internal {
        escrow[voucherDetails.holder] -= voucherDetails.depositBu;
        voucherDetails.amount2holder += voucherDetails.depositBu;

        LogAmountDistribution(
            voucherDetails.tokenIdVoucher, 
            voucherDetails.holder, 
            voucherDetails.depositBu, 
            PaymentType.DEPOSIT_BUYER
        ); 
    }

    function distributeHolderDepositOnNotRedeemedNotCancelled(VoucherDetails memory voucherDetails) internal {
        escrow[voucherDetails.holder] -= voucherDetails.depositBu;
        voucherDetails.amount2pool += voucherDetails.depositBu; 

        LogAmountDistribution(
            voucherDetails.tokenIdVoucher, 
            poolAddress, 
            voucherDetails.depositBu, 
            PaymentType.DEPOSIT_BUYER
            ); 
    }

    /**
     * @notice Trigger withdrawals of pooled funds
     */    
    function withdrawPool()
        external 
        onlyPoolManager
        nonReentrant
    {
        //TODO: more requires needed?
        
        if (escrow[poolAddress] > 0) {
            uint256 amount = escrow[poolAddress];
            escrow[poolAddress] = 0;
            _withdraw(poolAddress,amount);
        }
    }    
    
    /**
     * @notice Internal function for withdrawing.
     * As unbelievable as it is, neither .send() nor .transfer() are now secure to use due to EIP-1884
     *  So now transfering funds via the last remaining option: .call()
     *  See https://diligence.consensys.net/posts/2019/09/stop-using-soliditys-transfer-now/ 
     * @param _recipient    address of the account receiving funds from the escrow
     * @param _amount       amount to be released from escrow
     */
    function _withdraw(address payable _recipient, uint256 _amount)
        internal
    {
        require(_recipient != address(0), "UNSPECIFIED_ADDRESS");   //hex"20" FISSION.code(FISSION.Category.Find, FISSION.Status.NotFound_Unequal_OutOfRange)
        require(_amount > 0, "");
        
        _recipient.sendValue(_amount);

        emit LogWithdrawal(msg.sender, _recipient, _amount);
    }
        
        
    // // // // // // // //
    // GETTERS 
    // // // // // // // //  
    
    /**
     * @notice Get the amount in escrow of an address
     * @param _account  The address of an account to query
     * @return          The balance in escrow
     */
    function getEscrowAmount(address _account) 
        public view
        returns (uint256)
    {
        return escrow[_account];
    }
    
}<|MERGE_RESOLUTION|>--- conflicted
+++ resolved
@@ -20,6 +20,8 @@
     VoucherKernel voucherKernel;
     
     address payable poolAddress;                //the account receiving slashed funds
+
+    enum PaymentType { PAYMENT, DEPOSIT_SELLER, DEPOSIT_BUYER }
         
     mapping(address => uint256) public escrow;  //both types of deposits AND payments >> can be released token-by-token if checks pass
     //slashedDepositPool can be obtained through getEscrowAmount(poolAddress)
@@ -59,6 +61,13 @@
         address _caller,
         address _payee, 
         uint256 _payment
+    );
+
+    event LogAmountDistribution (
+        uint256 indexed _tokenIdVoucher,
+        address _to, 
+        uint256 _payment,
+        PaymentType _type
     );
 
     modifier onlyPoolManager() {
@@ -159,13 +168,9 @@
         external
         nonReentrant
     {
-<<<<<<< HEAD
         //TODO: more checks
         //TODO: check to pass 2 diff holders and how the amounts will be distributed
 
-=======
-        //TODO: more requires
->>>>>>> a9c39766
         require(_tokenIdVouchers.length > 0, "EMPTY_LIST"); //hex"20" FISSION.code(FISSION.Category.Find, FISSION.Status.NotFound_Unequal_OutOfRange)
         
         VoucherDetails memory voucherDetails;
@@ -196,7 +201,6 @@
             
             
             //process the RELEASE OF PAYMENTS - only depends on the redeemed/not-redeemed, a voucher need not be in the final status
-<<<<<<< HEAD
             if (!voucherDetails.currStatus.isPaymentReleased) 
             {
                 releasePayments(voucherDetails);
@@ -207,82 +211,6 @@
                 isStatus(voucherDetails.currStatus.status, idxFinal)) 
             {
                 releaseDeposits(voucherDetails);
-=======
-            if (!currStatus.isPaymentReleased && (
-                    isStatus(currStatus.status, idxRedeem)
-                    )) {
-                //release payment to the Seller, because redemption happened
-                escrow[holder] -= price;
-                amount2issuer += price;
-                voucherKernel.setPaymentReleased(_tokenIdVouchers[i]);
-
-            } else if (!currStatus.isPaymentReleased && (
-                    isStatus(currStatus.status, idxRefund) ||
-                    isStatus(currStatus.status, idxExpire) ||
-                    (isStatus(currStatus.status, idxCancelFault) && 
-                        !isStatus(currStatus.status, idxRedeem))
-                    )) {
-                //release payment back to the Buyer as the redemption didn't happen
-                escrow[holder] -= price;
-                amount2holder += price;
-                voucherKernel.setPaymentReleased(_tokenIdVouchers[i]);
-            }    
-                
-                
-            //process the RELEASE OF DEPOSITS - only when vouchers are in the FINAL status 
-            if (!currStatus.isDepositsReleased && 
-                isStatus(currStatus.status, idxFinal)) {
-                    
-                //first, depositSe
-                if (isStatus(currStatus.status, idxComplain)) {
-                    if (isStatus(currStatus.status, idxCancelFault)) {
-                        //appease the conflict three-ways
-                        escrow[issuer] -= depositSe;
-                        tFraction = depositSe.div(CANCELFAULT_SPLIT);
-                        amount2holder += tFraction; //Bu gets, say, a half
-                        amount2issuer += tFraction.div(CANCELFAULT_SPLIT);   //Se gets, say, a quarter
-                        amount2pool += depositSe - tFraction - tFraction.div(CANCELFAULT_SPLIT);    //slashing the rest
-
-                        tFraction = 0;
-
-                    } else {
-                        //slash depositSe
-                        escrow[issuer] -= depositSe;
-                        amount2pool += depositSe;
-                    }
-                } else {
-                    if (isStatus(currStatus.status, idxCancelFault)) {
-                        //part depositSe to Bu, part to Se
-                        escrow[issuer] -= depositSe;
-                        amount2issuer += depositSe.div(CANCELFAULT_SPLIT);
-                        amount2holder += depositSe - depositSe.div(CANCELFAULT_SPLIT);
-
-                        //Can't use the code below, because of "Stack Too Deep" Error ... this in real life would be optimized, but kept the code above for readability.
-                        //tPartDepositSe = depositSe.div(CANCELFAULT_SPLIT);
-                        //amount2issuer += tPartDepositSe;
-                        //amount2holder += depositSe.sub(tPartDepositSe);                           
-                    } else {
-                        //release depositSe
-                        escrow[issuer] -= depositSe;
-                        amount2issuer += depositSe;    
-                    }
-                }
-                
-                //second, depositBu    
-                if (isStatus(currStatus.status, idxRedeem) || 
-                    isStatus(currStatus.status, idxCancelFault)
-                    ) {
-                    //release depositBu
-                    escrow[holder] -= depositBu;
-                    amount2holder += depositBu;
-                } else {
-                    //slash depositBu
-                    escrow[holder] -= depositBu;
-                    amount2pool += depositBu; 
-                }
-
-                voucherKernel.setDepositsReleased(_tokenIdVouchers[i]);
->>>>>>> a9c39766
             }
         } //end-for   
         
