--- conflicted
+++ resolved
@@ -8,11 +8,8 @@
 import "./VoucherKernel.sol";
 import "./usingHelpers.sol";
 import "./IERC20WithPermit.sol";
-<<<<<<< HEAD
 import "./ERC1155ERC721.sol";
-=======
 import "./FundLimitsOracle.sol";
->>>>>>> 9ed0d856
 
 /**
  * @title Contract for managing funds
@@ -24,11 +21,8 @@
     using SafeMath for uint;
     
     VoucherKernel voucherKernel;
-<<<<<<< HEAD
     address public tokensContractAddress;
-=======
     FundLimitsOracle fundLimitsOracle;
->>>>>>> 9ed0d856
 
     enum PaymentType { PAYMENT, DEPOSIT_SELLER, DEPOSIT_BUYER }
         
@@ -82,19 +76,18 @@
         _;
     }
 
-<<<<<<< HEAD
     modifier onlyTokensContract() {
         require(tokensContractAddress != address(0), "UNSPECIFIED_TK");
         require(msg.sender == tokensContractAddress, "UNAUTHORIZED_TK");
         _;
-=======
+    }
+    
     function notAboveETHLimit(uint256 value) internal view{
         require(value <= fundLimitsOracle.getETHLimit(), "VALUE_ABOVE_ETH_LIMIT");    
     }
 
     function notAboveTokenLimit(address _tokenAddress, uint256 value) internal view{
         require(value <= fundLimitsOracle.getTokenLimit(_tokenAddress), "VALUE_ABOVE_TKN_LIMIT");    
->>>>>>> 9ed0d856
     }
 
     constructor(
