--- conflicted
+++ resolved
@@ -11,16 +11,6 @@
 
 import "./IVoucherKernel.sol";
 import "./IERC20WithPermit.sol";
-<<<<<<< HEAD
-
-
-contract Cashier is usingHelpers, Pausable, ReentrancyGuard, Ownable {
-    using Address for address payable;
-    using SafeMath for uint;
-
-
-=======
-import "./IFundLimitsOracle.sol";
 import "./ICashier.sol";
 
 /**
@@ -32,8 +22,6 @@
     using Address for address payable;
     using SafeMath for uint;
     
-    address public fundLimitsOracle;
->>>>>>> 50219bac
     address public voucherKernel;
     address public bosonRouterAddress;
 
@@ -43,24 +31,6 @@
     enum PaymentType { PAYMENT, DEPOSIT_SELLER, DEPOSIT_BUYER }
 
     uint256 internal constant CANCELFAULT_SPLIT = 2; //for POC purposes, this is hardcoded; e.g. each party gets depositSe / 2
-<<<<<<< HEAD
-=======
-
-    struct VoucherDetails {
-        uint256 tokenIdSupply;
-        uint256 tokenIdVoucher;
-        address payable issuer;
-        address payable holder;
-        uint256 price;
-        uint256 depositSe;
-        uint256 depositBu;
-        uint256 amount2pool;
-        uint256 amount2issuer;
-        uint256 amount2holder;
-        uint8   paymentMethod;
-        VoucherStatus currStatus;
-    }
->>>>>>> 50219bac
 
     event LogBosonRouterSet(
         address _newBosonRouter,
@@ -86,46 +56,29 @@
         _;
     }
 
-<<<<<<< HEAD
-    constructor(address _voucherKernel) public {
-        voucherKernel = _voucherKernel;
-=======
-    function notAboveETHLimit(uint256 value) internal view{
-        require(value <= IFundLimitsOracle(fundLimitsOracle).getETHLimit(), "VALUE_ABOVE_ETH_LIMIT");    
-    }
-
-    function notAboveTokenLimit(address _tokenAddress, uint256 value) internal view{
-        require(value <= IFundLimitsOracle(fundLimitsOracle).getTokenLimit(_tokenAddress), "VALUE_ABOVE_TKN_LIMIT");
-    }
-
-    modifier onlyTokensContract() {
-        require(msg.sender == tokensContractAddress, "UNAUTHORIZED_TK");
+    event LogTokenContractSet(
+        address _newTokenContract,
+        address _triggeredBy
+    );
+
+    modifier notZeroAddress(address tokenAddress) {
+        require(tokenAddress != address(0), "INVALID_TOKEN_ADDRESS");
         _;
     }
 
     constructor(
-        address _voucherKernel,
-        address _tokensContractAddress,
-        address _fundLimitsOracle
+        address _voucherKernel
     ) 
         public
     {
         voucherKernel = _voucherKernel;
-        tokensContractAddress = _tokensContractAddress;
-        fundLimitsOracle = _fundLimitsOracle;
->>>>>>> 50219bac
-    }
-    
+    }
 
     /**
     * @notice Pause the process of interaction with voucherID's (ERC-721), in case of emergency.
     * Only BR contract is in control of this function.
     */
-<<<<<<< HEAD
-    function pause() external onlyFromBR {
-=======
-    function pause() external override onlyOwner {
->>>>>>> 50219bac
+    function pause() external override onlyFromBR {
         _pause();
     }
 
@@ -133,296 +86,11 @@
     * @notice Unpause the process of interaction with voucherID's (ERC-721).
     * Only BR contract is in control of this function.
     */
-<<<<<<< HEAD
-    function unpause() external onlyFromBR {
-=======
-    function unpause() external override onlyOwner {
->>>>>>> 50219bac
+    function unpause() external override onlyFromBR {
         _unpause();
     } 
 
     /**
-<<<<<<< HEAD
-=======
-     * @notice Issuer/Seller offers promises as supply tokens and needs to escrow the deposit
-        @param metadata metadata which is required for creation of a voucher
-        Metadata array is used as in some scenarios we need several more params, as we need to recover 
-        owner address in order to permit the contract to transfer funds in his behalf. 
-        Since the params get too many, we end up in situation that the stack is too deep.
-        
-        uint256 _validFrom = metadata[0];
-        uint256 _validTo = metadata[1];
-        uint256 _price = metadata[2];
-        uint256 _depositSe = metadata[3];
-        uint256 _depositBu = metadata[4];
-        uint256 _quantity = metadata[5];
-     */
-    function requestCreateOrder_ETH_ETH(uint256[] calldata metadata)
-        external
-        payable
-        override
-        whenNotPaused
-    {
-        notAboveETHLimit(metadata[2].mul(metadata[5])); 
-        notAboveETHLimit(metadata[3].mul(metadata[5]));
-        notAboveETHLimit(metadata[4].mul(metadata[5]));
-        require(metadata[3].mul(metadata[5])  == msg.value, "INCORRECT_FUNDS");   //hex"54" FISSION.code(FISSION.Category.Finance, FISSION.Status.InsufficientFunds)
-
-        uint256 tokenIdSupply = IVoucherKernel(voucherKernel).createTokenSupplyID(msg.sender, metadata[0], metadata[1], metadata[2], metadata[3], metadata[4], metadata[5]);
-        
-        IVoucherKernel(voucherKernel).createPaymentMethod(tokenIdSupply, ETH_ETH, address(0), address(0));
-
-        //checks
-        //(i) this is for separate promise allocation, not in prototype
-        //uint256 depositSe = IVoucherKernel(voucherKernel).getPromiseDepositSe(promiseId);
-        //require(depositSe * _quantity == weiReceived, "INCORRECT_FUNDS");   //hex"54" FISSION.code(FISSION.Category.Finance, FISSION.Status.InsufficientFunds)
-        //(ii) prototype check
-        
-        
-        //record funds in escrow ...
-        escrow[msg.sender] += msg.value;
-        
-        emit LogOrderCreated(tokenIdSupply, msg.sender, metadata[5], ETH_ETH);
-    }
-
-    function requestCreateOrder_TKN_TKN_WithPermit(
-        address _tokenPriceAddress,
-        address _tokenDepositAddress,
-        uint256 _tokensSent,
-        uint256 deadline,
-        uint8 v,
-        bytes32 r,
-        bytes32 s,
-        uint256[] calldata metadata
-        )
-        notZeroAddress(_tokenPriceAddress)
-        notZeroAddress(_tokenDepositAddress)
-        external
-        payable
-        override
-        whenNotPaused
-    {
-        notAboveTokenLimit(_tokenPriceAddress, metadata[2].mul(metadata[5]));
-        notAboveTokenLimit(_tokenDepositAddress, metadata[3].mul(metadata[5]));
-        notAboveTokenLimit(_tokenDepositAddress, metadata[4].mul(metadata[5]));
-
-        require(metadata[3].mul(metadata[5]) == _tokensSent, "INCORRECT_FUNDS");   //hex"54" FISSION.code(FISSION.Category.Finance, FISSION.Status.InsufficientFunds)
-        
-        IERC20WithPermit(_tokenDepositAddress).permit(msg.sender, address(this), _tokensSent, deadline, v, r, s);
-        
-        uint256 tokenIdSupply = IVoucherKernel(voucherKernel).createTokenSupplyID(msg.sender, metadata[0], metadata[1], metadata[2], metadata[3], metadata[4], metadata[5]);
-        
-        IVoucherKernel(voucherKernel).createPaymentMethod(tokenIdSupply, TKN_TKN, _tokenPriceAddress, _tokenDepositAddress);
-
-        IERC20WithPermit(_tokenDepositAddress).transferFrom(msg.sender, address(this), _tokensSent);
-        
-        emit LogOrderCreated(tokenIdSupply, msg.sender, metadata[5], TKN_TKN);
-    }
-
-    function requestCreateOrder_ETH_TKN_WithPermit(
-        address _tokenDepositAddress,
-        uint256 _tokensSent,
-        uint256 deadline,
-        uint8 v,
-        bytes32 r,
-        bytes32 s,
-        uint256[] calldata metadata
-        )
-        notZeroAddress(_tokenDepositAddress)
-        external
-        payable
-        override
-        whenNotPaused
-    {
-        notAboveETHLimit(metadata[2]); 
-        notAboveTokenLimit(_tokenDepositAddress, metadata[3].mul(metadata[5]));
-        notAboveTokenLimit(_tokenDepositAddress, metadata[4].mul(metadata[5]));
-
-        require(metadata[3].mul(metadata[5]) == _tokensSent, "INCORRECT_FUNDS");   //hex"54" FISSION.code(FISSION.Category.Finance, FISSION.Status.InsufficientFunds)
-        
-        IERC20WithPermit(_tokenDepositAddress).permit(msg.sender, address(this), _tokensSent, deadline, v, r, s);
-        
-        uint256 tokenIdSupply = IVoucherKernel(voucherKernel).createTokenSupplyID(msg.sender, metadata[0], metadata[1], metadata[2], metadata[3], metadata[4], metadata[5]);
-        
-        IVoucherKernel(voucherKernel).createPaymentMethod(tokenIdSupply, ETH_TKN, address(0), _tokenDepositAddress);
-
-        IERC20WithPermit(_tokenDepositAddress).transferFrom(msg.sender, address(this), _tokensSent);
-        
-        emit LogOrderCreated(tokenIdSupply, msg.sender, metadata[5], ETH_TKN);
-    }
-
-    function requestCreateOrder_TKN_ETH(
-        address _tokenPriceAddress,
-        uint256[] calldata metadata
-        )
-        notZeroAddress(_tokenPriceAddress)
-        external
-        payable
-        override
-        whenNotPaused
-    {
-        notAboveTokenLimit(_tokenPriceAddress, metadata[2].mul(metadata[5]));
-        notAboveETHLimit(metadata[3].mul(metadata[5]));
-        notAboveETHLimit(metadata[4].mul(metadata[5]));
-
-        require(metadata[3].mul(metadata[5]) == msg.value, "INCORRECT_FUNDS");   //hex"54" FISSION.code(FISSION.Category.Finance, FISSION.Status.InsufficientFunds)
-        
-        uint256 tokenIdSupply = IVoucherKernel(voucherKernel).createTokenSupplyID(msg.sender, metadata[0], metadata[1], metadata[2], metadata[3], metadata[4], metadata[5]);
-        IVoucherKernel(voucherKernel).createPaymentMethod(tokenIdSupply, TKN_ETH, _tokenPriceAddress, address(0));
-
-        escrow[msg.sender] += msg.value;
-
-        emit LogOrderCreated(tokenIdSupply, msg.sender, metadata[5], TKN_ETH);
-    }
-    
-    /**
-     * @notice Consumer requests/buys a voucher by filling an order and receiving a Voucher Token in return
-     * @param _tokenIdSupply    ID of the supply token
-     * @param _issuer           Address of the issuer of the supply token
-     */
-    function requestVoucher_ETH_ETH(uint256 _tokenIdSupply, address _issuer)
-        external
-        payable
-        override
-        nonReentrant
-        whenNotPaused
-    {
-        uint256 weiReceived = msg.value;
-
-        //checks
-        (uint256 price, uint256 depositSe, uint256 depositBu) = IVoucherKernel(voucherKernel).getOrderCosts(_tokenIdSupply);
-        require(price.add(depositBu) == weiReceived, "INCORRECT_FUNDS");   //hex"54" FISSION.code(FISSION.Category.Finance, FISSION.Status.InsufficientFunds)
-
-        IVoucherKernel(voucherKernel).fillOrder(_tokenIdSupply, _issuer, msg.sender);
-
-        //record funds in escrow ...
-        escrow[msg.sender] += weiReceived;
-    }
-    
-    function requestVoucher_TKN_TKN_WithPermit(
-        uint256 _tokenIdSupply, 
-        address _issuer,
-        uint256 _tokensSent,
-        uint256 deadline,
-        uint8 vPrice, bytes32 rPrice, bytes32 sPrice, // tokenPrice
-        uint8 vDeposit, bytes32 rDeposit, bytes32 sDeposit  // tokenDeposits
-        )
-        external
-        payable
-        override
-        nonReentrant
-        whenNotPaused
-    {
-
-        //checks
-        (uint256 price, uint256 depositBu) = IVoucherKernel(voucherKernel).getBuyerOrderCosts(_tokenIdSupply);
-        require(_tokensSent.sub(depositBu) == price, "INCORRECT_FUNDS");
-
-        address tokenPriceAddress = IVoucherKernel(voucherKernel).getVoucherPriceToken(_tokenIdSupply);
-        address tokenDepositAddress = IVoucherKernel(voucherKernel).getVoucherDepositToken(_tokenIdSupply);
-
-        IERC20WithPermit(tokenPriceAddress).permit(msg.sender, address(this), price, deadline, vPrice, rPrice, sPrice);
-        IERC20WithPermit(tokenDepositAddress).permit(msg.sender, address(this), depositBu, deadline, vDeposit, rDeposit, sDeposit);
-
-        IVoucherKernel(voucherKernel).fillOrder(_tokenIdSupply, _issuer, msg.sender);
-
-        IERC20WithPermit(tokenPriceAddress).transferFrom(msg.sender, address(this), price);
-        IERC20WithPermit(tokenDepositAddress).transferFrom(msg.sender, address(this), depositBu);
-    }
-
-  function requestVoucher_TKN_TKN_Same_WithPermit(
-        uint256 _tokenIdSupply, 
-        address _issuer,
-        uint256 _tokensSent,
-        uint256 deadline,
-        uint8 v, bytes32 r, bytes32 s
-        )
-        external
-        override
-        nonReentrant
-        whenNotPaused
-    {
-        //checks
-        (uint256 price, uint256 depositBu) = IVoucherKernel(voucherKernel).getBuyerOrderCosts(_tokenIdSupply);
-        require(_tokensSent.sub(depositBu) == price, "INCORRECT_FUNDS");
-
-        address tokenPriceAddress = IVoucherKernel(voucherKernel).getVoucherPriceToken(_tokenIdSupply);
-        address tokenDepositAddress = IVoucherKernel(voucherKernel).getVoucherDepositToken(_tokenIdSupply);
-
-        require(tokenPriceAddress == tokenDepositAddress, "INVALID_CALL");
-
-        // If tokenPriceAddress && tokenPriceAddress are the same 
-        // practically it's not of importance to each we are sending the funds
-        IERC20WithPermit(tokenPriceAddress).permit(msg.sender, address(this), _tokensSent, deadline, v, r, s);
-
-        IVoucherKernel(voucherKernel).fillOrder(_tokenIdSupply, _issuer, msg.sender);
-
-        IERC20WithPermit(tokenPriceAddress).transferFrom(msg.sender, address(this), _tokensSent);
-    }
-
-    function requestVoucher_ETH_TKN_WithPermit(
-        uint256 _tokenIdSupply, 
-        address _issuer,
-        uint256 _tokensDeposit,
-        uint256 deadline,
-        uint8 v, bytes32 r, bytes32 s
-        )
-        external
-        payable
-        override
-        nonReentrant
-        whenNotPaused
-    {
-
-        //checks
-        (uint256 price, uint256 depositBu) = IVoucherKernel(voucherKernel).getBuyerOrderCosts(_tokenIdSupply);
-        require(price == msg.value, "INCORRECT_PRICE");   //hex"54" FISSION.code(FISSION.Category.Finance, FISSION.Status.InsufficientFunds)
-        require(depositBu == _tokensDeposit, "INCORRECT_DE");   //hex"54" FISSION.code(FISSION.Category.Finance, FISSION.Status.InsufficientFunds)
-
-        address tokenDepositAddress = IVoucherKernel(voucherKernel).getVoucherDepositToken(_tokenIdSupply);
-        IERC20WithPermit(tokenDepositAddress).permit(msg.sender, address(this), _tokensDeposit, deadline, v, r, s);
-
-        IVoucherKernel(voucherKernel).fillOrder(_tokenIdSupply, _issuer, msg.sender);
-
-        IERC20WithPermit(tokenDepositAddress).transferFrom(msg.sender, address(this), _tokensDeposit);
-
-         //record funds in escrow ...
-        escrow[msg.sender] += msg.value;
-    }
-
-    function requestVoucher_TKN_ETH_WithPermit(
-        uint256 _tokenIdSupply, 
-        address _issuer,
-        uint256 _tokensPrice,
-        uint256 deadline,
-        uint8 v, bytes32 r, bytes32 s
-        )
-        external
-        payable
-        override
-        nonReentrant
-        whenNotPaused
-    {
-
-        //checks
-        (uint256 price, uint256 depositBu) = IVoucherKernel(voucherKernel).getBuyerOrderCosts(_tokenIdSupply);
-        require(price == _tokensPrice, "INCORRECT_PRICE");   //hex"54" FISSION.code(FISSION.Category.Finance, FISSION.Status.InsufficientFunds)
-        require(depositBu == msg.value, "INCORRECT_DE");   //hex"54" FISSION.code(FISSION.Category.Finance, FISSION.Status.InsufficientFunds)
-
-        address tokenPriceAddress = IVoucherKernel(voucherKernel).getVoucherPriceToken(_tokenIdSupply);
-        IERC20WithPermit(tokenPriceAddress).permit(msg.sender, address(this), price, deadline, v, r, s);
-
-        IVoucherKernel(voucherKernel).fillOrder(_tokenIdSupply, _issuer, msg.sender);
-
-        IERC20WithPermit(tokenPriceAddress).transferFrom(msg.sender, address(this), price);
-
-         //record funds in escrow ...
-        escrow[msg.sender] += msg.value;
-    }
-
-
-    /**
->>>>>>> 50219bac
      * @notice Trigger withdrawals of what funds are releasable
      * The caller of this function triggers transfers to all involved entities (pool, issuer, token holder), also paying for gas.
      * @dev This function would be optimized a lot, here verbose for readability.
@@ -872,17 +540,13 @@
     }
 
     /**
-     * @notice Set the address of the Cashier contract
+     * @notice Set the address of the BR contract
      * @param _bosonRouterAddress   The address of the Cashier contract
      */
     function setBosonRouterAddress(address _bosonRouterAddress)
         external
-<<<<<<< HEAD
+        override
         onlyOwner
-=======
-        override
-        onlyTokensContract
->>>>>>> 50219bac
     {
         require(_bosonRouterAddress != address(0), "UNSPECIFIED_ADDRESS");  //hex"20" FISSION.code(FISSION.Category.Find, FISSION.Status.NotFound_Unequal_OutOfRange)
         
@@ -891,71 +555,27 @@
         emit LogBosonRouterSet(_bosonRouterAddress, msg.sender);
     }
 
+    /**
+    * @notice Update the amount in escrow of an address wit the new value, based on VoucherSet/Voucher interaction
+    * @param _account  The address of an account to query
+    * @param _newAmount  New amount to be set
+    */
     function updateEscrowAmount(address _account, uint256 _newAmount) 
         external
-<<<<<<< HEAD
+        override
         onlyFromBR
-        returns (uint256)
-=======
-        view
-        override
-        onlyTokensContract
->>>>>>> 50219bac
-    {
-        return escrow[_account] = _newAmount;
-    }
-
-<<<<<<< HEAD
+    {
+        escrow[_account] = _newAmount;
+    }
+
+    /**
+    * @notice Only accept ETH via fallback from the BR Contract
+    */
     receive() external payable {
-        assert(msg.sender == bosonRouterAddress); // only accept ETH via fallback from the BR Contract
-    }
-
-
-=======
-    /**
-    * @notice After the transfer happens the _tokenSupplyId should be updated in the promise. Escrow funds for the seller's deposits (If in ETH) should be allocated to the new owner as well.
-    * @param _from prev owner of the _tokenSupplyId
-    * @param _to nex owner of the _tokenSupplyId
-    * @param _tokenSupplyId _tokenSupplyId for transfer
-    * @param _value qty which has been transferred
-    */
-    function _onERC1155Transfer(address _from, address _to, uint256 _tokenSupplyId, uint256 _value) 
-        external
-        override
-        onlyTokensContract
-    {
-        uint8 paymentType = IVoucherKernel(voucherKernel).getVoucherPaymentMethod(_tokenSupplyId);
-
-        if(paymentType == ETH_ETH || paymentType == TKN_ETH) {
-            uint256 depositSe = IVoucherKernel(voucherKernel).getSellerDeposit(_tokenSupplyId);
-            uint256 totalAmount = depositSe.mul(_value);
-
-            escrow[_from] = escrow[_from].sub(totalAmount);
-            escrow[_to] = escrow[_to].add(totalAmount);
-        }
-
-        IVoucherKernel(voucherKernel).setSupplyHolderOnTransfer(_tokenSupplyId, _to);
-    }
-
-    // // // // // // // //
-    // UTILS 
-    // // // // // // // //  
-        
-    /**
-     * @notice Set the address of the ERC1155ERC721 contract
-     * @param _tokensContractAddress   The address of the ERC1155ERC721 contract
-     */
-    function setTokenContractAddress(address _tokensContractAddress)
-        external
-        override
-        onlyOwner
-        notZeroAddress(_tokensContractAddress)
-    {
-        tokensContractAddress = _tokensContractAddress;
-        emit LogTokenContractSet(_tokensContractAddress, msg.sender);
-    }
-        
->>>>>>> 50219bac
+        assert(msg.sender == bosonRouterAddress);
+    }
+
+
     // // // // // // // //
     // GETTERS 
     // // // // // // // //  
@@ -966,11 +586,7 @@
      * @return          The balance in escrow
      */
     function getEscrowAmount(address _account) 
-<<<<<<< HEAD
-        external view
-=======
-        public view override
->>>>>>> 50219bac
+        external view override
         returns (uint256)
     {
         return escrow[_account];
