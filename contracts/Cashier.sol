// SPDX-License-Identifier: LGPL-3.0-or-later
pragma solidity >=0.6.6 <0.7.0;

import "./usingHelpers.sol";
import "./IVoucherKernel.sol";
import "@openzeppelin/contracts/utils/ReentrancyGuard.sol";
import "@openzeppelin/contracts/utils/Address.sol";
import "@openzeppelin/contracts/access/Ownable.sol";
import "@openzeppelin/contracts/utils/Pausable.sol";
import "@openzeppelin/contracts/math/SafeMath.sol";

import "./IVoucherKernel.sol";
<<<<<<< HEAD
import "./UsingHelpers.sol";
=======
>>>>>>> 42a19dae
import "./IERC20WithPermit.sol";
import "./ICashier.sol";

/**
 * @title Contract for managing funds
 * @dev Warning: the contract hasn't been audited yet!
 * Roughly following OpenZeppelin's Escrow at https://github.com/OpenZeppelin/openzeppelin-solidity/contracts/payment/
 */
contract Cashier is ICashier, UsingHelpers, ReentrancyGuard, Ownable, Pausable {
    using Address for address payable;
<<<<<<< HEAD
    using SafeMath for uint256;

    address public fundLimitsOracle;
=======
    using SafeMath for uint;
    
>>>>>>> 42a19dae
    address public voucherKernel;
    address public bosonRouterAddress;

<<<<<<< HEAD
    enum PaymentType {PAYMENT, DEPOSIT_SELLER, DEPOSIT_BUYER}

    mapping(address => uint256) public escrow; //both types of deposits AND payments >> can be released token-by-token if checks pass
    //slashedDepositPool can be obtained through getEscrowAmount(poolAddress)

    uint256 internal constant CANCELFAULT_SPLIT = 2; //for POC purposes, this is hardcoded; e.g. each party gets depositSe / 2

    struct VoucherDetails {
        uint256 tokenIdSupply;
        uint256 tokenIdVoucher;
        address payable issuer;
        address payable holder;
        uint256 price;
        uint256 depositSe;
        uint256 depositBu;
        uint256 amount2pool;
        uint256 amount2issuer;
        uint256 amount2holder;
        uint8 paymentMethod;
        VoucherStatus currStatus;
    }
=======
    mapping(address => uint256) public escrow;  //both types of deposits AND payments >> can be released token-by-token if checks pass
    //slashedDepositPool can be obtained through getEscrowAmount(poolAddress)

    enum PaymentType { PAYMENT, DEPOSIT_SELLER, DEPOSIT_BUYER }

    uint256 internal constant CANCELFAULT_SPLIT = 2; //for POC purposes, this is hardcoded; e.g. each party gets depositSe / 2
>>>>>>> 42a19dae

    event LogBosonRouterSet(
        address _newBosonRouter,
        address _triggeredBy
    );
<<<<<<< HEAD
=======

    event LogWithdrawal(
        address _caller,
        address _payee, 
        uint256 _payment
    );
>>>>>>> 42a19dae

    event LogWithdrawal(address _caller, address _payee, uint256 _payment);

    event LogAmountDistribution(
        uint256 indexed _tokenIdVoucher,
        address _to,
        uint256 _payment,
        PaymentType _type
    );

<<<<<<< HEAD
    event LogTokenContractSet(address _newTokenContract, address _triggeredBy);
=======
    modifier onlyFromRouter() {
        require(bosonRouterAddress != address(0), "UNSPECIFIED_BR");  //hex"20" FISSION.code(FISSION.Category.Find, FISSION.Status.NotFound_Unequal_OutOfRange)
        require(msg.sender == bosonRouterAddress, "UNAUTHORIZED_BR");   //hex"10" FISSION.code(FISSION.Category.Permission, FISSION.Status.Disallowed_Stop)
        _;
    }

    event LogTokenContractSet(
        address _newTokenContract,
        address _triggeredBy
    );
>>>>>>> 42a19dae

    modifier notZeroAddress(address tokenAddress) {
        require(tokenAddress != address(0), "INVALID_TOKEN_ADDRESS");
        _;
    }

<<<<<<< HEAD
    function notAboveETHLimit(uint256 value) internal view {
        require(
            value <= IFundLimitsOracle(fundLimitsOracle).getETHLimit(),
            "VALUE_ABOVE_ETH_LIMIT"
        );
    }

    function notAboveTokenLimit(address _tokenAddress, uint256 value)
        internal
        view
    {
        require(
            value <=
                IFundLimitsOracle(fundLimitsOracle).getTokenLimit(
                    _tokenAddress
                ),
            "VALUE_ABOVE_TKN_LIMIT"
        );
    }

    modifier onlyTokensContract() {
        require(msg.sender == tokensContractAddress, "UNAUTHORIZED_TK");
        _;
    }

    constructor(
        address _voucherKernel,
        address _tokensContractAddress,
        address _fundLimitsOracle
    ) public {
=======
    constructor(
        address _voucherKernel
    ) 
        public
    {
>>>>>>> 42a19dae
        voucherKernel = _voucherKernel;
    }

    /**
<<<<<<< HEAD
     * @notice Pause the Cashier && the Voucher Kernel contracts in case of emergency.
     * All functions related to creating new batch, requestVoucher or withdraw will be paused, hence cannot be executed.
     * There is special function for withdrawing funds if contract is paused.
     */
    function pause() external override onlyOwner {
=======
    * @notice Pause the process of interaction with voucherID's (ERC-721), in case of emergency.
    * Only BR contract is in control of this function.
    */
    function pause() external override onlyFromRouter {
>>>>>>> 42a19dae
        _pause();
    }

    /**
<<<<<<< HEAD
     * @notice Unpause the Cashier && the Voucher Kernel contracts.
     * All functions related to creating new batch, requestVoucher or withdraw will be unpaused.
     */
    function unpause() external override onlyOwner {
        _unpause();
        IVoucherKernel(voucherKernel).unpause();
    }

    /**
     * @notice Issuer/Seller offers promises as supply tokens and needs to escrow the deposit
        @param metadata metadata which is required for creation of a voucher
        Metadata array is used as in some scenarios we need several more params, as we need to recover 
        owner address in order to permit the contract to transfer funds in his behalf. 
        Since the params get too many, we end up in situation that the stack is too deep.
        
        uint256 _validFrom = metadata[0];
        uint256 _validTo = metadata[1];
        uint256 _price = metadata[2];
        uint256 _depositSe = metadata[3];
        uint256 _depositBu = metadata[4];
        uint256 _quantity = metadata[5];
     */
    function requestCreateOrderETHETH(uint256[] calldata metadata)
        external
        payable
        override
        whenNotPaused
    {
        notAboveETHLimit(metadata[2].mul(metadata[5]));
        notAboveETHLimit(metadata[3].mul(metadata[5]));
        notAboveETHLimit(metadata[4].mul(metadata[5]));
        require(metadata[3].mul(metadata[5]) == msg.value, "INCORRECT_FUNDS"); //hex"54" FISSION.code(FISSION.Category.Finance, FISSION.Status.InsufficientFunds)

        uint256 tokenIdSupply =
            IVoucherKernel(voucherKernel).createTokenSupplyID(
                msg.sender,
                metadata[0],
                metadata[1],
                metadata[2],
                metadata[3],
                metadata[4],
                metadata[5]
            );

        IVoucherKernel(voucherKernel).createPaymentMethod(
            tokenIdSupply,
            ETHETH,
            address(0),
            address(0)
        );

        //checks
        //(i) this is for separate promise allocation, not in prototype
        //uint256 depositSe = IVoucherKernel(voucherKernel).getPromiseDepositSe(promiseId);
        //require(depositSe * _quantity == weiReceived, "INCORRECT_FUNDS");   //hex"54" FISSION.code(FISSION.Category.Finance, FISSION.Status.InsufficientFunds)
        //(ii) prototype check

        //record funds in escrow ...
        escrow[msg.sender] += msg.value;

        emit LogOrderCreated(tokenIdSupply, msg.sender, metadata[5], ETHETH);
    }

    function requestCreateOrderTKNTKNWithPermit(
        address _tokenPriceAddress,
        address _tokenDepositAddress,
        uint256 _tokensSent,
        uint256 deadline,
        uint8 v,
        bytes32 r,
        bytes32 s,
        uint256[] calldata metadata
    )
        external
        payable
        override
        notZeroAddress(_tokenPriceAddress)
        notZeroAddress(_tokenDepositAddress)
        whenNotPaused
    {
        notAboveTokenLimit(_tokenPriceAddress, metadata[2].mul(metadata[5]));
        notAboveTokenLimit(_tokenDepositAddress, metadata[3].mul(metadata[5]));
        notAboveTokenLimit(_tokenDepositAddress, metadata[4].mul(metadata[5]));

        require(metadata[3].mul(metadata[5]) == _tokensSent, "INCORRECT_FUNDS"); //hex"54" FISSION.code(FISSION.Category.Finance, FISSION.Status.InsufficientFunds)

        IERC20WithPermit(_tokenDepositAddress).permit(
            msg.sender,
            address(this),
            _tokensSent,
            deadline,
            v,
            r,
            s
        );

        uint256 tokenIdSupply =
            IVoucherKernel(voucherKernel).createTokenSupplyID(
                msg.sender,
                metadata[0],
                metadata[1],
                metadata[2],
                metadata[3],
                metadata[4],
                metadata[5]
            );

        IVoucherKernel(voucherKernel).createPaymentMethod(
            tokenIdSupply,
            TKNTKN,
            _tokenPriceAddress,
            _tokenDepositAddress
        );

        IERC20WithPermit(_tokenDepositAddress).transferFrom(
            msg.sender,
            address(this),
            _tokensSent
        );

        emit LogOrderCreated(tokenIdSupply, msg.sender, metadata[5], TKNTKN);
    }

    function requestCreateOrderETHTKNWithPermit(
        address _tokenDepositAddress,
        uint256 _tokensSent,
        uint256 deadline,
        uint8 v,
        bytes32 r,
        bytes32 s,
        uint256[] calldata metadata
    )
        external
        payable
        override
        notZeroAddress(_tokenDepositAddress)
        whenNotPaused
    {
        notAboveETHLimit(metadata[2]);
        notAboveTokenLimit(_tokenDepositAddress, metadata[3].mul(metadata[5]));
        notAboveTokenLimit(_tokenDepositAddress, metadata[4].mul(metadata[5]));

        require(metadata[3].mul(metadata[5]) == _tokensSent, "INCORRECT_FUNDS"); //hex"54" FISSION.code(FISSION.Category.Finance, FISSION.Status.InsufficientFunds)

        IERC20WithPermit(_tokenDepositAddress).permit(
            msg.sender,
            address(this),
            _tokensSent,
            deadline,
            v,
            r,
            s
        );

        uint256 tokenIdSupply =
            IVoucherKernel(voucherKernel).createTokenSupplyID(
                msg.sender,
                metadata[0],
                metadata[1],
                metadata[2],
                metadata[3],
                metadata[4],
                metadata[5]
            );

        IVoucherKernel(voucherKernel).createPaymentMethod(
            tokenIdSupply,
            ETHTKN,
            address(0),
            _tokenDepositAddress
        );

        IERC20WithPermit(_tokenDepositAddress).transferFrom(
            msg.sender,
            address(this),
            _tokensSent
        );

        emit LogOrderCreated(tokenIdSupply, msg.sender, metadata[5], ETHTKN);
    }

    function requestCreateOrderTKNETH(
        address _tokenPriceAddress,
        uint256[] calldata metadata
    )
        external
        payable
        override
        notZeroAddress(_tokenPriceAddress)
        whenNotPaused
    {
        notAboveTokenLimit(_tokenPriceAddress, metadata[2].mul(metadata[5]));
        notAboveETHLimit(metadata[3].mul(metadata[5]));
        notAboveETHLimit(metadata[4].mul(metadata[5]));

        require(metadata[3].mul(metadata[5]) == msg.value, "INCORRECT_FUNDS"); //hex"54" FISSION.code(FISSION.Category.Finance, FISSION.Status.InsufficientFunds)

        uint256 tokenIdSupply =
            IVoucherKernel(voucherKernel).createTokenSupplyID(
                msg.sender,
                metadata[0],
                metadata[1],
                metadata[2],
                metadata[3],
                metadata[4],
                metadata[5]
            );
        IVoucherKernel(voucherKernel).createPaymentMethod(
            tokenIdSupply,
            TKNETH,
            _tokenPriceAddress,
            address(0)
        );

        escrow[msg.sender] += msg.value;

        emit LogOrderCreated(tokenIdSupply, msg.sender, metadata[5], TKNETH);
    }

    /**
     * @notice Consumer requests/buys a voucher by filling an order and receiving a Voucher Token in return
     * @param _tokenIdSupply    ID of the supply token
     * @param _issuer           Address of the issuer of the supply token
     */
    function requestVoucherETHETH(uint256 _tokenIdSupply, address _issuer)
        external
        payable
        override
        nonReentrant
        whenNotPaused
    {
        uint256 weiReceived = msg.value;

        //checks
        (uint256 price, , uint256 depositBu) =
            IVoucherKernel(voucherKernel).getOrderCosts(_tokenIdSupply);
        require(price.add(depositBu) == weiReceived, "INCORRECT_FUNDS"); //hex"54" FISSION.code(FISSION.Category.Finance, FISSION.Status.InsufficientFunds)

        IVoucherKernel(voucherKernel).fillOrder(
            _tokenIdSupply,
            _issuer,
            msg.sender
        );

        //record funds in escrow ...
        escrow[msg.sender] += weiReceived;
    }

    function requestVoucherTKNTKNWithPermit(
        uint256 _tokenIdSupply,
        address _issuer,
        uint256 _tokensSent,
        uint256 deadline,
        uint8 vPrice,
        bytes32 rPrice,
        bytes32 sPrice, // tokenPrice
        uint8 vDeposit,
        bytes32 rDeposit,
        bytes32 sDeposit // tokenDeposits
    ) external payable override nonReentrant whenNotPaused {
        //checks
        (uint256 price, uint256 depositBu) =
            IVoucherKernel(voucherKernel).getBuyerOrderCosts(_tokenIdSupply);
        require(_tokensSent.sub(depositBu) == price, "INCORRECT_FUNDS");

        address tokenPriceAddress =
            IVoucherKernel(voucherKernel).getVoucherPriceToken(_tokenIdSupply);
        address tokenDepositAddress =
            IVoucherKernel(voucherKernel).getVoucherDepositToken(
                _tokenIdSupply
            );

        IERC20WithPermit(tokenPriceAddress).permit(
            msg.sender,
            address(this),
            price,
            deadline,
            vPrice,
            rPrice,
            sPrice
        );
        IERC20WithPermit(tokenDepositAddress).permit(
            msg.sender,
            address(this),
            depositBu,
            deadline,
            vDeposit,
            rDeposit,
            sDeposit
        );

        IVoucherKernel(voucherKernel).fillOrder(
            _tokenIdSupply,
            _issuer,
            msg.sender
        );

        IERC20WithPermit(tokenPriceAddress).transferFrom(
            msg.sender,
            address(this),
            price
        );
        IERC20WithPermit(tokenDepositAddress).transferFrom(
            msg.sender,
            address(this),
            depositBu
        );
    }

    function requestVoucherTKNTKNSameWithPermit(
        uint256 _tokenIdSupply,
        address _issuer,
        uint256 _tokensSent,
        uint256 deadline,
        uint8 v,
        bytes32 r,
        bytes32 s
    ) external override nonReentrant whenNotPaused {
        //checks
        (uint256 price, uint256 depositBu) =
            IVoucherKernel(voucherKernel).getBuyerOrderCosts(_tokenIdSupply);
        require(_tokensSent.sub(depositBu) == price, "INCORRECT_FUNDS");

        address tokenPriceAddress =
            IVoucherKernel(voucherKernel).getVoucherPriceToken(_tokenIdSupply);
        address tokenDepositAddress =
            IVoucherKernel(voucherKernel).getVoucherDepositToken(
                _tokenIdSupply
            );

        require(tokenPriceAddress == tokenDepositAddress, "INVALID_CALL");

        // If tokenPriceAddress && tokenPriceAddress are the same
        // practically it's not of importance to each we are sending the funds
        IERC20WithPermit(tokenPriceAddress).permit(
            msg.sender,
            address(this),
            _tokensSent,
            deadline,
            v,
            r,
            s
        );

        IVoucherKernel(voucherKernel).fillOrder(
            _tokenIdSupply,
            _issuer,
            msg.sender
        );

        IERC20WithPermit(tokenPriceAddress).transferFrom(
            msg.sender,
            address(this),
            _tokensSent
        );
    }

    function requestVoucherETHTKNWithPermit(
        uint256 _tokenIdSupply,
        address _issuer,
        uint256 _tokensDeposit,
        uint256 deadline,
        uint8 v,
        bytes32 r,
        bytes32 s
    ) external payable override nonReentrant whenNotPaused {
        //checks
        (uint256 price, uint256 depositBu) =
            IVoucherKernel(voucherKernel).getBuyerOrderCosts(_tokenIdSupply);
        require(price == msg.value, "INCORRECT_PRICE"); //hex"54" FISSION.code(FISSION.Category.Finance, FISSION.Status.InsufficientFunds)
        require(depositBu == _tokensDeposit, "INCORRECT_DE"); //hex"54" FISSION.code(FISSION.Category.Finance, FISSION.Status.InsufficientFunds)

        address tokenDepositAddress =
            IVoucherKernel(voucherKernel).getVoucherDepositToken(
                _tokenIdSupply
            );
        IERC20WithPermit(tokenDepositAddress).permit(
            msg.sender,
            address(this),
            _tokensDeposit,
            deadline,
            v,
            r,
            s
        );

        IVoucherKernel(voucherKernel).fillOrder(
            _tokenIdSupply,
            _issuer,
            msg.sender
        );

        IERC20WithPermit(tokenDepositAddress).transferFrom(
            msg.sender,
            address(this),
            _tokensDeposit
        );

        //record funds in escrow ...
        escrow[msg.sender] += msg.value;
    }

    function requestVoucherTKNETHWithPermit(
        uint256 _tokenIdSupply,
        address _issuer,
        uint256 _tokensPrice,
        uint256 deadline,
        uint8 v,
        bytes32 r,
        bytes32 s
    ) external payable override nonReentrant whenNotPaused {
        //checks
        (uint256 price, uint256 depositBu) =
            IVoucherKernel(voucherKernel).getBuyerOrderCosts(_tokenIdSupply);
        require(price == _tokensPrice, "INCORRECT_PRICE"); //hex"54" FISSION.code(FISSION.Category.Finance, FISSION.Status.InsufficientFunds)
        require(depositBu == msg.value, "INCORRECT_DE"); //hex"54" FISSION.code(FISSION.Category.Finance, FISSION.Status.InsufficientFunds)

        address tokenPriceAddress =
            IVoucherKernel(voucherKernel).getVoucherPriceToken(_tokenIdSupply);
        IERC20WithPermit(tokenPriceAddress).permit(
            msg.sender,
            address(this),
            price,
            deadline,
            v,
            r,
            s
        );

        IVoucherKernel(voucherKernel).fillOrder(
            _tokenIdSupply,
            _issuer,
            msg.sender
        );

        IERC20WithPermit(tokenPriceAddress).transferFrom(
            msg.sender,
            address(this),
            price
        );

        //record funds in escrow ...
        escrow[msg.sender] += msg.value;
    }

    /**
=======
    * @notice Unpause the process of interaction with voucherID's (ERC-721).
    * Only BR contract is in control of this function.
    */
    function unpause() external override onlyFromRouter {
        _unpause();
    } 

    /**
>>>>>>> 42a19dae
     * @notice Trigger withdrawals of what funds are releasable
     * The caller of this function triggers transfers to all involved entities (pool, issuer, token holder), also paying for gas.
     * @dev This function would be optimized a lot, here verbose for readability.
     * @param _tokenIdVoucher  ID of a voucher token (ERC-721) to try withdraw funds from
     */
    function withdraw(uint256 _tokenIdVoucher)
        external
        override
        nonReentrant
        whenNotPaused
    {
        //TODO: more checks
        //TODO: check to pass 2 diff holders and how the amounts will be distributed

        VoucherDetails memory voucherDetails;

        //in the future might want to (i) check the gasleft() (but UNGAS proposal might make it impossible), and/or (ii) set upper loop limit to sth like .length < 2**15
        require(_tokenIdVoucher != 0, "UNSPECIFIED_ID"); //hex"20" FISSION.code(FISSION.Category.Find, FISSION.Status.NotFound_Unequal_OutOfRange)

        voucherDetails.tokenIdVoucher = _tokenIdVoucher;
        voucherDetails.tokenIdSupply = IVoucherKernel(voucherKernel)
            .getIdSupplyFromVoucher(voucherDetails.tokenIdVoucher);
        voucherDetails.paymentMethod = IVoucherKernel(voucherKernel)
            .getVoucherPaymentMethod(voucherDetails.tokenIdSupply);

        require(
            voucherDetails.paymentMethod > 0 &&
                voucherDetails.paymentMethod <= 4,
            "INVALID PAYMENT METHOD"
        );

        (
            voucherDetails.currStatus.status,
            voucherDetails.currStatus.isPaymentReleased,
            voucherDetails.currStatus.isDepositsReleased
        ) = IVoucherKernel(voucherKernel).getVoucherStatus(
            voucherDetails.tokenIdVoucher
        );

        (
            voucherDetails.price,
            voucherDetails.depositSe,
            voucherDetails.depositBu
<<<<<<< HEAD
        ) = IVoucherKernel(voucherKernel).getOrderCosts(
            voucherDetails.tokenIdSupply
        );

        voucherDetails.issuer = address(
            uint160(
                IVoucherKernel(voucherKernel).getSupplyHolder(
                    voucherDetails.tokenIdSupply
                )
            )
        );
        voucherDetails.holder = address(
            uint160(
                IVoucherKernel(voucherKernel).getVoucherHolder(
                    voucherDetails.tokenIdVoucher
                )
            )
        );

=======
        ) = IVoucherKernel(voucherKernel).getOrderCosts(voucherDetails.tokenIdSupply);
        
        voucherDetails.issuer = payable(IVoucherKernel(voucherKernel).getSupplyHolder(voucherDetails.tokenIdSupply));
        voucherDetails.holder = payable(IVoucherKernel(voucherKernel).getVoucherHolder(voucherDetails.tokenIdVoucher));
        
>>>>>>> 42a19dae
        //process the RELEASE OF PAYMENTS - only depends on the redeemed/not-redeemed, a voucher need not be in the final status
        if (!voucherDetails.currStatus.isPaymentReleased) {
            releasePayments(voucherDetails);
        }

        //process the RELEASE OF DEPOSITS - only when vouchers are in the FINAL status
        if (
            !voucherDetails.currStatus.isDepositsReleased &&
            isStatus(voucherDetails.currStatus.status, IDX_FINAL)
        ) {
            releaseDeposits(voucherDetails);
        }

        if (voucherDetails.amount2pool > 0) {
            address payable poolAddress = payable(owner()); //this is required as we could not implicitly cast the owner address to payable
            _withdraw(poolAddress, voucherDetails.amount2pool);
        }

        if (voucherDetails.amount2issuer > 0) {
            _withdraw(voucherDetails.issuer, voucherDetails.amount2issuer);
        }

        if (voucherDetails.amount2holder > 0) {
            _withdraw(voucherDetails.holder, voucherDetails.amount2holder);
        }

        delete voucherDetails;
    }

    /**
     * @notice Trigger withdrawals of what funds are releasable
     * The caller of this function triggers transfers to all involved entities (pool, issuer, token holder), also paying for gas.
     * @dev This function would be optimized a lot, here verbose for readability.
     * @param _tokenIdVoucher an ID of a voucher token (ERC-721) to try withdraw funds from
     */
    function withdrawWhenPaused(uint256 _tokenIdVoucher)
        external
        override
        nonReentrant
        whenPaused
    {
        VoucherDetails memory voucherDetails;

        //in the future might want to (i) check the gasleft() (but UNGAS proposal might make it impossible), and/or (ii) set upper loop limit to sth like .length < 2**15
        require(_tokenIdVoucher != 0, "UNSPECIFIED_ID"); //hex"20" FISSION.code(FISSION.Category.Find, FISSION.Status.NotFound_Unequal_OutOfRange)

        voucherDetails.tokenIdVoucher = _tokenIdVoucher;
        voucherDetails.tokenIdSupply = IVoucherKernel(voucherKernel)
            .getIdSupplyFromVoucher(voucherDetails.tokenIdVoucher);
        voucherDetails.paymentMethod = IVoucherKernel(voucherKernel)
            .getVoucherPaymentMethod(voucherDetails.tokenIdSupply);

        require(
            voucherDetails.paymentMethod > 0 &&
                voucherDetails.paymentMethod <= 4,
            "INVALID PAYMENT METHOD"
        );

        (
            voucherDetails.currStatus.status,
            voucherDetails.currStatus.isPaymentReleased,
            voucherDetails.currStatus.isDepositsReleased
        ) = IVoucherKernel(voucherKernel).getVoucherStatus(
            voucherDetails.tokenIdVoucher
        );

        (
            voucherDetails.price,
            voucherDetails.depositSe,
            voucherDetails.depositBu
<<<<<<< HEAD
        ) = IVoucherKernel(voucherKernel).getOrderCosts(
            voucherDetails.tokenIdSupply
        );

        voucherDetails.issuer = address(
            uint160(
                IVoucherKernel(voucherKernel).getSupplyHolder(
                    voucherDetails.tokenIdSupply
                )
            )
        );
        voucherDetails.holder = address(
            uint160(
                IVoucherKernel(voucherKernel).getVoucherHolder(
                    voucherDetails.tokenIdVoucher
                )
            )
        );

        require(
            msg.sender == voucherDetails.issuer ||
                msg.sender == voucherDetails.holder,
            "INVALID CALLER"
        ); //hex"20" FISSION.code(FISSION.Category.Find, FISSION.Status.NotFound_Unequal_OutOfRange)

=======
        ) = IVoucherKernel(voucherKernel).getOrderCosts(voucherDetails.tokenIdSupply);
        
        voucherDetails.issuer = payable(IVoucherKernel(voucherKernel).getSupplyHolder(voucherDetails.tokenIdSupply));
        voucherDetails.holder = payable(IVoucherKernel(voucherKernel).getVoucherHolder(voucherDetails.tokenIdVoucher));
        
        require(msg.sender == voucherDetails.issuer || msg.sender == voucherDetails.holder, "INVALID CALLER");    //hex"20" FISSION.code(FISSION.Category.Find, FISSION.Status.NotFound_Unequal_OutOfRange)
        
>>>>>>> 42a19dae
        //process the RELEASE OF PAYMENTS - only depends on the redeemed/not-redeemed, a voucher need not be in the final status
        if (!voucherDetails.currStatus.isPaymentReleased) {
            releasePayments(voucherDetails);
        }

        //process the RELEASE OF DEPOSITS - only when vouchers are in the FINAL status
        if (
            !voucherDetails.currStatus.isDepositsReleased &&
            isStatus(voucherDetails.currStatus.status, IDX_FINAL)
        ) {
            releaseDeposits(voucherDetails);
        }

        if (voucherDetails.amount2pool > 0) {
            address payable poolAddress = payable(owner());
            _withdraw(poolAddress, voucherDetails.amount2pool);
        }

        if (voucherDetails.amount2issuer > 0) {
            _withdraw(voucherDetails.issuer, voucherDetails.amount2issuer);
        }

        if (voucherDetails.amount2holder > 0) {
            _withdraw(voucherDetails.holder, voucherDetails.amount2holder);
        }

        delete voucherDetails;
    }

    function releasePayments(VoucherDetails memory voucherDetails) internal {
        if (isStatus(voucherDetails.currStatus.status, IDX_REDEEM)) {
            releasePaymentToSeller(voucherDetails);
        } else if (
            isStatus(voucherDetails.currStatus.status, IDX_REFUND) ||
            isStatus(voucherDetails.currStatus.status, IDX_EXPIRE) ||
            (isStatus(voucherDetails.currStatus.status, IDX_CANCEL_FAULT) &&
                !isStatus(voucherDetails.currStatus.status, IDX_REDEEM))
        ) {
            releasePaymentToBuyer(voucherDetails);
        }
    }

    function releasePaymentToSeller(VoucherDetails memory voucherDetails)
        internal
    {
        if (
            voucherDetails.paymentMethod == ETHETH ||
            voucherDetails.paymentMethod == ETHTKN
        ) {
            escrow[voucherDetails.holder] -= voucherDetails.price;
            voucherDetails.amount2issuer += voucherDetails.price;
        }

        // TODO Chris - Can we have the same approach as above, first collect all amounts in one variable and do the payout at the end? So we save gas from multiple transfers
        if (
            voucherDetails.paymentMethod == TKNETH ||
            voucherDetails.paymentMethod == TKNTKN
        ) {
            address addressTokenPrice =
                IVoucherKernel(voucherKernel).getVoucherPriceToken(
                    voucherDetails.tokenIdSupply
                );
            IERC20WithPermit(addressTokenPrice).transfer(
                voucherDetails.issuer,
                voucherDetails.price
            );
        }

        IVoucherKernel(voucherKernel).setPaymentReleased(
            voucherDetails.tokenIdVoucher
        );

        LogAmountDistribution(
            voucherDetails.tokenIdVoucher,
            voucherDetails.issuer,
            voucherDetails.price,
            PaymentType.PAYMENT
        );
    }

    function releasePaymentToBuyer(VoucherDetails memory voucherDetails)
        internal
    {
        if (
            voucherDetails.paymentMethod == ETHETH ||
            voucherDetails.paymentMethod == ETHTKN
        ) {
            escrow[voucherDetails.holder] -= voucherDetails.price;
            voucherDetails.amount2holder += voucherDetails.price;
        }

<<<<<<< HEAD
        if (
            voucherDetails.paymentMethod == TKNETH ||
            voucherDetails.paymentMethod == TKNTKN
        ) {
            address addressTokenPrice =
                IVoucherKernel(voucherKernel).getVoucherPriceToken(
                    voucherDetails.tokenIdSupply
                );
            IERC20WithPermit(addressTokenPrice).transfer(
                voucherDetails.holder,
                voucherDetails.price
            );
=======
        if(voucherDetails.paymentMethod == TKN_ETH || voucherDetails.paymentMethod == TKN_TKN) {
            address addressTokenPrice = IVoucherKernel(voucherKernel).getVoucherPriceToken(voucherDetails.tokenIdSupply);
            IERC20WithPermit(addressTokenPrice).transfer(voucherDetails.holder, voucherDetails.price);
>>>>>>> 42a19dae
        }

        IVoucherKernel(voucherKernel).setPaymentReleased(
            voucherDetails.tokenIdVoucher
        );

        LogAmountDistribution(
            voucherDetails.tokenIdVoucher,
            voucherDetails.holder,
            voucherDetails.price,
            PaymentType.PAYMENT
        );
    }

    function releaseDeposits(VoucherDetails memory voucherDetails) internal {
        //first, depositSe
        if (isStatus(voucherDetails.currStatus.status, IDX_COMPLAIN)) {
            //slash depositSe
            distributeIssuerDepositOnHolderComplain(voucherDetails);
        } else {
            if (isStatus(voucherDetails.currStatus.status, IDX_CANCEL_FAULT)) {
                //slash depositSe
                distributeIssuerDepositOnIssuerCancel(voucherDetails);
            } else {
                //release depositSe
                distributeFullIssuerDeposit(voucherDetails);
            }
        }

        //second, depositBu
        if (
            isStatus(voucherDetails.currStatus.status, IDX_REDEEM) ||
            isStatus(voucherDetails.currStatus.status, IDX_CANCEL_FAULT)
        ) {
            //release depositBu
            distributeFullHolderDeposit(voucherDetails);
        } else {
            //slash depositBu
            distributeHolderDepositOnNotRedeemedNotCancelled(voucherDetails);
        }

        IVoucherKernel(voucherKernel).setDepositsReleased(
            voucherDetails.tokenIdVoucher
        );
    }

    function distributeIssuerDepositOnHolderComplain(
        VoucherDetails memory voucherDetails
    ) internal {
        uint256 tFraction;

        if (isStatus(voucherDetails.currStatus.status, IDX_CANCEL_FAULT)) {
            //appease the conflict three-ways
            if (
                voucherDetails.paymentMethod == ETHETH ||
                voucherDetails.paymentMethod == TKNETH
            ) {
                escrow[voucherDetails.issuer] -= voucherDetails.depositSe;
                tFraction = voucherDetails.depositSe.div(CANCELFAULT_SPLIT);
                voucherDetails.amount2holder += tFraction; //Bu gets, say, a half
                voucherDetails.amount2issuer += tFraction.div(
                    CANCELFAULT_SPLIT
                ); //Se gets, say, a quarter
                voucherDetails.amount2pool +=
                    voucherDetails.depositSe -
                    tFraction -
                    tFraction.div(CANCELFAULT_SPLIT); //slashing the rest
            }

            if (
                voucherDetails.paymentMethod == ETHTKN ||
                voucherDetails.paymentMethod == TKNTKN
            ) {
                address addressTokenDeposits =
                    IVoucherKernel(voucherKernel).getVoucherDepositToken(
                        voucherDetails.tokenIdSupply
                    );

                tFraction = voucherDetails.depositSe.div(CANCELFAULT_SPLIT);

                IERC20WithPermit(addressTokenDeposits).transfer(
                    voucherDetails.holder,
                    tFraction
                );
                IERC20WithPermit(addressTokenDeposits).transfer(
                    voucherDetails.issuer,
                    tFraction.div(CANCELFAULT_SPLIT)
                );
                IERC20WithPermit(addressTokenDeposits).transfer(
                    owner(),
                    voucherDetails.depositSe -
                        tFraction -
                        tFraction.div(CANCELFAULT_SPLIT)
                );
            }

            LogAmountDistribution(
                voucherDetails.tokenIdVoucher,
                voucherDetails.holder,
                tFraction,
                PaymentType.DEPOSIT_SELLER
            );
            LogAmountDistribution(
                voucherDetails.tokenIdVoucher,
                voucherDetails.issuer,
                tFraction.div(CANCELFAULT_SPLIT),
                PaymentType.DEPOSIT_SELLER
            );
            LogAmountDistribution(
                voucherDetails.tokenIdVoucher,
                owner(),
                voucherDetails.depositSe -
                    tFraction -
                    tFraction.div(CANCELFAULT_SPLIT),
                PaymentType.DEPOSIT_SELLER
            );

            tFraction = 0;
        } else {
            //slash depositSe
            if (
                voucherDetails.paymentMethod == ETHETH ||
                voucherDetails.paymentMethod == TKNETH
            ) {
                escrow[voucherDetails.issuer] -= voucherDetails.depositSe;
                voucherDetails.amount2pool += voucherDetails.depositSe;
            } else {
                address addressTokenDeposits =
                    IVoucherKernel(voucherKernel).getVoucherDepositToken(
                        voucherDetails.tokenIdSupply
                    );
                IERC20WithPermit(addressTokenDeposits).transfer(
                    owner(),
                    voucherDetails.depositSe
                );
            }

            LogAmountDistribution(
                voucherDetails.tokenIdVoucher,
                owner(),
                voucherDetails.depositSe,
                PaymentType.DEPOSIT_SELLER
            );
        }
    }

    function distributeIssuerDepositOnIssuerCancel(
        VoucherDetails memory voucherDetails
    ) internal {
        if (
            voucherDetails.paymentMethod == ETHETH ||
            voucherDetails.paymentMethod == TKNETH
        ) {
            escrow[voucherDetails.issuer] -= voucherDetails.depositSe;
            voucherDetails.amount2issuer += voucherDetails.depositSe.div(
                CANCELFAULT_SPLIT
            );
            voucherDetails.amount2holder +=
                voucherDetails.depositSe -
                voucherDetails.depositSe.div(CANCELFAULT_SPLIT);
        }

        if (
            voucherDetails.paymentMethod == ETHTKN ||
            voucherDetails.paymentMethod == TKNTKN
        ) {
            address addressTokenDeposits =
                IVoucherKernel(voucherKernel).getVoucherDepositToken(
                    voucherDetails.tokenIdSupply
                );

            IERC20WithPermit(addressTokenDeposits).transfer(
                voucherDetails.issuer,
                voucherDetails.depositSe.div(CANCELFAULT_SPLIT)
            );
            IERC20WithPermit(addressTokenDeposits).transfer(
                voucherDetails.holder,
                voucherDetails.depositSe -
                    voucherDetails.depositSe.div(CANCELFAULT_SPLIT)
            );
        }

        LogAmountDistribution(
            voucherDetails.tokenIdVoucher,
            voucherDetails.issuer,
            voucherDetails.depositSe.div(CANCELFAULT_SPLIT),
            PaymentType.DEPOSIT_SELLER
        );

        LogAmountDistribution(
            voucherDetails.tokenIdVoucher,
            voucherDetails.holder,
            voucherDetails.depositSe -
                voucherDetails.depositSe.div(CANCELFAULT_SPLIT),
            PaymentType.DEPOSIT_SELLER
        );
    }

    function distributeFullIssuerDeposit(VoucherDetails memory voucherDetails)
        internal
    {
        if (
            voucherDetails.paymentMethod == ETHETH ||
            voucherDetails.paymentMethod == TKNETH
        ) {
            escrow[voucherDetails.issuer] -= voucherDetails.depositSe;
            voucherDetails.amount2issuer += voucherDetails.depositSe;
        }

        if (
            voucherDetails.paymentMethod == ETHTKN ||
            voucherDetails.paymentMethod == TKNTKN
        ) {
            address addressTokenDeposits =
                IVoucherKernel(voucherKernel).getVoucherDepositToken(
                    voucherDetails.tokenIdSupply
                );
            IERC20WithPermit(addressTokenDeposits).transfer(
                voucherDetails.issuer,
                voucherDetails.depositSe
            );
        }

        LogAmountDistribution(
            voucherDetails.tokenIdVoucher,
            voucherDetails.issuer,
            voucherDetails.depositSe,
            PaymentType.DEPOSIT_SELLER
        );
    }

    function distributeFullHolderDeposit(VoucherDetails memory voucherDetails)
        internal
    {
        if (
            voucherDetails.paymentMethod == ETHETH ||
            voucherDetails.paymentMethod == TKNETH
        ) {
            escrow[voucherDetails.holder] -= voucherDetails.depositBu;
            voucherDetails.amount2holder += voucherDetails.depositBu;
        }

        if (
            voucherDetails.paymentMethod == ETHTKN ||
            voucherDetails.paymentMethod == TKNTKN
        ) {
            address addressTokenDeposits =
                IVoucherKernel(voucherKernel).getVoucherDepositToken(
                    voucherDetails.tokenIdSupply
                );
            IERC20WithPermit(addressTokenDeposits).transfer(
                voucherDetails.holder,
                voucherDetails.depositBu
            );
        }

        LogAmountDistribution(
            voucherDetails.tokenIdVoucher,
            voucherDetails.holder,
            voucherDetails.depositBu,
            PaymentType.DEPOSIT_BUYER
        );
    }

    function distributeHolderDepositOnNotRedeemedNotCancelled(
        VoucherDetails memory voucherDetails
    ) internal {
        if (
            voucherDetails.paymentMethod == ETHETH ||
            voucherDetails.paymentMethod == TKNETH
        ) {
            escrow[voucherDetails.holder] -= voucherDetails.depositBu;
            voucherDetails.amount2pool += voucherDetails.depositBu;
        }

        if (
            voucherDetails.paymentMethod == ETHTKN ||
            voucherDetails.paymentMethod == TKNTKN
        ) {
            address addressTokenDeposits =
                IVoucherKernel(voucherKernel).getVoucherDepositToken(
                    voucherDetails.tokenIdSupply
                );
            IERC20WithPermit(addressTokenDeposits).transfer(
                owner(),
                voucherDetails.depositBu
            );
        }

        LogAmountDistribution(
            voucherDetails.tokenIdVoucher,
            owner(),
            voucherDetails.depositBu,
            PaymentType.DEPOSIT_BUYER
        );
    }

    /**
     * @notice Seller triggers withdrawals of remaining deposits for a given supply, in case the contracts are paused.
     * @param _tokenIdSupply an ID of a supply token (ERC-1155) which will be burned and deposits will be returned for
     */
    function withdrawDeposits(uint256 _tokenIdSupply)
        external
        override
        nonReentrant
        whenPaused
    {
<<<<<<< HEAD
        address payable seller =
            address(
                uint160(
                    IVoucherKernel(voucherKernel).getSupplyHolder(
                        _tokenIdSupply
                    )
                )
            );

=======
        address payable seller = payable(IVoucherKernel(voucherKernel).getSupplyHolder(_tokenIdSupply));
        
>>>>>>> 42a19dae
        require(msg.sender == seller, "UNAUTHORIZED_SE");

        uint256 deposit =
            IVoucherKernel(voucherKernel).getSellerDeposit(_tokenIdSupply);
        uint256 remQty =
            IVoucherKernel(voucherKernel).getRemQtyForSupply(
                _tokenIdSupply,
                seller
            );

        require(remQty > 0, "OFFER_EMPTY");

        uint256 depositAmount = deposit.mul(remQty);

        IVoucherKernel(voucherKernel).burnSupplyOnPause(
            seller,
            _tokenIdSupply,
            remQty
        );

        uint8 paymentMethod =
            IVoucherKernel(voucherKernel).getVoucherPaymentMethod(
                _tokenIdSupply
            );

        require(
            paymentMethod > 0 && paymentMethod <= 4,
            "INVALID PAYMENT METHOD"
        );

        if (paymentMethod == ETHETH || paymentMethod == TKNETH) {
            escrow[msg.sender] = escrow[msg.sender].sub(depositAmount);
            _withdrawDeposits(seller, depositAmount);
        }

        if (paymentMethod == ETHTKN || paymentMethod == TKNTKN) {
            address addressTokenDeposits =
                IVoucherKernel(voucherKernel).getVoucherDepositToken(
                    _tokenIdSupply
                );
            IERC20WithPermit(addressTokenDeposits).transfer(
                seller,
                depositAmount
            );
        }
    }

    /**
     * @notice Trigger withdrawals of pooled funds
     */
    function withdrawPool() external override onlyOwner nonReentrant {
        //TODO: more requires needed?

        if (escrow[owner()] > 0) {
            address payable poolAddress = address(uint160(owner())); //this is required as we could not implicitly cast the owner address to payable
            uint256 amount = escrow[poolAddress];
            escrow[poolAddress] = 0;
            _withdraw(poolAddress, amount);
        }
    }

    /**
     * @notice Internal function for withdrawing.
     * As unbelievable as it is, neither .send() nor .transfer() are now secure to use due to EIP-1884
     *  So now transferring funds via the last remaining option: .call()
     *  See https://diligence.consensys.net/posts/2019/09/stop-using-soliditys-transfer-now/
     * @param _recipient    address of the account receiving funds from the escrow
     * @param _amount       amount to be released from escrow
     */
    function _withdraw(address payable _recipient, uint256 _amount) internal {
        require(_recipient != address(0), "UNSPECIFIED_ADDRESS"); //hex"20" FISSION.code(FISSION.Category.Find, FISSION.Status.NotFound_Unequal_OutOfRange)
        require(_amount > 0, "");

        _recipient.sendValue(_amount);

        emit LogWithdrawal(msg.sender, _recipient, _amount);
    }

    function _withdrawDeposits(address payable _recipient, uint256 _amount)
        internal
    {
        require(_recipient != address(0), "UNSPECIFIED_ADDRESS"); //hex"20" FISSION.code(FISSION.Category.Find, FISSION.Status.NotFound_Unequal_OutOfRange)
        require(_amount > 0, "");

        _recipient.sendValue(_amount);

        emit LogWithdrawal(msg.sender, _recipient, _amount);
    }

    /**
<<<<<<< HEAD
     * @notice Hook which will be triggered when a _tokenIdVoucher will be transferred. Escrow funds should be allocated to the new owner.
     * @param _from prev owner of the _tokenIdVoucher
     * @param _to next owner of the _tokenIdVoucher
     * @param _tokenIdVoucher _tokenIdVoucher that has been transferred
     */
    function _onERC721Transfer(
        address _from,
        address _to,
        uint256 _tokenIdVoucher
    ) external override onlyTokensContract {
        uint256 tokenSupplyId =
            IVoucherKernel(voucherKernel).getIdSupplyFromVoucher(
                _tokenIdVoucher
            );
        uint8 paymentType =
            IVoucherKernel(voucherKernel).getVoucherPaymentMethod(
                tokenSupplyId
            );

        (uint256 price, uint256 depositBu) =
            IVoucherKernel(voucherKernel).getBuyerOrderCosts(tokenSupplyId);

        if (paymentType == ETHETH) {
            uint256 totalAmount = price.add(depositBu);
            escrow[_from] = escrow[_from].sub(totalAmount);
            escrow[_to] = escrow[_to].add(totalAmount);
        }

        if (paymentType == ETHTKN) {
            escrow[_from] = escrow[_from].sub(price);
            escrow[_to] = escrow[_to].add(price);
        }

        if (paymentType == TKNETH) {
            escrow[_from] = escrow[_from].sub(depositBu);
            escrow[_to] = escrow[_to].add(depositBu);
        }
    }

    /**
     * @notice Pre-validation when a transfer from the the Tokens contract is triggered. Only the whole supply is allowed for transfer, otherwise reverts.
     * @param _from owner of the _tokenSupplyId
     * @param _tokenSupplyId _tokenSupplyId which will be validated
     * @param _value qty which is desired to be transferred
     */
    function _beforeERC1155Transfer(
        address _from,
        uint256 _tokenSupplyId,
        uint256 _value
    ) external view override onlyTokensContract {
        uint256 _tokenSupplyQty =
            IVoucherKernel(voucherKernel).getRemQtyForSupply(
                _tokenSupplyId,
                _from
            );
        require(_tokenSupplyQty == _value, "INVALID_QTY");
    }

    /**
     * @notice After the transfer happens the _tokenSupplyId should be updated in the promise. Escrow funds for the seller's deposits (If in ETH) should be allocated to the new owner as well.
     * @param _from prev owner of the _tokenSupplyId
     * @param _to nex owner of the _tokenSupplyId
     * @param _tokenSupplyId _tokenSupplyId for transfer
     * @param _value qty which has been transferred
     */
    function _onERC1155Transfer(
        address _from,
        address _to,
        uint256 _tokenSupplyId,
        uint256 _value
    ) external override onlyTokensContract {
        uint8 paymentType =
            IVoucherKernel(voucherKernel).getVoucherPaymentMethod(
                _tokenSupplyId
            );

        if (paymentType == ETHETH || paymentType == TKNETH) {
            uint256 depositSe =
                IVoucherKernel(voucherKernel).getSellerDeposit(_tokenSupplyId);
            uint256 totalAmount = depositSe.mul(_value);

            escrow[_from] = escrow[_from].sub(totalAmount);
            escrow[_to] = escrow[_to].add(totalAmount);
        }

        IVoucherKernel(voucherKernel).setSupplyHolderOnTransfer(
            _tokenSupplyId,
            _to
        );
    }

    // // // // // // // //
    // UTILS
    // // // // // // // //

    /**
     * @notice Set the address of the ERC1155ERC721 contract
     * @param _tokensContractAddress   The address of the ERC1155ERC721 contract
     */
    function setTokenContractAddress(address _tokensContractAddress)
        external
        override
        onlyOwner
        notZeroAddress(_tokensContractAddress)
    {
        tokensContractAddress = _tokensContractAddress;
        emit LogTokenContractSet(_tokensContractAddress, msg.sender);
    }
=======
     * @notice Set the address of the BR contract
     * @param _bosonRouterAddress   The address of the Cashier contract
     */
    function setBosonRouterAddress(address _bosonRouterAddress)
        external
        override
        onlyOwner
    {
        require(_bosonRouterAddress != address(0), "UNSPECIFIED_ADDRESS");  //hex"20" FISSION.code(FISSION.Category.Find, FISSION.Status.NotFound_Unequal_OutOfRange)
        
        bosonRouterAddress = _bosonRouterAddress;
        
        emit LogBosonRouterSet(_bosonRouterAddress, msg.sender);
    }

    /**
    * @notice Update the amount in escrow of an address wit the new value, based on VoucherSet/Voucher interaction
    * @param _account  The address of an account to query
    * @param _newAmount  New amount to be set
    */
    function updateEscrowAmount(address _account, uint256 _newAmount) 
        external
        override
        onlyFromRouter
    {
        escrow[_account] = _newAmount;
    }

    /**
    * @notice Only accept ETH via fallback from the BR Contract
    */
    receive() external payable {
        assert(msg.sender == bosonRouterAddress);
    }

>>>>>>> 42a19dae

    // // // // // // // //
    // GETTERS
    // // // // // // // //

    /**
     * @notice Get the amount in escrow of an address
     * @param _account  The address of an account to query
     * @return          The balance in escrow
     */
<<<<<<< HEAD
    function getEscrowAmount(address _account)
        public
        view
        override
=======
    function getEscrowAmount(address _account) 
        external view override
>>>>>>> 42a19dae
        returns (uint256)
    {
        return escrow[_account];
    }
<<<<<<< HEAD
=======

>>>>>>> 42a19dae
}<|MERGE_RESOLUTION|>--- conflicted
+++ resolved
@@ -1,19 +1,13 @@
 // SPDX-License-Identifier: LGPL-3.0-or-later
 pragma solidity >=0.6.6 <0.7.0;
 
-import "./usingHelpers.sol";
-import "./IVoucherKernel.sol";
 import "@openzeppelin/contracts/utils/ReentrancyGuard.sol";
-import "@openzeppelin/contracts/utils/Address.sol";
+import "@openzeppelin/contracts/math/SafeMath.sol";
 import "@openzeppelin/contracts/access/Ownable.sol";
 import "@openzeppelin/contracts/utils/Pausable.sol";
-import "@openzeppelin/contracts/math/SafeMath.sol";
-
+import "@openzeppelin/contracts/utils/Address.sol";
 import "./IVoucherKernel.sol";
-<<<<<<< HEAD
 import "./UsingHelpers.sol";
-=======
->>>>>>> 42a19dae
 import "./IERC20WithPermit.sol";
 import "./ICashier.sol";
 
@@ -24,61 +18,19 @@
  */
 contract Cashier is ICashier, UsingHelpers, ReentrancyGuard, Ownable, Pausable {
     using Address for address payable;
-<<<<<<< HEAD
     using SafeMath for uint256;
 
-    address public fundLimitsOracle;
-=======
-    using SafeMath for uint;
-    
->>>>>>> 42a19dae
     address public voucherKernel;
     address public bosonRouterAddress;
 
-<<<<<<< HEAD
     enum PaymentType {PAYMENT, DEPOSIT_SELLER, DEPOSIT_BUYER}
 
-    mapping(address => uint256) public escrow; //both types of deposits AND payments >> can be released token-by-token if checks pass
-    //slashedDepositPool can be obtained through getEscrowAmount(poolAddress)
+    mapping(address => uint256) public escrow; // both types of deposits AND payments >> can be released token-by-token if checks pass
+    // slashedDepositPool can be obtained through getEscrowAmount(poolAddress)
 
     uint256 internal constant CANCELFAULT_SPLIT = 2; //for POC purposes, this is hardcoded; e.g. each party gets depositSe / 2
 
-    struct VoucherDetails {
-        uint256 tokenIdSupply;
-        uint256 tokenIdVoucher;
-        address payable issuer;
-        address payable holder;
-        uint256 price;
-        uint256 depositSe;
-        uint256 depositBu;
-        uint256 amount2pool;
-        uint256 amount2issuer;
-        uint256 amount2holder;
-        uint8 paymentMethod;
-        VoucherStatus currStatus;
-    }
-=======
-    mapping(address => uint256) public escrow;  //both types of deposits AND payments >> can be released token-by-token if checks pass
-    //slashedDepositPool can be obtained through getEscrowAmount(poolAddress)
-
-    enum PaymentType { PAYMENT, DEPOSIT_SELLER, DEPOSIT_BUYER }
-
-    uint256 internal constant CANCELFAULT_SPLIT = 2; //for POC purposes, this is hardcoded; e.g. each party gets depositSe / 2
->>>>>>> 42a19dae
-
-    event LogBosonRouterSet(
-        address _newBosonRouter,
-        address _triggeredBy
-    );
-<<<<<<< HEAD
-=======
-
-    event LogWithdrawal(
-        address _caller,
-        address _payee, 
-        uint256 _payment
-    );
->>>>>>> 42a19dae
+    event LogBosonRouterSet(address _newBosonRouter, address _triggeredBy);
 
     event LogWithdrawal(address _caller, address _payee, uint256 _payment);
 
@@ -89,541 +41,40 @@
         PaymentType _type
     );
 
-<<<<<<< HEAD
     event LogTokenContractSet(address _newTokenContract, address _triggeredBy);
-=======
+
     modifier onlyFromRouter() {
-        require(bosonRouterAddress != address(0), "UNSPECIFIED_BR");  //hex"20" FISSION.code(FISSION.Category.Find, FISSION.Status.NotFound_Unequal_OutOfRange)
-        require(msg.sender == bosonRouterAddress, "UNAUTHORIZED_BR");   //hex"10" FISSION.code(FISSION.Category.Permission, FISSION.Status.Disallowed_Stop)
+        require(bosonRouterAddress != address(0), "UNSPECIFIED_BR"); // hex"20" FISSION.code(FISSION.Category.Find, FISSION.Status.NotFound_Unequal_OutOfRange)
+        require(msg.sender == bosonRouterAddress, "UNAUTHORIZED_BR"); // hex"10" FISSION.code(FISSION.Category.Permission, FISSION.Status.Disallowed_Stop)
         _;
     }
-
-    event LogTokenContractSet(
-        address _newTokenContract,
-        address _triggeredBy
-    );
->>>>>>> 42a19dae
 
     modifier notZeroAddress(address tokenAddress) {
         require(tokenAddress != address(0), "INVALID_TOKEN_ADDRESS");
         _;
     }
 
-<<<<<<< HEAD
-    function notAboveETHLimit(uint256 value) internal view {
-        require(
-            value <= IFundLimitsOracle(fundLimitsOracle).getETHLimit(),
-            "VALUE_ABOVE_ETH_LIMIT"
-        );
-    }
-
-    function notAboveTokenLimit(address _tokenAddress, uint256 value)
-        internal
-        view
-    {
-        require(
-            value <=
-                IFundLimitsOracle(fundLimitsOracle).getTokenLimit(
-                    _tokenAddress
-                ),
-            "VALUE_ABOVE_TKN_LIMIT"
-        );
-    }
-
-    modifier onlyTokensContract() {
-        require(msg.sender == tokensContractAddress, "UNAUTHORIZED_TK");
-        _;
-    }
-
-    constructor(
-        address _voucherKernel,
-        address _tokensContractAddress,
-        address _fundLimitsOracle
-    ) public {
-=======
-    constructor(
-        address _voucherKernel
-    ) 
-        public
-    {
->>>>>>> 42a19dae
+    constructor(address _voucherKernel) public {
         voucherKernel = _voucherKernel;
     }
 
     /**
-<<<<<<< HEAD
-     * @notice Pause the Cashier && the Voucher Kernel contracts in case of emergency.
-     * All functions related to creating new batch, requestVoucher or withdraw will be paused, hence cannot be executed.
-     * There is special function for withdrawing funds if contract is paused.
-     */
-    function pause() external override onlyOwner {
-=======
-    * @notice Pause the process of interaction with voucherID's (ERC-721), in case of emergency.
-    * Only BR contract is in control of this function.
-    */
+     * @notice Pause the process of interaction with voucherID's (ERC-721), in case of emergency.
+     * Only BR contract is in control of this function.
+     */
     function pause() external override onlyFromRouter {
->>>>>>> 42a19dae
         _pause();
     }
 
     /**
-<<<<<<< HEAD
-     * @notice Unpause the Cashier && the Voucher Kernel contracts.
-     * All functions related to creating new batch, requestVoucher or withdraw will be unpaused.
-     */
-    function unpause() external override onlyOwner {
-        _unpause();
-        IVoucherKernel(voucherKernel).unpause();
-    }
-
-    /**
-     * @notice Issuer/Seller offers promises as supply tokens and needs to escrow the deposit
-        @param metadata metadata which is required for creation of a voucher
-        Metadata array is used as in some scenarios we need several more params, as we need to recover 
-        owner address in order to permit the contract to transfer funds in his behalf. 
-        Since the params get too many, we end up in situation that the stack is too deep.
-        
-        uint256 _validFrom = metadata[0];
-        uint256 _validTo = metadata[1];
-        uint256 _price = metadata[2];
-        uint256 _depositSe = metadata[3];
-        uint256 _depositBu = metadata[4];
-        uint256 _quantity = metadata[5];
-     */
-    function requestCreateOrderETHETH(uint256[] calldata metadata)
-        external
-        payable
-        override
-        whenNotPaused
-    {
-        notAboveETHLimit(metadata[2].mul(metadata[5]));
-        notAboveETHLimit(metadata[3].mul(metadata[5]));
-        notAboveETHLimit(metadata[4].mul(metadata[5]));
-        require(metadata[3].mul(metadata[5]) == msg.value, "INCORRECT_FUNDS"); //hex"54" FISSION.code(FISSION.Category.Finance, FISSION.Status.InsufficientFunds)
-
-        uint256 tokenIdSupply =
-            IVoucherKernel(voucherKernel).createTokenSupplyID(
-                msg.sender,
-                metadata[0],
-                metadata[1],
-                metadata[2],
-                metadata[3],
-                metadata[4],
-                metadata[5]
-            );
-
-        IVoucherKernel(voucherKernel).createPaymentMethod(
-            tokenIdSupply,
-            ETHETH,
-            address(0),
-            address(0)
-        );
-
-        //checks
-        //(i) this is for separate promise allocation, not in prototype
-        //uint256 depositSe = IVoucherKernel(voucherKernel).getPromiseDepositSe(promiseId);
-        //require(depositSe * _quantity == weiReceived, "INCORRECT_FUNDS");   //hex"54" FISSION.code(FISSION.Category.Finance, FISSION.Status.InsufficientFunds)
-        //(ii) prototype check
-
-        //record funds in escrow ...
-        escrow[msg.sender] += msg.value;
-
-        emit LogOrderCreated(tokenIdSupply, msg.sender, metadata[5], ETHETH);
-    }
-
-    function requestCreateOrderTKNTKNWithPermit(
-        address _tokenPriceAddress,
-        address _tokenDepositAddress,
-        uint256 _tokensSent,
-        uint256 deadline,
-        uint8 v,
-        bytes32 r,
-        bytes32 s,
-        uint256[] calldata metadata
-    )
-        external
-        payable
-        override
-        notZeroAddress(_tokenPriceAddress)
-        notZeroAddress(_tokenDepositAddress)
-        whenNotPaused
-    {
-        notAboveTokenLimit(_tokenPriceAddress, metadata[2].mul(metadata[5]));
-        notAboveTokenLimit(_tokenDepositAddress, metadata[3].mul(metadata[5]));
-        notAboveTokenLimit(_tokenDepositAddress, metadata[4].mul(metadata[5]));
-
-        require(metadata[3].mul(metadata[5]) == _tokensSent, "INCORRECT_FUNDS"); //hex"54" FISSION.code(FISSION.Category.Finance, FISSION.Status.InsufficientFunds)
-
-        IERC20WithPermit(_tokenDepositAddress).permit(
-            msg.sender,
-            address(this),
-            _tokensSent,
-            deadline,
-            v,
-            r,
-            s
-        );
-
-        uint256 tokenIdSupply =
-            IVoucherKernel(voucherKernel).createTokenSupplyID(
-                msg.sender,
-                metadata[0],
-                metadata[1],
-                metadata[2],
-                metadata[3],
-                metadata[4],
-                metadata[5]
-            );
-
-        IVoucherKernel(voucherKernel).createPaymentMethod(
-            tokenIdSupply,
-            TKNTKN,
-            _tokenPriceAddress,
-            _tokenDepositAddress
-        );
-
-        IERC20WithPermit(_tokenDepositAddress).transferFrom(
-            msg.sender,
-            address(this),
-            _tokensSent
-        );
-
-        emit LogOrderCreated(tokenIdSupply, msg.sender, metadata[5], TKNTKN);
-    }
-
-    function requestCreateOrderETHTKNWithPermit(
-        address _tokenDepositAddress,
-        uint256 _tokensSent,
-        uint256 deadline,
-        uint8 v,
-        bytes32 r,
-        bytes32 s,
-        uint256[] calldata metadata
-    )
-        external
-        payable
-        override
-        notZeroAddress(_tokenDepositAddress)
-        whenNotPaused
-    {
-        notAboveETHLimit(metadata[2]);
-        notAboveTokenLimit(_tokenDepositAddress, metadata[3].mul(metadata[5]));
-        notAboveTokenLimit(_tokenDepositAddress, metadata[4].mul(metadata[5]));
-
-        require(metadata[3].mul(metadata[5]) == _tokensSent, "INCORRECT_FUNDS"); //hex"54" FISSION.code(FISSION.Category.Finance, FISSION.Status.InsufficientFunds)
-
-        IERC20WithPermit(_tokenDepositAddress).permit(
-            msg.sender,
-            address(this),
-            _tokensSent,
-            deadline,
-            v,
-            r,
-            s
-        );
-
-        uint256 tokenIdSupply =
-            IVoucherKernel(voucherKernel).createTokenSupplyID(
-                msg.sender,
-                metadata[0],
-                metadata[1],
-                metadata[2],
-                metadata[3],
-                metadata[4],
-                metadata[5]
-            );
-
-        IVoucherKernel(voucherKernel).createPaymentMethod(
-            tokenIdSupply,
-            ETHTKN,
-            address(0),
-            _tokenDepositAddress
-        );
-
-        IERC20WithPermit(_tokenDepositAddress).transferFrom(
-            msg.sender,
-            address(this),
-            _tokensSent
-        );
-
-        emit LogOrderCreated(tokenIdSupply, msg.sender, metadata[5], ETHTKN);
-    }
-
-    function requestCreateOrderTKNETH(
-        address _tokenPriceAddress,
-        uint256[] calldata metadata
-    )
-        external
-        payable
-        override
-        notZeroAddress(_tokenPriceAddress)
-        whenNotPaused
-    {
-        notAboveTokenLimit(_tokenPriceAddress, metadata[2].mul(metadata[5]));
-        notAboveETHLimit(metadata[3].mul(metadata[5]));
-        notAboveETHLimit(metadata[4].mul(metadata[5]));
-
-        require(metadata[3].mul(metadata[5]) == msg.value, "INCORRECT_FUNDS"); //hex"54" FISSION.code(FISSION.Category.Finance, FISSION.Status.InsufficientFunds)
-
-        uint256 tokenIdSupply =
-            IVoucherKernel(voucherKernel).createTokenSupplyID(
-                msg.sender,
-                metadata[0],
-                metadata[1],
-                metadata[2],
-                metadata[3],
-                metadata[4],
-                metadata[5]
-            );
-        IVoucherKernel(voucherKernel).createPaymentMethod(
-            tokenIdSupply,
-            TKNETH,
-            _tokenPriceAddress,
-            address(0)
-        );
-
-        escrow[msg.sender] += msg.value;
-
-        emit LogOrderCreated(tokenIdSupply, msg.sender, metadata[5], TKNETH);
-    }
-
-    /**
-     * @notice Consumer requests/buys a voucher by filling an order and receiving a Voucher Token in return
-     * @param _tokenIdSupply    ID of the supply token
-     * @param _issuer           Address of the issuer of the supply token
-     */
-    function requestVoucherETHETH(uint256 _tokenIdSupply, address _issuer)
-        external
-        payable
-        override
-        nonReentrant
-        whenNotPaused
-    {
-        uint256 weiReceived = msg.value;
-
-        //checks
-        (uint256 price, , uint256 depositBu) =
-            IVoucherKernel(voucherKernel).getOrderCosts(_tokenIdSupply);
-        require(price.add(depositBu) == weiReceived, "INCORRECT_FUNDS"); //hex"54" FISSION.code(FISSION.Category.Finance, FISSION.Status.InsufficientFunds)
-
-        IVoucherKernel(voucherKernel).fillOrder(
-            _tokenIdSupply,
-            _issuer,
-            msg.sender
-        );
-
-        //record funds in escrow ...
-        escrow[msg.sender] += weiReceived;
-    }
-
-    function requestVoucherTKNTKNWithPermit(
-        uint256 _tokenIdSupply,
-        address _issuer,
-        uint256 _tokensSent,
-        uint256 deadline,
-        uint8 vPrice,
-        bytes32 rPrice,
-        bytes32 sPrice, // tokenPrice
-        uint8 vDeposit,
-        bytes32 rDeposit,
-        bytes32 sDeposit // tokenDeposits
-    ) external payable override nonReentrant whenNotPaused {
-        //checks
-        (uint256 price, uint256 depositBu) =
-            IVoucherKernel(voucherKernel).getBuyerOrderCosts(_tokenIdSupply);
-        require(_tokensSent.sub(depositBu) == price, "INCORRECT_FUNDS");
-
-        address tokenPriceAddress =
-            IVoucherKernel(voucherKernel).getVoucherPriceToken(_tokenIdSupply);
-        address tokenDepositAddress =
-            IVoucherKernel(voucherKernel).getVoucherDepositToken(
-                _tokenIdSupply
-            );
-
-        IERC20WithPermit(tokenPriceAddress).permit(
-            msg.sender,
-            address(this),
-            price,
-            deadline,
-            vPrice,
-            rPrice,
-            sPrice
-        );
-        IERC20WithPermit(tokenDepositAddress).permit(
-            msg.sender,
-            address(this),
-            depositBu,
-            deadline,
-            vDeposit,
-            rDeposit,
-            sDeposit
-        );
-
-        IVoucherKernel(voucherKernel).fillOrder(
-            _tokenIdSupply,
-            _issuer,
-            msg.sender
-        );
-
-        IERC20WithPermit(tokenPriceAddress).transferFrom(
-            msg.sender,
-            address(this),
-            price
-        );
-        IERC20WithPermit(tokenDepositAddress).transferFrom(
-            msg.sender,
-            address(this),
-            depositBu
-        );
-    }
-
-    function requestVoucherTKNTKNSameWithPermit(
-        uint256 _tokenIdSupply,
-        address _issuer,
-        uint256 _tokensSent,
-        uint256 deadline,
-        uint8 v,
-        bytes32 r,
-        bytes32 s
-    ) external override nonReentrant whenNotPaused {
-        //checks
-        (uint256 price, uint256 depositBu) =
-            IVoucherKernel(voucherKernel).getBuyerOrderCosts(_tokenIdSupply);
-        require(_tokensSent.sub(depositBu) == price, "INCORRECT_FUNDS");
-
-        address tokenPriceAddress =
-            IVoucherKernel(voucherKernel).getVoucherPriceToken(_tokenIdSupply);
-        address tokenDepositAddress =
-            IVoucherKernel(voucherKernel).getVoucherDepositToken(
-                _tokenIdSupply
-            );
-
-        require(tokenPriceAddress == tokenDepositAddress, "INVALID_CALL");
-
-        // If tokenPriceAddress && tokenPriceAddress are the same
-        // practically it's not of importance to each we are sending the funds
-        IERC20WithPermit(tokenPriceAddress).permit(
-            msg.sender,
-            address(this),
-            _tokensSent,
-            deadline,
-            v,
-            r,
-            s
-        );
-
-        IVoucherKernel(voucherKernel).fillOrder(
-            _tokenIdSupply,
-            _issuer,
-            msg.sender
-        );
-
-        IERC20WithPermit(tokenPriceAddress).transferFrom(
-            msg.sender,
-            address(this),
-            _tokensSent
-        );
-    }
-
-    function requestVoucherETHTKNWithPermit(
-        uint256 _tokenIdSupply,
-        address _issuer,
-        uint256 _tokensDeposit,
-        uint256 deadline,
-        uint8 v,
-        bytes32 r,
-        bytes32 s
-    ) external payable override nonReentrant whenNotPaused {
-        //checks
-        (uint256 price, uint256 depositBu) =
-            IVoucherKernel(voucherKernel).getBuyerOrderCosts(_tokenIdSupply);
-        require(price == msg.value, "INCORRECT_PRICE"); //hex"54" FISSION.code(FISSION.Category.Finance, FISSION.Status.InsufficientFunds)
-        require(depositBu == _tokensDeposit, "INCORRECT_DE"); //hex"54" FISSION.code(FISSION.Category.Finance, FISSION.Status.InsufficientFunds)
-
-        address tokenDepositAddress =
-            IVoucherKernel(voucherKernel).getVoucherDepositToken(
-                _tokenIdSupply
-            );
-        IERC20WithPermit(tokenDepositAddress).permit(
-            msg.sender,
-            address(this),
-            _tokensDeposit,
-            deadline,
-            v,
-            r,
-            s
-        );
-
-        IVoucherKernel(voucherKernel).fillOrder(
-            _tokenIdSupply,
-            _issuer,
-            msg.sender
-        );
-
-        IERC20WithPermit(tokenDepositAddress).transferFrom(
-            msg.sender,
-            address(this),
-            _tokensDeposit
-        );
-
-        //record funds in escrow ...
-        escrow[msg.sender] += msg.value;
-    }
-
-    function requestVoucherTKNETHWithPermit(
-        uint256 _tokenIdSupply,
-        address _issuer,
-        uint256 _tokensPrice,
-        uint256 deadline,
-        uint8 v,
-        bytes32 r,
-        bytes32 s
-    ) external payable override nonReentrant whenNotPaused {
-        //checks
-        (uint256 price, uint256 depositBu) =
-            IVoucherKernel(voucherKernel).getBuyerOrderCosts(_tokenIdSupply);
-        require(price == _tokensPrice, "INCORRECT_PRICE"); //hex"54" FISSION.code(FISSION.Category.Finance, FISSION.Status.InsufficientFunds)
-        require(depositBu == msg.value, "INCORRECT_DE"); //hex"54" FISSION.code(FISSION.Category.Finance, FISSION.Status.InsufficientFunds)
-
-        address tokenPriceAddress =
-            IVoucherKernel(voucherKernel).getVoucherPriceToken(_tokenIdSupply);
-        IERC20WithPermit(tokenPriceAddress).permit(
-            msg.sender,
-            address(this),
-            price,
-            deadline,
-            v,
-            r,
-            s
-        );
-
-        IVoucherKernel(voucherKernel).fillOrder(
-            _tokenIdSupply,
-            _issuer,
-            msg.sender
-        );
-
-        IERC20WithPermit(tokenPriceAddress).transferFrom(
-            msg.sender,
-            address(this),
-            price
-        );
-
-        //record funds in escrow ...
-        escrow[msg.sender] += msg.value;
-    }
-
-    /**
-=======
-    * @notice Unpause the process of interaction with voucherID's (ERC-721).
-    * Only BR contract is in control of this function.
-    */
+     * @notice Unpause the process of interaction with voucherID's (ERC-721).
+     * Only BR contract is in control of this function.
+     */
     function unpause() external override onlyFromRouter {
         _unpause();
-    } 
-
-    /**
->>>>>>> 42a19dae
+    }
+
+    /**
      * @notice Trigger withdrawals of what funds are releasable
      * The caller of this function triggers transfers to all involved entities (pool, issuer, token holder), also paying for gas.
      * @dev This function would be optimized a lot, here verbose for readability.
@@ -667,33 +118,21 @@
             voucherDetails.price,
             voucherDetails.depositSe,
             voucherDetails.depositBu
-<<<<<<< HEAD
         ) = IVoucherKernel(voucherKernel).getOrderCosts(
             voucherDetails.tokenIdSupply
         );
 
-        voucherDetails.issuer = address(
-            uint160(
-                IVoucherKernel(voucherKernel).getSupplyHolder(
-                    voucherDetails.tokenIdSupply
-                )
+        voucherDetails.issuer = payable(
+            IVoucherKernel(voucherKernel).getSupplyHolder(
+                voucherDetails.tokenIdSupply
             )
         );
-        voucherDetails.holder = address(
-            uint160(
-                IVoucherKernel(voucherKernel).getVoucherHolder(
-                    voucherDetails.tokenIdVoucher
-                )
+        voucherDetails.holder = payable(
+            IVoucherKernel(voucherKernel).getVoucherHolder(
+                voucherDetails.tokenIdVoucher
             )
         );
 
-=======
-        ) = IVoucherKernel(voucherKernel).getOrderCosts(voucherDetails.tokenIdSupply);
-        
-        voucherDetails.issuer = payable(IVoucherKernel(voucherKernel).getSupplyHolder(voucherDetails.tokenIdSupply));
-        voucherDetails.holder = payable(IVoucherKernel(voucherKernel).getVoucherHolder(voucherDetails.tokenIdVoucher));
-        
->>>>>>> 42a19dae
         //process the RELEASE OF PAYMENTS - only depends on the redeemed/not-redeemed, a voucher need not be in the final status
         if (!voucherDetails.currStatus.isPaymentReleased) {
             releasePayments(voucherDetails);
@@ -764,23 +203,18 @@
             voucherDetails.price,
             voucherDetails.depositSe,
             voucherDetails.depositBu
-<<<<<<< HEAD
         ) = IVoucherKernel(voucherKernel).getOrderCosts(
             voucherDetails.tokenIdSupply
         );
 
-        voucherDetails.issuer = address(
-            uint160(
-                IVoucherKernel(voucherKernel).getSupplyHolder(
-                    voucherDetails.tokenIdSupply
-                )
+        voucherDetails.issuer = payable(
+            IVoucherKernel(voucherKernel).getSupplyHolder(
+                voucherDetails.tokenIdSupply
             )
         );
-        voucherDetails.holder = address(
-            uint160(
-                IVoucherKernel(voucherKernel).getVoucherHolder(
-                    voucherDetails.tokenIdVoucher
-                )
+        voucherDetails.holder = payable(
+            IVoucherKernel(voucherKernel).getVoucherHolder(
+                voucherDetails.tokenIdVoucher
             )
         );
 
@@ -790,15 +224,6 @@
             "INVALID CALLER"
         ); //hex"20" FISSION.code(FISSION.Category.Find, FISSION.Status.NotFound_Unequal_OutOfRange)
 
-=======
-        ) = IVoucherKernel(voucherKernel).getOrderCosts(voucherDetails.tokenIdSupply);
-        
-        voucherDetails.issuer = payable(IVoucherKernel(voucherKernel).getSupplyHolder(voucherDetails.tokenIdSupply));
-        voucherDetails.holder = payable(IVoucherKernel(voucherKernel).getVoucherHolder(voucherDetails.tokenIdVoucher));
-        
-        require(msg.sender == voucherDetails.issuer || msg.sender == voucherDetails.holder, "INVALID CALLER");    //hex"20" FISSION.code(FISSION.Category.Find, FISSION.Status.NotFound_Unequal_OutOfRange)
-        
->>>>>>> 42a19dae
         //process the RELEASE OF PAYMENTS - only depends on the redeemed/not-redeemed, a voucher need not be in the final status
         if (!voucherDetails.currStatus.isPaymentReleased) {
             releasePayments(voucherDetails);
@@ -890,7 +315,6 @@
             voucherDetails.amount2holder += voucherDetails.price;
         }
 
-<<<<<<< HEAD
         if (
             voucherDetails.paymentMethod == TKNETH ||
             voucherDetails.paymentMethod == TKNTKN
@@ -903,11 +327,6 @@
                 voucherDetails.holder,
                 voucherDetails.price
             );
-=======
-        if(voucherDetails.paymentMethod == TKN_ETH || voucherDetails.paymentMethod == TKN_TKN) {
-            address addressTokenPrice = IVoucherKernel(voucherKernel).getVoucherPriceToken(voucherDetails.tokenIdSupply);
-            IERC20WithPermit(addressTokenPrice).transfer(voucherDetails.holder, voucherDetails.price);
->>>>>>> 42a19dae
         }
 
         IVoucherKernel(voucherKernel).setPaymentReleased(
@@ -1215,20 +634,11 @@
         nonReentrant
         whenPaused
     {
-<<<<<<< HEAD
         address payable seller =
-            address(
-                uint160(
-                    IVoucherKernel(voucherKernel).getSupplyHolder(
-                        _tokenIdSupply
-                    )
-                )
-            );
-
-=======
-        address payable seller = payable(IVoucherKernel(voucherKernel).getSupplyHolder(_tokenIdSupply));
-        
->>>>>>> 42a19dae
+            payable(
+                IVoucherKernel(voucherKernel).getSupplyHolder(_tokenIdSupply)
+            );
+
         require(msg.sender == seller, "UNAUTHORIZED_SE");
 
         uint256 deposit =
@@ -1319,116 +729,6 @@
     }
 
     /**
-<<<<<<< HEAD
-     * @notice Hook which will be triggered when a _tokenIdVoucher will be transferred. Escrow funds should be allocated to the new owner.
-     * @param _from prev owner of the _tokenIdVoucher
-     * @param _to next owner of the _tokenIdVoucher
-     * @param _tokenIdVoucher _tokenIdVoucher that has been transferred
-     */
-    function _onERC721Transfer(
-        address _from,
-        address _to,
-        uint256 _tokenIdVoucher
-    ) external override onlyTokensContract {
-        uint256 tokenSupplyId =
-            IVoucherKernel(voucherKernel).getIdSupplyFromVoucher(
-                _tokenIdVoucher
-            );
-        uint8 paymentType =
-            IVoucherKernel(voucherKernel).getVoucherPaymentMethod(
-                tokenSupplyId
-            );
-
-        (uint256 price, uint256 depositBu) =
-            IVoucherKernel(voucherKernel).getBuyerOrderCosts(tokenSupplyId);
-
-        if (paymentType == ETHETH) {
-            uint256 totalAmount = price.add(depositBu);
-            escrow[_from] = escrow[_from].sub(totalAmount);
-            escrow[_to] = escrow[_to].add(totalAmount);
-        }
-
-        if (paymentType == ETHTKN) {
-            escrow[_from] = escrow[_from].sub(price);
-            escrow[_to] = escrow[_to].add(price);
-        }
-
-        if (paymentType == TKNETH) {
-            escrow[_from] = escrow[_from].sub(depositBu);
-            escrow[_to] = escrow[_to].add(depositBu);
-        }
-    }
-
-    /**
-     * @notice Pre-validation when a transfer from the the Tokens contract is triggered. Only the whole supply is allowed for transfer, otherwise reverts.
-     * @param _from owner of the _tokenSupplyId
-     * @param _tokenSupplyId _tokenSupplyId which will be validated
-     * @param _value qty which is desired to be transferred
-     */
-    function _beforeERC1155Transfer(
-        address _from,
-        uint256 _tokenSupplyId,
-        uint256 _value
-    ) external view override onlyTokensContract {
-        uint256 _tokenSupplyQty =
-            IVoucherKernel(voucherKernel).getRemQtyForSupply(
-                _tokenSupplyId,
-                _from
-            );
-        require(_tokenSupplyQty == _value, "INVALID_QTY");
-    }
-
-    /**
-     * @notice After the transfer happens the _tokenSupplyId should be updated in the promise. Escrow funds for the seller's deposits (If in ETH) should be allocated to the new owner as well.
-     * @param _from prev owner of the _tokenSupplyId
-     * @param _to nex owner of the _tokenSupplyId
-     * @param _tokenSupplyId _tokenSupplyId for transfer
-     * @param _value qty which has been transferred
-     */
-    function _onERC1155Transfer(
-        address _from,
-        address _to,
-        uint256 _tokenSupplyId,
-        uint256 _value
-    ) external override onlyTokensContract {
-        uint8 paymentType =
-            IVoucherKernel(voucherKernel).getVoucherPaymentMethod(
-                _tokenSupplyId
-            );
-
-        if (paymentType == ETHETH || paymentType == TKNETH) {
-            uint256 depositSe =
-                IVoucherKernel(voucherKernel).getSellerDeposit(_tokenSupplyId);
-            uint256 totalAmount = depositSe.mul(_value);
-
-            escrow[_from] = escrow[_from].sub(totalAmount);
-            escrow[_to] = escrow[_to].add(totalAmount);
-        }
-
-        IVoucherKernel(voucherKernel).setSupplyHolderOnTransfer(
-            _tokenSupplyId,
-            _to
-        );
-    }
-
-    // // // // // // // //
-    // UTILS
-    // // // // // // // //
-
-    /**
-     * @notice Set the address of the ERC1155ERC721 contract
-     * @param _tokensContractAddress   The address of the ERC1155ERC721 contract
-     */
-    function setTokenContractAddress(address _tokensContractAddress)
-        external
-        override
-        onlyOwner
-        notZeroAddress(_tokensContractAddress)
-    {
-        tokensContractAddress = _tokensContractAddress;
-        emit LogTokenContractSet(_tokensContractAddress, msg.sender);
-    }
-=======
      * @notice Set the address of the BR contract
      * @param _bosonRouterAddress   The address of the Cashier contract
      */
@@ -1437,19 +737,19 @@
         override
         onlyOwner
     {
-        require(_bosonRouterAddress != address(0), "UNSPECIFIED_ADDRESS");  //hex"20" FISSION.code(FISSION.Category.Find, FISSION.Status.NotFound_Unequal_OutOfRange)
-        
+        require(_bosonRouterAddress != address(0), "UNSPECIFIED_ADDRESS"); //hex"20" FISSION.code(FISSION.Category.Find, FISSION.Status.NotFound_Unequal_OutOfRange)
+
         bosonRouterAddress = _bosonRouterAddress;
-        
+
         emit LogBosonRouterSet(_bosonRouterAddress, msg.sender);
     }
 
     /**
-    * @notice Update the amount in escrow of an address wit the new value, based on VoucherSet/Voucher interaction
-    * @param _account  The address of an account to query
-    * @param _newAmount  New amount to be set
-    */
-    function updateEscrowAmount(address _account, uint256 _newAmount) 
+     * @notice Update the amount in escrow of an address wit the new value, based on VoucherSet/Voucher interaction
+     * @param _account  The address of an account to query
+     * @param _newAmount  New amount to be set
+     */
+    function updateEscrowAmount(address _account, uint256 _newAmount)
         external
         override
         onlyFromRouter
@@ -1458,13 +758,11 @@
     }
 
     /**
-    * @notice Only accept ETH via fallback from the BR Contract
-    */
+     * @notice Only accept ETH via fallback from the BR Contract
+     */
     receive() external payable {
         assert(msg.sender == bosonRouterAddress);
     }
-
->>>>>>> 42a19dae
 
     // // // // // // // //
     // GETTERS
@@ -1475,21 +773,12 @@
      * @param _account  The address of an account to query
      * @return          The balance in escrow
      */
-<<<<<<< HEAD
     function getEscrowAmount(address _account)
-        public
+        external
         view
         override
-=======
-    function getEscrowAmount(address _account) 
-        external view override
->>>>>>> 42a19dae
         returns (uint256)
     {
         return escrow[_account];
     }
-<<<<<<< HEAD
-=======
-
->>>>>>> 42a19dae
 }