--- conflicted
+++ resolved
@@ -687,7 +687,6 @@
     }
 
     /**
-<<<<<<< HEAD
      * @notice Seller triggers withdrawals of remaining deposits for a given supply, in case the contracts are paused.
      * @param _tokenIdSupply an ID of a supply token (ERC-1155) which will be burned and deposits will be returned for
      * @param _burnedQty burned quantity that the deposits should be withdrawn for
@@ -731,22 +730,6 @@
     }
 
     /**
-     * @notice Trigger withdrawals of pooled funds
-     */
-    function withdrawPool() external override onlyOwner nonReentrant {
-        //TODO: more requires needed?
-
-        if (escrow[owner()] > 0) {
-            address payable poolAddress = address(uint160(owner())); //this is required as we could not implicitly cast the owner address to payable
-            uint256 amount = escrow[poolAddress];
-            escrow[poolAddress] = 0;
-            _withdraw(poolAddress, amount);
-        }
-    }
-
-    /**
-=======
->>>>>>> 84341301
      * @notice Internal function for withdrawing.
      * As unbelievable as it is, neither .send() nor .transfer() are now secure to use due to EIP-1884
      *  So now transferring funds via the last remaining option: .call()
