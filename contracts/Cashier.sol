--- conflicted
+++ resolved
@@ -6,9 +6,9 @@
 import "@openzeppelin/contracts/access/Ownable.sol";
 import "@openzeppelin/contracts/utils/Pausable.sol";
 import "./VoucherKernel.sol";
-import "./FundLimitsOracle.sol";
 import "./usingHelpers.sol";
 import "./IERC20WithPermit.sol";
+import "./FundLimitsOracle.sol";
 
 /**
  * @title Contract for managing funds
@@ -86,9 +86,7 @@
         voucherKernel = VoucherKernel(_voucherKernel);
         fundLimitsOracle = FundLimitsOracle(_fundLimitsOracle);
     }
-<<<<<<< HEAD
     
-=======
 
     /**
     * @notice Pause the Cashier && the Voucher Kernel contracts in case of emergency.
@@ -109,7 +107,6 @@
         voucherKernel.unpause();
     } 
 
->>>>>>> 9712c450
     /**
      * @notice Issuer/Seller offers promises as supply tokens and needs to escrow the deposit
         @param metadata metadata which is required for creation of a voucher
