// SPDX-License-Identifier: MIT
pragma solidity >=0.6.6;

import "./IERC20WithPermit.sol";
import "@openzeppelin/contracts/math/SafeMath.sol";

contract ERC20WithPermit is IERC20WithPermit {
    using SafeMath for uint256;

    string public override name;
    string public override symbol;
    uint8 public constant override decimals = 18;

    uint256 public override totalSupply;
    mapping(address => uint256) public override balanceOf;
    mapping(address => mapping(address => uint256)) public override allowance;

<<<<<<< HEAD
    bytes32 public override DOMAIN_SEPARATOR; //prevents collision of identical structures. Formed in the initialization of the contract 
    bytes32 public override constant PERMIT_TYPEHASH = 0x6e71edae12b1b97f4d1f60370fef10105fa2faae0126114a169c64845d6126c9; //representation of keccak256("Permit(address owner,address spender,uint256 value,uint256 nonce,uint256 deadline)");
=======
    // TODO - This TODO stems from the ERC20WithPermit Standard
    bytes32 public override DOMAIN_SEPARATOR;
    // keccak256("Permit(address owner,address spender,uint256 value,uint256 nonce,uint256 deadline)"); // The commented line stems from the ERC20WithPermit Standard
    bytes32
        public override constant PERMIT_TYPEHASH = 0x6e71edae12b1b97f4d1f60370fef10105fa2faae0126114a169c64845d6126c9;
>>>>>>> 533034ee
    mapping(address => uint256) public override nonces;

    event Approval(
        address indexed owner,
        address indexed spender,
        uint256 value
    );
    event Transfer(address indexed from, address indexed to, uint256 value);

    constructor(string memory _name, string memory _symbol) public {
        name = _name;
        symbol = _symbol;

        uint256 chainId;
        assembly {
            chainId := chainid()
        }

        DOMAIN_SEPARATOR = keccak256(
            abi.encode(
                keccak256(
                    "EIP712Domain(string name,string version,uint256 chainId,address verifyingContract)"
                ),
                keccak256(bytes(name)),
                keccak256(bytes("1")),
                chainId,
                address(this)
            )
        );
    }

    function _mint(address to, uint256 value) internal {
        totalSupply = totalSupply.add(value);
        balanceOf[to] = balanceOf[to].add(value);
        emit Transfer(address(0), to, value);
    }

    function _burn(address from, uint256 value) internal {
        balanceOf[from] = balanceOf[from].sub(value);
        totalSupply = totalSupply.sub(value);
        emit Transfer(from, address(0), value);
    }

    function _approve(
        address owner,
        address spender,
        uint256 value
    ) private {
        allowance[owner][spender] = value;
        emit Approval(owner, spender, value);
    }

    function _transfer(
        address from,
        address to,
        uint256 value
    ) private {
        balanceOf[from] = balanceOf[from].sub(value);
        balanceOf[to] = balanceOf[to].add(value);
        emit Transfer(from, to, value);
    }

    function approve(address spender, uint256 value)
        external
        override
        returns (bool)
    {
        _approve(msg.sender, spender, value);
        return true;
    }

    function transfer(address to, uint256 value)
        external
        override
        returns (bool)
    {
        _transfer(msg.sender, to, value);
        return true;
    }

    function transferFrom(
        address from,
        address to,
        uint256 value
    ) external override returns (bool) {
        if (allowance[from][msg.sender] != uint256(-1)) {
            allowance[from][msg.sender] = allowance[from][msg.sender].sub(
                value
            );
        }
        _transfer(from, to, value);
        return true;
    }

    function permit(
        address owner,
        address spender,
        uint256 value,
        uint256 deadline,
        uint8 v,
        bytes32 r,
        bytes32 s
    ) external override {
        require(deadline >= block.timestamp, "ERC20WithPermit: EXPIRED");

        bytes32 digest = keccak256(
            abi.encodePacked(
                "\x19\x01",
                DOMAIN_SEPARATOR,
                keccak256(
                    abi.encode( 
                        PERMIT_TYPEHASH,
                        owner,
                        spender,
                        value,
                        nonces[owner]++,
                        deadline
                    )
                )
            )
        );

        address recoveredAddress = ecrecover(digest, v, r, s);
        require(
            recoveredAddress != address(0) && recoveredAddress == owner,
            "ERC20WithPermit: INVALID_SIGNATURE"
        );

        _approve(owner, spender, value);
    }
}<|MERGE_RESOLUTION|>--- conflicted
+++ resolved
@@ -1,4 +1,4 @@
-// SPDX-License-Identifier: MIT
+// SPDX-License-Identifier: LGPL-3.0-or-later
 pragma solidity >=0.6.6;
 
 import "./IERC20WithPermit.sol";
@@ -15,16 +15,8 @@
     mapping(address => uint256) public override balanceOf;
     mapping(address => mapping(address => uint256)) public override allowance;
 
-<<<<<<< HEAD
     bytes32 public override DOMAIN_SEPARATOR; //prevents collision of identical structures. Formed in the initialization of the contract 
     bytes32 public override constant PERMIT_TYPEHASH = 0x6e71edae12b1b97f4d1f60370fef10105fa2faae0126114a169c64845d6126c9; //representation of keccak256("Permit(address owner,address spender,uint256 value,uint256 nonce,uint256 deadline)");
-=======
-    // TODO - This TODO stems from the ERC20WithPermit Standard
-    bytes32 public override DOMAIN_SEPARATOR;
-    // keccak256("Permit(address owner,address spender,uint256 value,uint256 nonce,uint256 deadline)"); // The commented line stems from the ERC20WithPermit Standard
-    bytes32
-        public override constant PERMIT_TYPEHASH = 0x6e71edae12b1b97f4d1f60370fef10105fa2faae0126114a169c64845d6126c9;
->>>>>>> 533034ee
     mapping(address => uint256) public override nonces;
 
     event Approval(
