--- conflicted
+++ resolved
@@ -23,14 +23,9 @@
      * @notice Construct and initialze the contract. Inizializes associated contract address. 
      * @param _bosonRouterAddress address of the associated BosonRouter contract instance
      */
-<<<<<<< HEAD
     constructor(address _bosonRouterAddress, address _nonTransferableTokenContractAddress)
-    notZeroAddress(_nonTransferableTokenContractAddress) {
-        require(_bosonRouterAddress != address(0), "0A"); //zero address
-=======
-    constructor(address _bosonRouterAddress) notZeroAddress(_bosonRouterAddress) {
->>>>>>> 398d5c22
-        bosonRouterAddress = _bosonRouterAddress;
+    notZeroAddress(_nonTransferableTokenContractAddress) notZeroAddress(_bosonRouterAddress) {
+          bosonRouterAddress = _bosonRouterAddress;
         nonTransferableTokenContract = IERC1155(_nonTransferableTokenContractAddress
                 );
 
