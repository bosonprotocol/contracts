// SPDX-License-Identifier: LGPL-3.0-or-later

pragma solidity >=0.6.6 <0.7.0;

interface IVoucherKernel {
    /**
     * @notice Pause the process of interaction with voucherID's (ERC-721), in case of emergency.
     * Only Cashier contract is in control of this function.
     */
    function pause() external;

    /**
     * @notice Unpause the process of interaction with voucherID's (ERC-721).
     * Only Cashier contract is in control of this function.
     */
    function unpause() external;

    /**
     * @notice Creating a new promise for goods or services.
     * Can be reused, e.g. for making different batches of these (but not in prototype).
     * @param _seller      seller of the promise
     * @param _validFrom   Start of valid period
     * @param _validTo     End of valid period
     * @param _price       Price (payment amount)
     * @param _depositSe   Seller's deposit
     * @param _depositBu   Buyer's deposit
     */
    function createTokenSupplyID(
        address _seller,
        uint256 _validFrom,
        uint256 _validTo,
        uint256 _price,
        uint256 _depositSe,
        uint256 _depositBu,
        uint256 _quantity
    ) external returns (uint256);

    /**
<<<<<<< HEAD
     * @notice Creates a Payment method struct recording the details on how the seller requires to receive Price and Deposits for a certain Voucher Set.
     * @param _tokenIdSupply     _tokenIdSupply of the voucher set this is related to
     * @param _paymentMethod  might be ETHETH, ETHTKN, TKNETH or TKNTKN
     * @param _tokenPrice   token address which will hold the funds for the price of the voucher
     * @param _tokenDeposits   token address which will hold the funds for the deposits of the voucher
     */
    function createPaymentMethod(
        uint256 _tokenIdSupply,
        uint8 _paymentMethod,
        address _tokenPrice,
        address _tokenDeposits
    ) external;

    /**
     * @notice Get all necessary funds for a supply token
     * @param _tokenIdSupply   ID of the supply token
     * @return                  returns a tuple (Payment amount, Seller's deposit, Buyer's deposit)
     */
    function getOrderCosts(uint256 _tokenIdSupply)
        external
        view
        returns (
            uint256,
            uint256,
            uint256
        );
=======
    * @notice Creates a Payment method struct recording the details on how the seller requires to receive Price and Deposits for a certain Voucher Set.
    * @param _tokenIdSupply     _tokenIdSupply of the voucher set this is related to
    * @param _paymentMethod  might be ETH_ETH, ETH_TKN, TKN_ETH or TKN_TKN
    * @param _tokenPrice   token address which will hold the funds for the price of the voucher
    * @param _tokenDeposits   token address which will hold the funds for the deposits of the voucher
    */
    function createPaymentMethod(uint256 _tokenIdSupply, uint8 _paymentMethod, address _tokenPrice, address _tokenDeposits) external;

    /**
    * @notice Mark voucher token that the payment was released
    * @param _tokenIdVoucher   ID of the voucher token
    */
    function setPaymentReleased(uint256 _tokenIdVoucher) external;

    /**
    * @notice Mark voucher token that the deposits were released
    * @param _tokenIdVoucher   ID of the voucher token
    */
    function setDepositsReleased(uint256 _tokenIdVoucher) external;
        
    /**
    * @notice Extract a standard non-fungible tokens ERC-721 from a supply stored in ERC-1155
    * @dev Token ID is derived following the same principles for both ERC-1155 and ERC-721
    * @param _issuer          The address of the token issuer
    * @param _tokenIdSupply   ID of the token type
    * @param _qty   qty that should be burned
    */
    function burnSupplyOnPause(address _issuer, uint256 _tokenIdSupply, uint256 _qty) external;

    /**
    * @notice Redemption of the vouchers promise
    * @param _tokenIdVoucher   ID of the voucher
    * @param _msgSender owner of the voucher
    */
    function redeem(uint256 _tokenIdVoucher, address _msgSender) external;

    /**
    * @notice Refunding a voucher
    * @param _tokenIdVoucher   ID of the voucher
    * @param _msgSender owner of the voucher
    */
    function refund(uint256 _tokenIdVoucher, address _msgSender) external;

    /**
    * @notice Issue a complain for a voucher
    * @param _tokenIdVoucher   ID of the voucher
    * @param _msgSender owner of the voucher
    */
    function complain(uint256 _tokenIdVoucher, address _msgSender) external;

    /**
    * @notice Cancel/Fault transaction by the Seller, admitting to a fault or backing out of the deal
    * @param _tokenIdVoucher   ID of the voucher
    * @param _msgSender owner of the voucher set (seller)
    */
    function cancelOrFault(uint256 _tokenIdVoucher, address _msgSender) external;
>>>>>>> 42a19dae

    /**
     * @notice Fill Voucher Order, iff funds paid, then extract & mint NFT to the voucher holder
     * @param _tokenIdSupply   ID of the supply token (ERC-1155)
     * @param _issuer          Address of the token's issuer
     * @param _holder          Address of the recipient of the voucher (ERC-721)
     */
    function fillOrder(
        uint256 _tokenIdSupply,
        address _issuer,
        address _holder
    ) external;

    /**
<<<<<<< HEAD
     * @notice Get the address of the token where the price for the supply is held
     * @param _tokenIdSupply   ID of the voucher token
     * @return                  Address of the token
     */
    function getVoucherPriceToken(uint256 _tokenIdSupply)
        external
        view
        returns (address);

    /**
     * @notice Get the address of the token where the deposits for the supply are held
     * @param _tokenIdSupply   ID of the voucher token
     * @return                  Address of the token
     */
    function getVoucherDepositToken(uint256 _tokenIdSupply)
        external
        view
        returns (address);

    /**
     * @notice Get Buyer costs required to make an order for a supply token
     * @param _tokenIdSupply   ID of the supply token
     * @return                  returns a tuple (Payment amount, Buyer's deposit)
     */
    function getBuyerOrderCosts(uint256 _tokenIdSupply)
        external
        view
        returns (uint256, uint256);

    /**
     * @notice Get the promise ID from a voucher token
     * @param _tokenIdVoucher   ID of the voucher token
     * @return                  ID of the promise
     */
    function getIdSupplyFromVoucher(uint256 _tokenIdVoucher)
        external
        pure
        returns (uint256);

    /**
     * @notice Get the payment method for a particular _tokenIdSupply
     * @param _tokenIdSupply   ID of the voucher supply token
     * @return                  payment method
     */
    function getVoucherPaymentMethod(uint256 _tokenIdSupply)
        external
        view
        returns (uint8);

    /**
     * @notice Get the current status of a voucher
     * @param _tokenIdVoucher   ID of the voucher token
     * @return                  Status of the voucher (via enum)
     */
    function getVoucherStatus(uint256 _tokenIdVoucher)
        external
        view
        returns (
            uint8,
            bool,
            bool
        );

    /**
     * @notice Get the holder of a supply
     * @param _tokenIdSupply        ID of a promise which is mapped to the corresponding Promise
     * @return                  Address of the holder
     */
    function getSupplyHolder(uint256 _tokenIdSupply)
        external
        view
        returns (address);

    /**
     * @notice Get the holder of a voucher
     * @param _tokenIdVoucher   ID of the voucher token
     * @return                  Address of the holder
     */
    function getVoucherHolder(uint256 _tokenIdVoucher)
        external
        view
        returns (address);

    /**
     * @notice Mark voucher token that the payment was released
     * @param _tokenIdVoucher   ID of the voucher token
     */
    function setPaymentReleased(uint256 _tokenIdVoucher) external;

    /**
     * @notice Mark voucher token that the deposits were released
     * @param _tokenIdVoucher   ID of the voucher token
     */
    function setDepositsReleased(uint256 _tokenIdVoucher) external;
=======
    * @notice Mark voucher token as expired
    * @param _tokenIdVoucher   ID of the voucher token
    */
    function triggerExpiration(uint256 _tokenIdVoucher) external;

    /**
    * @notice Mark voucher token to the final status
    * @param _tokenIdVoucher   ID of the voucher token
    */
    function triggerFinalizeVoucher(uint256 _tokenIdVoucher) external;

    /**
    * @notice Set the address of the new holder of a _tokenIdSupply on transfer
    * @param _tokenIdSupply   _tokenIdSupply which will be transferred
    * @param _newSeller   new holder of the supply
    */
    function setSupplyHolderOnTransfer(uint256 _tokenIdSupply, address _newSeller) external;

    /**
    * @notice Set the general cancelOrFault period, should be used sparingly as it has significant consequences. Here done simply for demo purposes.
    * @param _cancelFaultPeriod   the new value for cancelOrFault period (in number of seconds)
    */
    function setCancelFaultPeriod(uint256 _cancelFaultPeriod) external;

    /**
    * @notice Set the address of the Cashier contract
    * @param _cashierAddress   The address of the Cashier contract
    */
    function setCashierAddress(address _cashierAddress) external;

    /**
    * @notice Set the general complain period, should be used sparingly as it has significant consequences. Here done simply for demo purposes.
    * @param _complainPeriod   the new value for complain period (in number of seconds)
    */
    function setComplainPeriod(uint256 _complainPeriod) external;

    /**
    * @notice Get the promise ID at specific index
    * @param _idx  Index in the array of promise keys
    * @return      Promise ID
    */
    function getPromiseKey(uint256 _idx) external view returns (bytes32);

    /**
    * @notice Get the address of the token where the price for the supply is held
    * @param _tokenIdSupply   ID of the voucher token
    * @return                  Address of the token
    */
    function getVoucherPriceToken(uint256 _tokenIdSupply) external view returns (address);

    /**
    * @notice Get the address of the token where the deposits for the supply are held
    * @param _tokenIdSupply   ID of the voucher token
    * @return                  Address of the token
    */
    function getVoucherDepositToken(uint256 _tokenIdSupply) external view returns (address);

    /**
    * @notice Get Buyer costs required to make an order for a supply token
    * @param _tokenIdSupply   ID of the supply token
    * @return                  returns a tuple (Payment amount, Buyer's deposit)
    */
    function getBuyerOrderCosts(uint256 _tokenIdSupply) external view returns (uint256, uint256);
>>>>>>> 42a19dae

    /**
     * @notice Get Seller deposit
     * @param _tokenIdSupply   ID of the supply token
     * @return                  returns sellers deposit
     */
    function getSellerDeposit(uint256 _tokenIdSupply)
        external
        view
        returns (uint256);

    /**
<<<<<<< HEAD
     * @notice Get the remaining quantity left in supply of tokens (e.g ERC-721 left in ERC-1155) of an account
     * @param _tokenSupplyId  Token supply ID
     * @param _owner    holder of the Token Supply
     * @return          remaining quantity
     */
    function getRemQtyForSupply(uint256 _tokenSupplyId, address _owner)
        external
        view
        returns (uint256);

    /**
     * @notice Extract a standard non-fungible tokens ERC-721 from a supply stored in ERC-1155
     * @dev Token ID is derived following the same principles for both ERC-1155 and ERC-721
     * @param _issuer          The address of the token issuer
     * @param _tokenIdSupply   ID of the token type
     * @param _qty   qty that should be burned
     */
    function burnSupplyOnPause(
        address _issuer,
        uint256 _tokenIdSupply,
        uint256 _qty
    ) external;

    /**
     * @notice Redemption of the vouchers promise
     * @param _tokenIdVoucher   ID of the voucher
     */
    function redeem(uint256 _tokenIdVoucher) external;

    /**
     * @notice Refunding a voucher
     * @param _tokenIdVoucher   ID of the voucher
     */
    function refund(uint256 _tokenIdVoucher) external;

    /**
     * @notice Issue a complain for a voucher
     * @param _tokenIdVoucher   ID of the voucher
     */
    function complain(uint256 _tokenIdVoucher) external;

    /**
     * @notice Cancel/Fault transaction by the Seller, admitting to a fault or backing out of the deal
     * @param _tokenIdVoucher   ID of the voucher
     */
    function cancelOrFault(uint256 _tokenIdVoucher) external;

    /**
     * @notice Mark voucher token as expired
     * @param _tokenIdVoucher   ID of the voucher token
     */
    function triggerExpiration(uint256 _tokenIdVoucher) external;

    /**
     * @notice Mark voucher token to the final status
     * @param _tokenIdVoucher   ID of the voucher token
     */
    function triggerFinalizeVoucher(uint256 _tokenIdVoucher) external;

    /**
     * @notice Set the address of the new holder of a _tokenIdSupply on transfer
     * @param _tokenIdSupply   _tokenIdSupply which will be transferred
     * @param _newSeller   new holder of the supply
     */
    function setSupplyHolderOnTransfer(
        uint256 _tokenIdSupply,
        address _newSeller
    ) external;

    /**
     * @notice Set the address of the Cashier contract
     * @param _cashierAddress   The address of the Cashier contract
     */
    function setCashierAddress(address _cashierAddress) external;

    /**
     * @notice Set the general complain period, should be used sparingly as it has significant consequences. Here done simply for demo purposes.
     * @param _complainPeriod   the new value for complain period (in number of seconds)
     */
    function setComplainPeriod(uint256 _complainPeriod) external;
=======
    * @notice Get the promise ID from a voucher token
    * @param _tokenIdVoucher   ID of the voucher token
    * @return                  ID of the promise
    */
    function getIdSupplyFromVoucher(uint256 _tokenIdVoucher) external pure returns (uint256);

    /**
     * @notice Get the promise ID from a voucher token
     * @param _tokenIdVoucher   ID of the voucher token
     * @return                  ID of the promise
     */
    function getPromiseIdFromVoucherId(uint256 _tokenIdVoucher) external view returns (bytes32);

    /**
    * @notice Get the current supply of tokens of an account
    * @param _account  Address to query
    * @return          Balance
     */
    function getTotalSupply(address _account) external view returns (uint256);

    /**
    * @notice Get all necessary funds for a supply token
    * @param _tokenIdSupply   ID of the supply token
    * @return                  returns a tuple (Payment amount, Seller's deposit, Buyer's deposit)
    */
    function getOrderCosts(uint256 _tokenIdSupply) external view returns (uint256, uint256, uint256);

    /**
    * @notice Get the remaining quantity left in supply of tokens (e.g ERC-721 left in ERC-1155) of an account
    * @param _tokenSupplyId  Token supply ID
    * @param _owner    holder of the Token Supply
    * @return          remaining quantity
    */
    function getRemQtyForSupply(uint _tokenSupplyId, address _owner) external view returns (uint256);

    /**
    * @notice Get the payment method for a particular _tokenIdSupply
    * @param _tokenIdSupply   ID of the voucher supply token
    * @return                  payment method
    */
    function getVoucherPaymentMethod(uint256 _tokenIdSupply) external view returns (uint8);

    /**
    * @notice Get the current status of a voucher
    * @param _tokenIdVoucher   ID of the voucher token
    * @return                  Status of the voucher (via enum)
    */
    function getVoucherStatus(uint256 _tokenIdVoucher) external view returns (uint8, bool, bool);

    /**
    * @notice Get the holder of a supply
    * @param _tokenIdSupply        ID of a promise which is mapped to the corresponding Promise
    * @return                  Address of the holder
    */
    function getSupplyHolder(uint256 _tokenIdSupply) external view returns (address);

    /**
    * @notice Get the holder of a voucher
    * @param _tokenIdVoucher   ID of the voucher token
    * @return                  Address of the holder
    */
    function getVoucherHolder(uint256 _tokenIdVoucher) external view returns (address);


    function isInValidityPeriod(uint256 _tokenIdVoucher) external view returns (bool);

>>>>>>> 42a19dae
}<|MERGE_RESOLUTION|>--- conflicted
+++ resolved
@@ -36,7 +36,6 @@
     ) external returns (uint256);
 
     /**
-<<<<<<< HEAD
      * @notice Creates a Payment method struct recording the details on how the seller requires to receive Price and Deposits for a certain Voucher Set.
      * @param _tokenIdSupply     _tokenIdSupply of the voucher set this is related to
      * @param _paymentMethod  might be ETHETH, ETHTKN, TKNETH or TKNTKN
@@ -51,6 +50,186 @@
     ) external;
 
     /**
+     * @notice Mark voucher token that the payment was released
+     * @param _tokenIdVoucher   ID of the voucher token
+     */
+    function setPaymentReleased(uint256 _tokenIdVoucher) external;
+
+    /**
+     * @notice Mark voucher token that the deposits were released
+     * @param _tokenIdVoucher   ID of the voucher token
+     */
+    function setDepositsReleased(uint256 _tokenIdVoucher) external;
+
+    /**
+     * @notice Extract a standard non-fungible tokens ERC-721 from a supply stored in ERC-1155
+     * @dev Token ID is derived following the same principles for both ERC-1155 and ERC-721
+     * @param _issuer          The address of the token issuer
+     * @param _tokenIdSupply   ID of the token type
+     * @param _qty   qty that should be burned
+     */
+    function burnSupplyOnPause(
+        address _issuer,
+        uint256 _tokenIdSupply,
+        uint256 _qty
+    ) external;
+
+    /**
+     * @notice Redemption of the vouchers promise
+     * @param _tokenIdVoucher   ID of the voucher
+     * @param _msgSender owner of the voucher
+     */
+    function redeem(uint256 _tokenIdVoucher, address _msgSender) external;
+
+    /**
+     * @notice Refunding a voucher
+     * @param _tokenIdVoucher   ID of the voucher
+     * @param _msgSender owner of the voucher
+     */
+    function refund(uint256 _tokenIdVoucher, address _msgSender) external;
+
+    /**
+     * @notice Issue a complain for a voucher
+     * @param _tokenIdVoucher   ID of the voucher
+     * @param _msgSender owner of the voucher
+     */
+    function complain(uint256 _tokenIdVoucher, address _msgSender) external;
+
+    /**
+     * @notice Cancel/Fault transaction by the Seller, admitting to a fault or backing out of the deal
+     * @param _tokenIdVoucher   ID of the voucher
+     * @param _msgSender owner of the voucher set (seller)
+     */
+    function cancelOrFault(uint256 _tokenIdVoucher, address _msgSender)
+        external;
+
+    /**
+     * @notice Fill Voucher Order, iff funds paid, then extract & mint NFT to the voucher holder
+     * @param _tokenIdSupply   ID of the supply token (ERC-1155)
+     * @param _issuer          Address of the token's issuer
+     * @param _holder          Address of the recipient of the voucher (ERC-721)
+     */
+    function fillOrder(
+        uint256 _tokenIdSupply,
+        address _issuer,
+        address _holder
+    ) external;
+
+    /**
+     * @notice Mark voucher token as expired
+     * @param _tokenIdVoucher   ID of the voucher token
+     */
+    function triggerExpiration(uint256 _tokenIdVoucher) external;
+
+    /**
+     * @notice Mark voucher token to the final status
+     * @param _tokenIdVoucher   ID of the voucher token
+     */
+    function triggerFinalizeVoucher(uint256 _tokenIdVoucher) external;
+
+    /**
+     * @notice Set the address of the new holder of a _tokenIdSupply on transfer
+     * @param _tokenIdSupply   _tokenIdSupply which will be transferred
+     * @param _newSeller   new holder of the supply
+     */
+    function setSupplyHolderOnTransfer(
+        uint256 _tokenIdSupply,
+        address _newSeller
+    ) external;
+
+    /**
+     * @notice Set the general cancelOrFault period, should be used sparingly as it has significant consequences. Here done simply for demo purposes.
+     * @param _cancelFaultPeriod   the new value for cancelOrFault period (in number of seconds)
+     */
+    function setCancelFaultPeriod(uint256 _cancelFaultPeriod) external;
+
+    /**
+     * @notice Set the address of the Cashier contract
+     * @param _cashierAddress   The address of the Cashier contract
+     */
+    function setCashierAddress(address _cashierAddress) external;
+
+    /**
+     * @notice Set the general complain period, should be used sparingly as it has significant consequences. Here done simply for demo purposes.
+     * @param _complainPeriod   the new value for complain period (in number of seconds)
+     */
+    function setComplainPeriod(uint256 _complainPeriod) external;
+
+    /**
+     * @notice Get the promise ID at specific index
+     * @param _idx  Index in the array of promise keys
+     * @return      Promise ID
+     */
+    function getPromiseKey(uint256 _idx) external view returns (bytes32);
+
+    /**
+     * @notice Get the address of the token where the price for the supply is held
+     * @param _tokenIdSupply   ID of the voucher token
+     * @return                  Address of the token
+     */
+    function getVoucherPriceToken(uint256 _tokenIdSupply)
+        external
+        view
+        returns (address);
+
+    /**
+     * @notice Get the address of the token where the deposits for the supply are held
+     * @param _tokenIdSupply   ID of the voucher token
+     * @return                  Address of the token
+     */
+    function getVoucherDepositToken(uint256 _tokenIdSupply)
+        external
+        view
+        returns (address);
+
+    /**
+     * @notice Get Buyer costs required to make an order for a supply token
+     * @param _tokenIdSupply   ID of the supply token
+     * @return                  returns a tuple (Payment amount, Buyer's deposit)
+     */
+    function getBuyerOrderCosts(uint256 _tokenIdSupply)
+        external
+        view
+        returns (uint256, uint256);
+
+    /**
+     * @notice Get Seller deposit
+     * @param _tokenIdSupply   ID of the supply token
+     * @return                  returns sellers deposit
+     */
+    function getSellerDeposit(uint256 _tokenIdSupply)
+        external
+        view
+        returns (uint256);
+
+    /**
+     * @notice Get the promise ID from a voucher token
+     * @param _tokenIdVoucher   ID of the voucher token
+     * @return                  ID of the promise
+     */
+    function getIdSupplyFromVoucher(uint256 _tokenIdVoucher)
+        external
+        pure
+        returns (uint256);
+
+    /**
+     * @notice Get the promise ID from a voucher token
+     * @param _tokenIdVoucher   ID of the voucher token
+     * @return                  ID of the promise
+     */
+    function getPromiseIdFromVoucherId(uint256 _tokenIdVoucher)
+        external
+        view
+        returns (bytes32);
+
+    /**
+     * @notice Get the current supply of tokens of an account
+     * @param _account  Address to query
+     * @return          Balance
+     */
+    function getTotalSupply(address _account) external view returns (uint256);
+
+    /**
      * @notice Get all necessary funds for a supply token
      * @param _tokenIdSupply   ID of the supply token
      * @return                  returns a tuple (Payment amount, Seller's deposit, Buyer's deposit)
@@ -63,116 +242,16 @@
             uint256,
             uint256
         );
-=======
-    * @notice Creates a Payment method struct recording the details on how the seller requires to receive Price and Deposits for a certain Voucher Set.
-    * @param _tokenIdSupply     _tokenIdSupply of the voucher set this is related to
-    * @param _paymentMethod  might be ETH_ETH, ETH_TKN, TKN_ETH or TKN_TKN
-    * @param _tokenPrice   token address which will hold the funds for the price of the voucher
-    * @param _tokenDeposits   token address which will hold the funds for the deposits of the voucher
-    */
-    function createPaymentMethod(uint256 _tokenIdSupply, uint8 _paymentMethod, address _tokenPrice, address _tokenDeposits) external;
-
-    /**
-    * @notice Mark voucher token that the payment was released
-    * @param _tokenIdVoucher   ID of the voucher token
-    */
-    function setPaymentReleased(uint256 _tokenIdVoucher) external;
-
-    /**
-    * @notice Mark voucher token that the deposits were released
-    * @param _tokenIdVoucher   ID of the voucher token
-    */
-    function setDepositsReleased(uint256 _tokenIdVoucher) external;
-        
-    /**
-    * @notice Extract a standard non-fungible tokens ERC-721 from a supply stored in ERC-1155
-    * @dev Token ID is derived following the same principles for both ERC-1155 and ERC-721
-    * @param _issuer          The address of the token issuer
-    * @param _tokenIdSupply   ID of the token type
-    * @param _qty   qty that should be burned
-    */
-    function burnSupplyOnPause(address _issuer, uint256 _tokenIdSupply, uint256 _qty) external;
-
-    /**
-    * @notice Redemption of the vouchers promise
-    * @param _tokenIdVoucher   ID of the voucher
-    * @param _msgSender owner of the voucher
-    */
-    function redeem(uint256 _tokenIdVoucher, address _msgSender) external;
-
-    /**
-    * @notice Refunding a voucher
-    * @param _tokenIdVoucher   ID of the voucher
-    * @param _msgSender owner of the voucher
-    */
-    function refund(uint256 _tokenIdVoucher, address _msgSender) external;
-
-    /**
-    * @notice Issue a complain for a voucher
-    * @param _tokenIdVoucher   ID of the voucher
-    * @param _msgSender owner of the voucher
-    */
-    function complain(uint256 _tokenIdVoucher, address _msgSender) external;
-
-    /**
-    * @notice Cancel/Fault transaction by the Seller, admitting to a fault or backing out of the deal
-    * @param _tokenIdVoucher   ID of the voucher
-    * @param _msgSender owner of the voucher set (seller)
-    */
-    function cancelOrFault(uint256 _tokenIdVoucher, address _msgSender) external;
->>>>>>> 42a19dae
-
-    /**
-     * @notice Fill Voucher Order, iff funds paid, then extract & mint NFT to the voucher holder
-     * @param _tokenIdSupply   ID of the supply token (ERC-1155)
-     * @param _issuer          Address of the token's issuer
-     * @param _holder          Address of the recipient of the voucher (ERC-721)
-     */
-    function fillOrder(
-        uint256 _tokenIdSupply,
-        address _issuer,
-        address _holder
-    ) external;
-
-    /**
-<<<<<<< HEAD
-     * @notice Get the address of the token where the price for the supply is held
-     * @param _tokenIdSupply   ID of the voucher token
-     * @return                  Address of the token
-     */
-    function getVoucherPriceToken(uint256 _tokenIdSupply)
-        external
-        view
-        returns (address);
-
-    /**
-     * @notice Get the address of the token where the deposits for the supply are held
-     * @param _tokenIdSupply   ID of the voucher token
-     * @return                  Address of the token
-     */
-    function getVoucherDepositToken(uint256 _tokenIdSupply)
-        external
-        view
-        returns (address);
-
-    /**
-     * @notice Get Buyer costs required to make an order for a supply token
-     * @param _tokenIdSupply   ID of the supply token
-     * @return                  returns a tuple (Payment amount, Buyer's deposit)
-     */
-    function getBuyerOrderCosts(uint256 _tokenIdSupply)
-        external
-        view
-        returns (uint256, uint256);
-
-    /**
-     * @notice Get the promise ID from a voucher token
-     * @param _tokenIdVoucher   ID of the voucher token
-     * @return                  ID of the promise
-     */
-    function getIdSupplyFromVoucher(uint256 _tokenIdVoucher)
-        external
-        pure
+
+    /**
+     * @notice Get the remaining quantity left in supply of tokens (e.g ERC-721 left in ERC-1155) of an account
+     * @param _tokenSupplyId  Token supply ID
+     * @param _owner    holder of the Token Supply
+     * @return          remaining quantity
+     */
+    function getRemQtyForSupply(uint256 _tokenSupplyId, address _owner)
+        external
+        view
         returns (uint256);
 
     /**
@@ -219,241 +298,8 @@
         view
         returns (address);
 
-    /**
-     * @notice Mark voucher token that the payment was released
-     * @param _tokenIdVoucher   ID of the voucher token
-     */
-    function setPaymentReleased(uint256 _tokenIdVoucher) external;
-
-    /**
-     * @notice Mark voucher token that the deposits were released
-     * @param _tokenIdVoucher   ID of the voucher token
-     */
-    function setDepositsReleased(uint256 _tokenIdVoucher) external;
-=======
-    * @notice Mark voucher token as expired
-    * @param _tokenIdVoucher   ID of the voucher token
-    */
-    function triggerExpiration(uint256 _tokenIdVoucher) external;
-
-    /**
-    * @notice Mark voucher token to the final status
-    * @param _tokenIdVoucher   ID of the voucher token
-    */
-    function triggerFinalizeVoucher(uint256 _tokenIdVoucher) external;
-
-    /**
-    * @notice Set the address of the new holder of a _tokenIdSupply on transfer
-    * @param _tokenIdSupply   _tokenIdSupply which will be transferred
-    * @param _newSeller   new holder of the supply
-    */
-    function setSupplyHolderOnTransfer(uint256 _tokenIdSupply, address _newSeller) external;
-
-    /**
-    * @notice Set the general cancelOrFault period, should be used sparingly as it has significant consequences. Here done simply for demo purposes.
-    * @param _cancelFaultPeriod   the new value for cancelOrFault period (in number of seconds)
-    */
-    function setCancelFaultPeriod(uint256 _cancelFaultPeriod) external;
-
-    /**
-    * @notice Set the address of the Cashier contract
-    * @param _cashierAddress   The address of the Cashier contract
-    */
-    function setCashierAddress(address _cashierAddress) external;
-
-    /**
-    * @notice Set the general complain period, should be used sparingly as it has significant consequences. Here done simply for demo purposes.
-    * @param _complainPeriod   the new value for complain period (in number of seconds)
-    */
-    function setComplainPeriod(uint256 _complainPeriod) external;
-
-    /**
-    * @notice Get the promise ID at specific index
-    * @param _idx  Index in the array of promise keys
-    * @return      Promise ID
-    */
-    function getPromiseKey(uint256 _idx) external view returns (bytes32);
-
-    /**
-    * @notice Get the address of the token where the price for the supply is held
-    * @param _tokenIdSupply   ID of the voucher token
-    * @return                  Address of the token
-    */
-    function getVoucherPriceToken(uint256 _tokenIdSupply) external view returns (address);
-
-    /**
-    * @notice Get the address of the token where the deposits for the supply are held
-    * @param _tokenIdSupply   ID of the voucher token
-    * @return                  Address of the token
-    */
-    function getVoucherDepositToken(uint256 _tokenIdSupply) external view returns (address);
-
-    /**
-    * @notice Get Buyer costs required to make an order for a supply token
-    * @param _tokenIdSupply   ID of the supply token
-    * @return                  returns a tuple (Payment amount, Buyer's deposit)
-    */
-    function getBuyerOrderCosts(uint256 _tokenIdSupply) external view returns (uint256, uint256);
->>>>>>> 42a19dae
-
-    /**
-     * @notice Get Seller deposit
-     * @param _tokenIdSupply   ID of the supply token
-     * @return                  returns sellers deposit
-     */
-    function getSellerDeposit(uint256 _tokenIdSupply)
-        external
-        view
-        returns (uint256);
-
-    /**
-<<<<<<< HEAD
-     * @notice Get the remaining quantity left in supply of tokens (e.g ERC-721 left in ERC-1155) of an account
-     * @param _tokenSupplyId  Token supply ID
-     * @param _owner    holder of the Token Supply
-     * @return          remaining quantity
-     */
-    function getRemQtyForSupply(uint256 _tokenSupplyId, address _owner)
-        external
-        view
-        returns (uint256);
-
-    /**
-     * @notice Extract a standard non-fungible tokens ERC-721 from a supply stored in ERC-1155
-     * @dev Token ID is derived following the same principles for both ERC-1155 and ERC-721
-     * @param _issuer          The address of the token issuer
-     * @param _tokenIdSupply   ID of the token type
-     * @param _qty   qty that should be burned
-     */
-    function burnSupplyOnPause(
-        address _issuer,
-        uint256 _tokenIdSupply,
-        uint256 _qty
-    ) external;
-
-    /**
-     * @notice Redemption of the vouchers promise
-     * @param _tokenIdVoucher   ID of the voucher
-     */
-    function redeem(uint256 _tokenIdVoucher) external;
-
-    /**
-     * @notice Refunding a voucher
-     * @param _tokenIdVoucher   ID of the voucher
-     */
-    function refund(uint256 _tokenIdVoucher) external;
-
-    /**
-     * @notice Issue a complain for a voucher
-     * @param _tokenIdVoucher   ID of the voucher
-     */
-    function complain(uint256 _tokenIdVoucher) external;
-
-    /**
-     * @notice Cancel/Fault transaction by the Seller, admitting to a fault or backing out of the deal
-     * @param _tokenIdVoucher   ID of the voucher
-     */
-    function cancelOrFault(uint256 _tokenIdVoucher) external;
-
-    /**
-     * @notice Mark voucher token as expired
-     * @param _tokenIdVoucher   ID of the voucher token
-     */
-    function triggerExpiration(uint256 _tokenIdVoucher) external;
-
-    /**
-     * @notice Mark voucher token to the final status
-     * @param _tokenIdVoucher   ID of the voucher token
-     */
-    function triggerFinalizeVoucher(uint256 _tokenIdVoucher) external;
-
-    /**
-     * @notice Set the address of the new holder of a _tokenIdSupply on transfer
-     * @param _tokenIdSupply   _tokenIdSupply which will be transferred
-     * @param _newSeller   new holder of the supply
-     */
-    function setSupplyHolderOnTransfer(
-        uint256 _tokenIdSupply,
-        address _newSeller
-    ) external;
-
-    /**
-     * @notice Set the address of the Cashier contract
-     * @param _cashierAddress   The address of the Cashier contract
-     */
-    function setCashierAddress(address _cashierAddress) external;
-
-    /**
-     * @notice Set the general complain period, should be used sparingly as it has significant consequences. Here done simply for demo purposes.
-     * @param _complainPeriod   the new value for complain period (in number of seconds)
-     */
-    function setComplainPeriod(uint256 _complainPeriod) external;
-=======
-    * @notice Get the promise ID from a voucher token
-    * @param _tokenIdVoucher   ID of the voucher token
-    * @return                  ID of the promise
-    */
-    function getIdSupplyFromVoucher(uint256 _tokenIdVoucher) external pure returns (uint256);
-
-    /**
-     * @notice Get the promise ID from a voucher token
-     * @param _tokenIdVoucher   ID of the voucher token
-     * @return                  ID of the promise
-     */
-    function getPromiseIdFromVoucherId(uint256 _tokenIdVoucher) external view returns (bytes32);
-
-    /**
-    * @notice Get the current supply of tokens of an account
-    * @param _account  Address to query
-    * @return          Balance
-     */
-    function getTotalSupply(address _account) external view returns (uint256);
-
-    /**
-    * @notice Get all necessary funds for a supply token
-    * @param _tokenIdSupply   ID of the supply token
-    * @return                  returns a tuple (Payment amount, Seller's deposit, Buyer's deposit)
-    */
-    function getOrderCosts(uint256 _tokenIdSupply) external view returns (uint256, uint256, uint256);
-
-    /**
-    * @notice Get the remaining quantity left in supply of tokens (e.g ERC-721 left in ERC-1155) of an account
-    * @param _tokenSupplyId  Token supply ID
-    * @param _owner    holder of the Token Supply
-    * @return          remaining quantity
-    */
-    function getRemQtyForSupply(uint _tokenSupplyId, address _owner) external view returns (uint256);
-
-    /**
-    * @notice Get the payment method for a particular _tokenIdSupply
-    * @param _tokenIdSupply   ID of the voucher supply token
-    * @return                  payment method
-    */
-    function getVoucherPaymentMethod(uint256 _tokenIdSupply) external view returns (uint8);
-
-    /**
-    * @notice Get the current status of a voucher
-    * @param _tokenIdVoucher   ID of the voucher token
-    * @return                  Status of the voucher (via enum)
-    */
-    function getVoucherStatus(uint256 _tokenIdVoucher) external view returns (uint8, bool, bool);
-
-    /**
-    * @notice Get the holder of a supply
-    * @param _tokenIdSupply        ID of a promise which is mapped to the corresponding Promise
-    * @return                  Address of the holder
-    */
-    function getSupplyHolder(uint256 _tokenIdSupply) external view returns (address);
-
-    /**
-    * @notice Get the holder of a voucher
-    * @param _tokenIdVoucher   ID of the voucher token
-    * @return                  Address of the holder
-    */
-    function getVoucherHolder(uint256 _tokenIdVoucher) external view returns (address);
-
-
-    function isInValidityPeriod(uint256 _tokenIdVoucher) external view returns (bool);
-
->>>>>>> 42a19dae
+    function isInValidityPeriod(uint256 _tokenIdVoucher)
+        external
+        view
+        returns (bool);
 }