--- conflicted
+++ resolved
@@ -10,28 +10,6 @@
 
     function decimals() external pure returns (uint8);
 
-<<<<<<< HEAD
-=======
-    function totalSupply() external view returns (uint256);
-
-    function balanceOf(address _owner) external view returns (uint256);
-
-    function allowance(address _owner, address _spender)
-        external
-        view
-        returns (uint256);
-
-    function approve(address _spender, uint256 _value) external returns (bool);
-
-    function transfer(address _to, uint256 _value) external returns (bool);
-
-    function transferFrom(
-        address _from,
-        address _to,
-        uint256 _value
-    ) external returns (bool);
-
->>>>>>> 25ae1201
     // solhint-disable-next-line func-name-mixedcase
     function DOMAIN_SEPARATOR() external view returns (bytes32);
 
