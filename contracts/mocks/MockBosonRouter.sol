--- conflicted
+++ resolved
@@ -148,18 +148,11 @@
         nonReentrant
         whenNotPaused
     {
-<<<<<<< HEAD
         notAboveETHLimit(metadata[2].mul(metadata[5]));
         notAboveETHLimit(metadata[3].mul(metadata[5]));
         notAboveETHLimit(metadata[4].mul(metadata[5]));
         require(metadata[3].mul(metadata[5]) == msg.value, "IF"); //invalid funds
-=======
-        notAboveETHLimit(_metadata[2].mul(_metadata[5]));
-        notAboveETHLimit(_metadata[3].mul(_metadata[5]));
-        notAboveETHLimit(_metadata[4].mul(_metadata[5]));
-        require(_metadata[3].mul(_metadata[5]) == msg.value, "IF"); //invalid funds
-        //hex"54" FISSION.code(FISSION.Category.Finance, FISSION.Status.InsufficientFunds)
->>>>>>> ea3136f3
+
 
         uint256 tokenIdSupply =
             IVoucherKernel(voucherKernel).createTokenSupplyId(
@@ -207,12 +200,7 @@
             _metadata[4].mul(_metadata[5])
         );
 
-<<<<<<< HEAD
         require(metadata[3].mul(metadata[5]) == _tokensSent, "IF"); //invalid funds
-=======
-        require(_metadata[3].mul(_metadata[5]) == _tokensSent, "IF"); //invalid funds
-        //hex"54" FISSION.code(FISSION.Category.Finance, FISSION.Status.InsufficientFunds)
->>>>>>> ea3136f3
 
         _permit(
             _tokenDepositAddress,
@@ -341,12 +329,7 @@
             _metadata[4].mul(_metadata[5])
         );
 
-<<<<<<< HEAD
         require(metadata[3].mul(metadata[5]) == _tokensSent, "IF"); //invalid funds
-=======
-        require(_metadata[3].mul(_metadata[5]) == _tokensSent, "IF"); //invalid funds
-        //hex"54" FISSION.code(FISSION.Category.Finance, FISSION.Status.InsufficientFunds)
->>>>>>> ea3136f3
 
         _permit(
             _tokenDepositAddress,
@@ -402,12 +385,7 @@
         notAboveETHLimit(_metadata[3].mul(_metadata[5]));
         notAboveETHLimit(_metadata[4].mul(_metadata[5]));
 
-<<<<<<< HEAD
         require(metadata[3].mul(metadata[5]) == msg.value, "IF"); //invalid funds
-=======
-        require(_metadata[3].mul(_metadata[5]) == msg.value, "IF"); //invalid funds
-        //hex"54" FISSION.code(FISSION.Category.Finance, FISSION.Status.InsufficientFunds)
->>>>>>> ea3136f3
 
         uint256 tokenIdSupply =
             IVoucherKernel(voucherKernel).createTokenSupplyId(
