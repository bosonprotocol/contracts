// SPDX-License-Identifier: LGPL-3.0-or-later
pragma solidity 0.7.1;

import "@openzeppelin/contracts/utils/ReentrancyGuard.sol";
import "@openzeppelin/contracts/math/SafeMath.sol";
import "@openzeppelin/contracts/access/Ownable.sol";
import "@openzeppelin/contracts/utils/Pausable.sol";
import "@openzeppelin/contracts/utils/Address.sol";
import "../interfaces/IVoucherKernel.sol";
import "../interfaces/IERC20WithPermit.sol";
import "../interfaces/ITokenRegistry.sol";
import "../interfaces/IBosonRouter.sol";
import "../interfaces/ICashier.sol";
<<<<<<< HEAD
import "../interfaces/IGate.sol";
=======
import "../interfaces/ITokenWrapper.sol";
>>>>>>> 2b0248a2
import "../UsingHelpers.sol";

/**
 * @title Mock Contract for testing purposes.
 * @notice This mock passes an invalide value to createPaymentMethod from  requestCreateOrderETHETH for the purpose of testing calls to VoucherKernel.createPaymentMethod and possibly other functions
 */
contract MockBosonRouter is
    IBosonRouter,
    UsingHelpers,
    Pausable,
    ReentrancyGuard,
    Ownable
{
    using Address for address payable;
    using SafeMath for uint256;

    address private cashierAddress;
    address private voucherKernel;
    address private tokenRegistry;

    mapping(uint256 => address) private voucherSetToGateContract;

    event LogOrderCreated(
        uint256 indexed _tokenIdSupply,
        address _seller,
        uint256 _quantity,
        uint8 _paymentType
    );

    event LogConditionalOrderCreated(
        uint256 indexed _tokenIdSupply,
        address indexed _gateAddress
    );

    /**
     * @notice Acts as a modifier, but it's cheaper. Checking if a non-zero address is provided, otherwise reverts.
     */
    function notZeroAddress(address tokenAddress) private pure {
        require(tokenAddress != address(0), "0A"); //zero address
    }

    /**
     * @notice Acts as a modifier, but it's cheaper. Replacement of onlyOwner modifier. If the caller is not the owner of the contract, reverts.
     */
    function onlyRouterOwner() internal view {
        require(owner() == _msgSender(), "NO"); //not owner
    }

    /**
     * @notice Acts as a modifier, but it's cheaper. Checks whether provided value corresponds to the limits in the TokenRegistry.
     * @param value the specified value is per voucher set level. E.g. deposit * qty should not be greater or equal to the limit in the TokenRegistry (ETH).
     */
    function notAboveETHLimit(uint256 value) internal view {
        require(
            value <= ITokenRegistry(tokenRegistry).getETHLimit(),
            "AL" // above limit
        );
    }

    /**
     * @notice Acts as a modifier, but it's cheaper. Checks whether provided value corresponds to the limits in the TokenRegistry.
     * @param _tokenAddress the token address which, we are getting the limits for.
     * @param value the specified value is per voucher set level. E.g. deposit * qty should not be greater or equal to the limit in the TokenRegistry (ETH).
     */
    function notAboveTokenLimit(address _tokenAddress, uint256 value)
        internal
        view
    {
        require(
            value <= ITokenRegistry(tokenRegistry).getTokenLimit(_tokenAddress),
            "AL" //above limit
        );
    }

    constructor(
        address _voucherKernel,
        address _tokenRegistry,
        address _cashierAddress
    ) {
        notZeroAddress(_voucherKernel);
        notZeroAddress(_tokenRegistry);
        notZeroAddress(_cashierAddress);

        voucherKernel = _voucherKernel;
        tokenRegistry = _tokenRegistry;
        cashierAddress = _cashierAddress;
    }

    /**
     * @notice Pause the Cashier && the Voucher Kernel contracts in case of emergency.
     * All functions related to creating new batch, requestVoucher or withdraw will be paused, hence cannot be executed.
     * There is special function for withdrawing funds if contract is paused.
     */
    function pause() external override {
        onlyRouterOwner();
        _pause();
        IVoucherKernel(voucherKernel).pause();
        ICashier(cashierAddress).pause();
    }

    /**
     * @notice Unpause the Cashier && the Voucher Kernel contracts.
     * All functions related to creating new batch, requestVoucher or withdraw will be unpaused.
     */
    function unpause() external override {
        onlyRouterOwner();
        require(ICashier(cashierAddress).canUnpause(), "UF"); //unpaused forbidden

        _unpause();
        IVoucherKernel(voucherKernel).unpause();
        ICashier(cashierAddress).unpause();
    }

    /**
     * @notice Issuer/Seller offers promises as supply tokens and needs to escrow the deposit
        @param metadata metadata which is required for creation of a voucher
        Metadata array is used as in some scenarios we need several more params, as we need to recover 
        owner address in order to permit the contract to transfer funds on his behalf. 
        Since the params get too many, we end up in situation that the stack is too deep.
        
        uint256 _validFrom = metadata[0];
        uint256 _validTo = metadata[1];
        uint256 _price = metadata[2];
        uint256 _depositSe = metadata[3];
        uint256 _depositBu = metadata[4];
        uint256 _quantity = metadata[5];
     */
    function requestCreateOrderETHETH(uint256[] calldata metadata)
        external
        payable
        override
        nonReentrant
        whenNotPaused
    {
        notAboveETHLimit(metadata[2].mul(metadata[5]));
        notAboveETHLimit(metadata[3].mul(metadata[5]));
        notAboveETHLimit(metadata[4].mul(metadata[5]));
        require(metadata[3].mul(metadata[5]) == msg.value, "IF"); //invalid funds
        //hex"54" FISSION.code(FISSION.Category.Finance, FISSION.Status.InsufficientFunds)

        uint256 tokenIdSupply =
            IVoucherKernel(voucherKernel).createTokenSupplyID(
                msg.sender,
                metadata[0],
                metadata[1],
                metadata[2],
                metadata[3],
                metadata[4],
                metadata[5]
            );

        IVoucherKernel(voucherKernel).createPaymentMethod(
            tokenIdSupply,
            5,
            address(0),
            address(0)
        );

        //record funds in escrow ...
        ICashier(cashierAddress).addEscrowAmount{value: msg.value}(msg.sender);

        emit LogOrderCreated(tokenIdSupply, msg.sender, metadata[5], ETHETH);
    }

    function requestCreateOrderTKNTKNWithPermitInternal(
        address _tokenPriceAddress,
        address _tokenDepositAddress,
        uint256 _tokensSent,
        uint256 deadline,
        uint8 v,
        bytes32 r,
        bytes32 s,
        uint256[] calldata metadata
    ) internal whenNotPaused returns (uint256) {
        notZeroAddress(_tokenPriceAddress);
        notZeroAddress(_tokenDepositAddress);
        notAboveTokenLimit(_tokenPriceAddress, metadata[2].mul(metadata[5]));
        notAboveTokenLimit(_tokenDepositAddress, metadata[3].mul(metadata[5]));
        notAboveTokenLimit(_tokenDepositAddress, metadata[4].mul(metadata[5]));

        require(metadata[3].mul(metadata[5]) == _tokensSent, "IF"); //invalid funds
        //hex"54" FISSION.code(FISSION.Category.Finance, FISSION.Status.InsufficientFunds)

        _permit(
            _tokenDepositAddress,
            msg.sender,
            address(this),
            _tokensSent,
            deadline,
            v,
            r,
            s
        );

        uint256 tokenIdSupply =
            IVoucherKernel(voucherKernel).createTokenSupplyID(
                msg.sender,
                metadata[0],
                metadata[1],
                metadata[2],
                metadata[3],
                metadata[4],
                metadata[5]
            );

        IVoucherKernel(voucherKernel).createPaymentMethod(
            tokenIdSupply,
            TKNTKN,
            _tokenPriceAddress,
            _tokenDepositAddress
        );

        IERC20WithPermit(_tokenDepositAddress).transferFrom(
            msg.sender,
            address(cashierAddress),
            _tokensSent
        );

        //record funds in escrowTokens ...
        ICashier(cashierAddress).addEscrowTokensAmount(
            _tokenDepositAddress,
            msg.sender,
            _tokensSent
        );

        emit LogOrderCreated(tokenIdSupply, msg.sender, metadata[5], TKNTKN);

        return tokenIdSupply;
    }

    function requestCreateOrderTKNTKNWithPermit(
        address _tokenPriceAddress,
        address _tokenDepositAddress,
        uint256 _tokensSent,
        uint256 deadline,
        uint8 v,
        bytes32 r,
        bytes32 s,
        uint256[] calldata metadata
    ) external override {
        requestCreateOrderTKNTKNWithPermitInternal(
            _tokenPriceAddress,
            _tokenDepositAddress,
            _tokensSent,
            deadline,
            v,
            r,
            s,
            metadata
        );
    }

    function requestCreateOrderTKNTKNWithPermitConditional(
        address _tokenPriceAddress,
        address _tokenDepositAddress,
        uint256 _tokensSent,
        uint256 deadline,
        uint8 v,
        bytes32 r,
        bytes32 s,
        uint256[] calldata metadata,
        address _gateAddress,
        uint256 _nftTokenId
    ) external override {
        notZeroAddress(_gateAddress);
        // should we check if gateAddress implements correct interface?

        uint256 tokenIdSupply =
            requestCreateOrderTKNTKNWithPermitInternal(
                _tokenPriceAddress,
                _tokenDepositAddress,
                _tokensSent,
                deadline,
                v,
                r,
                s,
                metadata
            );

        voucherSetToGateContract[tokenIdSupply] = _gateAddress;

        emit LogConditionalOrderCreated(tokenIdSupply, _gateAddress);

        if (_nftTokenId > 0) {
            IGate(_gateAddress).registerVoucherSetId(
                tokenIdSupply,
                _nftTokenId
            );
        }
    }

    function requestCreateOrderETHTKNWithPermit(
        address _tokenDepositAddress,
        uint256 _tokensSent,
        uint256 deadline,
        uint8 v,
        bytes32 r,
        bytes32 s,
        uint256[] calldata metadata
    ) external override whenNotPaused {
        notZeroAddress(_tokenDepositAddress);
        notAboveETHLimit(metadata[2].mul(metadata[5]));
        notAboveTokenLimit(_tokenDepositAddress, metadata[3].mul(metadata[5]));
        notAboveTokenLimit(_tokenDepositAddress, metadata[4].mul(metadata[5]));

        require(metadata[3].mul(metadata[5]) == _tokensSent, "IF"); //invalid funds
        //hex"54" FISSION.code(FISSION.Category.Finance, FISSION.Status.InsufficientFunds)

        _permit(
            _tokenDepositAddress,
            msg.sender,
            address(this),
            _tokensSent,
            deadline,
            v,
            r,
            s
        );

        uint256 tokenIdSupply =
            IVoucherKernel(voucherKernel).createTokenSupplyID(
                msg.sender,
                metadata[0],
                metadata[1],
                metadata[2],
                metadata[3],
                metadata[4],
                metadata[5]
            );

        IVoucherKernel(voucherKernel).createPaymentMethod(
            tokenIdSupply,
            ETHTKN,
            address(0),
            _tokenDepositAddress
        );

        IERC20WithPermit(_tokenDepositAddress).transferFrom(
            msg.sender,
            address(cashierAddress),
            _tokensSent
        );

        //record funds in escrowTokens ...
        ICashier(cashierAddress).addEscrowTokensAmount(
            _tokenDepositAddress,
            msg.sender,
            _tokensSent
        );

        emit LogOrderCreated(tokenIdSupply, msg.sender, metadata[5], ETHTKN);
    }

    function requestCreateOrderTKNETH(
        address _tokenPriceAddress,
        uint256[] calldata metadata
    ) external payable override nonReentrant whenNotPaused {
        notZeroAddress(_tokenPriceAddress);
        notAboveTokenLimit(_tokenPriceAddress, metadata[2].mul(metadata[5]));
        notAboveETHLimit(metadata[3].mul(metadata[5]));
        notAboveETHLimit(metadata[4].mul(metadata[5]));

        require(metadata[3].mul(metadata[5]) == msg.value, "IF"); //invalid funds
        //hex"54" FISSION.code(FISSION.Category.Finance, FISSION.Status.InsufficientFunds)

        uint256 tokenIdSupply =
            IVoucherKernel(voucherKernel).createTokenSupplyID(
                msg.sender,
                metadata[0],
                metadata[1],
                metadata[2],
                metadata[3],
                metadata[4],
                metadata[5]
            );
        IVoucherKernel(voucherKernel).createPaymentMethod(
            tokenIdSupply,
            TKNETH,
            _tokenPriceAddress,
            address(0)
        );

        //record funds in escrow ...
        ICashier(cashierAddress).addEscrowAmount{value: msg.value}(msg.sender);

        emit LogOrderCreated(tokenIdSupply, msg.sender, metadata[5], TKNETH);
    }

    /**
     * @notice Consumer requests/buys a voucher by filling an order and receiving a Voucher Token in return
     * @param _tokenIdSupply    ID of the supply token
     * @param _issuer           Address of the issuer of the supply token
     */
    function requestVoucherETHETH(uint256 _tokenIdSupply, address _issuer)
        external
        payable
        override
        nonReentrant
        whenNotPaused
    {
        uint256 weiReceived = msg.value;

        //checks
        (uint256 price, , uint256 depositBu) =
            IVoucherKernel(voucherKernel).getOrderCosts(_tokenIdSupply);
        require(price.add(depositBu) == weiReceived, "IF"); //invalid funds
        //hex"54" FISSION.code(FISSION.Category.Finance, FISSION.Status.InsufficientFunds)

        IVoucherKernel(voucherKernel).fillOrder(
            _tokenIdSupply,
            _issuer,
            msg.sender,
            ETHETH
        );

        //record funds in escrow ...
        ICashier(cashierAddress).addEscrowAmount{value: msg.value}(msg.sender);
    }

    function requestVoucherTKNTKNWithPermit(
        uint256 _tokenIdSupply,
        address _issuer,
        uint256 _tokensSent,
        uint256 deadline,
        uint8 vPrice,
        bytes32 rPrice,
        bytes32 sPrice, // tokenPrice
        uint8 vDeposit,
        bytes32 rDeposit,
        bytes32 sDeposit // tokenDeposits
    ) external override nonReentrant whenNotPaused {
        (uint256 price, uint256 depositBu) =
            IVoucherKernel(voucherKernel).getBuyerOrderCosts(_tokenIdSupply);
        require(_tokensSent.sub(depositBu) == price, "IF"); //invalid funds

        address tokenPriceAddress =
            IVoucherKernel(voucherKernel).getVoucherPriceToken(_tokenIdSupply);
        address tokenDepositAddress =
            IVoucherKernel(voucherKernel).getVoucherDepositToken(
                _tokenIdSupply
            );

        _permit(
            tokenPriceAddress,
            msg.sender,
            address(this),
            price,
            deadline,
            vPrice,
            rPrice,
            sPrice
        );

        _permit(
            tokenDepositAddress,
            msg.sender,
            address(this),
            depositBu,
            deadline,
            vDeposit,
            rDeposit,
            sDeposit
        );

        IVoucherKernel(voucherKernel).fillOrder(
            _tokenIdSupply,
            _issuer,
            msg.sender,
            TKNTKN
        );

        IERC20WithPermit(tokenPriceAddress).transferFrom(
            msg.sender,
            address(cashierAddress),
            price
        );
        IERC20WithPermit(tokenDepositAddress).transferFrom(
            msg.sender,
            address(cashierAddress),
            depositBu
        );

        //record funds in escrowTokens for the Price token...
        ICashier(cashierAddress).addEscrowTokensAmount(
            tokenPriceAddress,
            msg.sender,
            price
        );

        //record funds in escrowTokens for the Deposit token...
        ICashier(cashierAddress).addEscrowTokensAmount(
            tokenDepositAddress,
            msg.sender,
            depositBu
        );
    }

    function requestVoucherTKNTKNSameWithPermit(
        uint256 _tokenIdSupply,
        address _issuer,
        uint256 _tokensSent,
        uint256 deadline,
        uint8 v,
        bytes32 r,
        bytes32 s
    ) external override nonReentrant whenNotPaused {
        (uint256 price, uint256 depositBu) =
            IVoucherKernel(voucherKernel).getBuyerOrderCosts(_tokenIdSupply);
        require(_tokensSent.sub(depositBu) == price, "IF"); //invalid funds

        address tokenPriceAddress =
            IVoucherKernel(voucherKernel).getVoucherPriceToken(_tokenIdSupply);
        address tokenDepositAddress =
            IVoucherKernel(voucherKernel).getVoucherDepositToken(
                _tokenIdSupply
            );

        require(tokenPriceAddress == tokenDepositAddress, "IC"); //invalid caller

        // If tokenPriceAddress && tokenPriceAddress are the same
        // practically it's not of importance to each we are sending the funds
        _permit(
            tokenPriceAddress,
            msg.sender,
            address(this),
            _tokensSent,
            deadline,
            v,
            r,
            s
        );

        IVoucherKernel(voucherKernel).fillOrder(
            _tokenIdSupply,
            _issuer,
            msg.sender,
            TKNTKN
        );

        IERC20WithPermit(tokenPriceAddress).transferFrom(
            msg.sender,
            address(cashierAddress),
            _tokensSent
        );

        //record funds in escrowTokens ...
        ICashier(cashierAddress).addEscrowTokensAmount(
            tokenPriceAddress,
            msg.sender,
            _tokensSent
        );
    }

    function requestVoucherETHTKNWithPermit(
        uint256 _tokenIdSupply,
        address _issuer,
        uint256 _tokensDeposit,
        uint256 deadline,
        uint8 v,
        bytes32 r,
        bytes32 s
    ) external payable override nonReentrant whenNotPaused {
        (uint256 price, uint256 depositBu) =
            IVoucherKernel(voucherKernel).getBuyerOrderCosts(_tokenIdSupply);
        require(price == msg.value, "IP"); //invalid price
        //hex"54" FISSION.code(FISSION.Category.Finance, FISSION.Status.InsufficientFunds)
        require(depositBu == _tokensDeposit, "ID"); // invalid deposit
        //hex"54" FISSION.code(FISSION.Category.Finance, FISSION.Status.InsufficientFunds)

        address tokenDepositAddress =
            IVoucherKernel(voucherKernel).getVoucherDepositToken(
                _tokenIdSupply
            );

        _permit(
            tokenDepositAddress,
            msg.sender,
            address(this),
            _tokensDeposit,
            deadline,
            v,
            r,
            s
        );

        IVoucherKernel(voucherKernel).fillOrder(
            _tokenIdSupply,
            _issuer,
            msg.sender,
            ETHTKN
        );

        IERC20WithPermit(tokenDepositAddress).transferFrom(
            msg.sender,
            address(cashierAddress),
            _tokensDeposit
        );

        //record funds in escrowTokens ...
        ICashier(cashierAddress).addEscrowTokensAmount(
            tokenDepositAddress,
            msg.sender,
            _tokensDeposit
        );

        //record funds in escrow ...
        ICashier(cashierAddress).addEscrowAmount{value: msg.value}(msg.sender);
    }

    function requestVoucherTKNETHWithPermit(
        uint256 _tokenIdSupply,
        address _issuer,
        uint256 _tokensPrice,
        uint256 deadline,
        uint8 v,
        bytes32 r,
        bytes32 s
    ) external payable override nonReentrant whenNotPaused {
        (uint256 price, uint256 depositBu) =
            IVoucherKernel(voucherKernel).getBuyerOrderCosts(_tokenIdSupply);
        require(price == _tokensPrice, "IP"); //invalid price
        //hex"54" FISSION.code(FISSION.Category.Finance, FISSION.Status.InsufficientFunds)
        require(depositBu == msg.value, "ID"); // invalid deposit
        //hex"54" FISSION.code(FISSION.Category.Finance, FISSION.Status.InsufficientFunds)

        address tokenPriceAddress =
            IVoucherKernel(voucherKernel).getVoucherPriceToken(_tokenIdSupply);

        _permit(
            tokenPriceAddress,
            msg.sender,
            address(this),
            price,
            deadline,
            v,
            r,
            s
        );

        IVoucherKernel(voucherKernel).fillOrder(
            _tokenIdSupply,
            _issuer,
            msg.sender,
            TKNETH
        );

        IERC20WithPermit(tokenPriceAddress).transferFrom(
            msg.sender,
            address(cashierAddress),
            price
        );

        //record funds in escrowTokens ...
        ICashier(cashierAddress).addEscrowTokensAmount(
            tokenPriceAddress,
            msg.sender,
            price
        );

        //record funds in escrow ...
        ICashier(cashierAddress).addEscrowAmount{value: msg.value}(msg.sender);
    }

    /**
     * @notice Seller burns the remaining supply in case it's no longer in exchange and withdrawal of the locked deposits for them are being sent back.
     * @param _tokenIdSupply an ID of a supply token (ERC-1155) which will be burned and deposits will be returned for
     */
    function requestCancelOrFaultVoucherSet(uint256 _tokenIdSupply)
        external
        override
        nonReentrant
        whenNotPaused
    {
        uint256 _burnedSupplyQty =
            IVoucherKernel(voucherKernel).cancelOrFaultVoucherSet(
                _tokenIdSupply,
                msg.sender
            );
        ICashier(cashierAddress).withdrawDepositsSe(
            _tokenIdSupply,
            _burnedSupplyQty,
            msg.sender
        );
    }

    /**
     * @notice Redemption of the vouchers promise
     * @param _tokenIdVoucher   ID of the voucher
     */
    function redeem(uint256 _tokenIdVoucher) external override {
        IVoucherKernel(voucherKernel).redeem(_tokenIdVoucher, msg.sender);
    }

    /**
     * @notice Refunding a voucher
     * @param _tokenIdVoucher   ID of the voucher
     */
    function refund(uint256 _tokenIdVoucher) external override {
        IVoucherKernel(voucherKernel).refund(_tokenIdVoucher, msg.sender);
    }

    /**
     * @notice Issue a complain for a voucher
     * @param _tokenIdVoucher   ID of the voucher
     */
    function complain(uint256 _tokenIdVoucher) external override {
        IVoucherKernel(voucherKernel).complain(_tokenIdVoucher, msg.sender);
    }

    /**
     * @notice Cancel/Fault transaction by the Seller, admitting to a fault or backing out of the deal
     * @param _tokenIdVoucher   ID of the voucher
     */
    function cancelOrFault(uint256 _tokenIdVoucher) external override {
        IVoucherKernel(voucherKernel).cancelOrFault(
            _tokenIdVoucher,
            msg.sender
        );
    }

    /**
     * @notice Get the address of Cashier contract
     * @return Address of Cashier address
     */
    function getCashierAddress() external view override returns (address) {
        return cashierAddress;
    }

    /**
     * @notice Get the address of Voucher Kernel contract
     * @return Address of Voucher Kernel contract
     */
    function getVoucherKernelAddress()
        external
        view
        override
        returns (address)
    {
        return voucherKernel;
    }

    /**
     * @notice Get the address of Token Registry contract
     * @return Address of Token Registrycontract
     */
    function getTokenRegistryAddress()
        external
        view
        override
        returns (address)
    {
        return tokenRegistry;
    }

    /**
     * @notice Call permit on either a token directly or on a token wrapper
     * @param token Address of the token owner who is approving tokens to be transferred by spender
     * @param owner Address of the token owner who is approving tokens to be transferred by spender
     * @param owner Address of the token owner who is approving tokens to be transferred by spender
     * @param spender Address of the party who is transferring tokens on owner's behalf
     * @param value Number of tokens to be transferred
     * @param deadline Time after which this permission to transfer is no longer valid
     * @param v Part of the owner's signatue
     * @param r Part of the owner's signatue
     * @param s Part of the owner's signatue
     */
    function _permit(
        address token,
        address owner,
        address spender,
        uint256 value,
        uint256 deadline,
        uint8 v,
        bytes32 r,
        bytes32 s
    ) internal {
        address tokenWrapper =
            ITokenRegistry(tokenRegistry).getTokenWrapperAddress(token);
        require(tokenWrapper != address(0), "UNSUPPORTED_TOKEN");

        //The BosonToken contract conforms to this spec, so it will be callable this way
        //if it's address is mapped to itself in the TokenRegistry
        ITokenWrapper(tokenWrapper).permit(
            owner,
            spender,
            value,
            deadline,
            v,
            r,
            s
        );
    }

    /**
     * @notice Get the address gate contract that handles conditional commit of certain voucher set
     * @param _tokenIdSupply    ID of the supply token
     * @return Address of the gate contract or zero address if there is no conditional commit
     */
    function getVoucherSetToGateContract(uint256 _tokenIdSupply)
        external
        view
        override
        returns (address)
    {
        return voucherSetToGateContract[_tokenIdSupply];
    }
}<|MERGE_RESOLUTION|>--- conflicted
+++ resolved
@@ -11,11 +11,8 @@
 import "../interfaces/ITokenRegistry.sol";
 import "../interfaces/IBosonRouter.sol";
 import "../interfaces/ICashier.sol";
-<<<<<<< HEAD
 import "../interfaces/IGate.sol";
-=======
 import "../interfaces/ITokenWrapper.sol";
->>>>>>> 2b0248a2
 import "../UsingHelpers.sol";
 
 /**
@@ -281,7 +278,6 @@
         uint256 _nftTokenId
     ) external override {
         notZeroAddress(_gateAddress);
-        // should we check if gateAddress implements correct interface?
 
         uint256 tokenIdSupply =
             requestCreateOrderTKNTKNWithPermitInternal(
