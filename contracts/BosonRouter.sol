--- conflicted
+++ resolved
@@ -58,8 +58,11 @@
         uint256 indexed _tokenIdSupply,
         address indexed _gateAddress
     );
-
-<<<<<<< HEAD
+    
+    event LogVoucherKernelSet(address _newVoucherKernel, address _triggeredBy);
+    event LogTokenRegistrySet(address _newTokenRegistry, address _triggeredBy);
+    event LogCashierSet(address _newCashier, address _triggeredBy);
+
     event LogGateApprovalChanged(
         address indexed _gateAddress,
         bool _approved
@@ -73,11 +76,6 @@
         require(approvedGates[_gateAddress] == true, "INVALID_GATE");
         _;
     }
-=======
-    event LogVoucherKernelSet(address _newVoucherKernel, address _triggeredBy);
-    event LogTokenRegistrySet(address _newTokenRegistry, address _triggeredBy);
-    event LogCashierSet(address _newCashier, address _triggeredBy);
->>>>>>> db24da7e
 
     /**
      * @notice Acts as a modifier, but it's cheaper. Checking if a non-zero address is provided, otherwise reverts.
