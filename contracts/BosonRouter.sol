// SPDX-License-Identifier: LGPL-3.0-or-later
pragma solidity 0.7.6;

import "@openzeppelin/contracts/utils/ReentrancyGuard.sol";
import "@openzeppelin/contracts/math/SafeMath.sol";
import "@openzeppelin/contracts/access/Ownable.sol";
import "@openzeppelin/contracts/utils/Pausable.sol";
import "@openzeppelin/contracts/utils/Address.sol";
import "./interfaces/IVoucherKernel.sol";
import "./interfaces/IERC20WithPermit.sol";
import "./interfaces/ITokenRegistry.sol";
import "./interfaces/IBosonRouter.sol";
import "./interfaces/ICashier.sol";
import "./interfaces/IGate.sol";
import "./interfaces/ITokenWrapper.sol";
import "./UsingHelpers.sol";

/**
 * @title Contract for interacting with Boson Protocol from the user's perspective.
 * @notice There are multiple permutations of the requestCreateOrder and requestVoucher functions.
 * Each function name is suffixed with a payment type that denotes the currency type of the 
 * payment and deposits. The options are:
 * 
 * ETHETH  - Price and deposits are specified in ETH
 * ETHTKN - Price is specified in ETH and deposits are specified in tokens
 * TKNTKN - Price and deposits are specified in tokens
 * TKNETH - Price is specified in tokens and the deposits are specified in ETH
 * 
 * The functions that process payments and/or deposits in tokens do so using EIP-2612 permit functionality
 * 
 */
contract BosonRouter is
    IBosonRouter,
    UsingHelpers,
    Pausable,
    ReentrancyGuard,
    Ownable
{
    using Address for address payable;
    using SafeMath for uint256;

    address private cashierAddress;
    address private voucherKernel;
    address private tokenRegistry;

    mapping(uint256 => address) private voucherSetToGateContract;

    event LogOrderCreated(
        uint256 indexed _tokenIdSupply,
        address _seller,
        uint256 _quantity,
        uint8 _paymentType
    );

    event LogConditionalOrderCreated(
        uint256 indexed _tokenIdSupply,
        address indexed _gateAddress
    );

    /**
     * @notice Acts as a modifier, but it's cheaper. Checking if a non-zero address is provided, otherwise reverts.
     */
    function notZeroAddress(address tokenAddress) private pure {
        require(tokenAddress != address(0), "0A"); //zero address
    }

    /**
     * @notice Acts as a modifier, but it's cheaper. Replacement of onlyOwner modifier. If the caller is not the owner of the contract, reverts.
     */
    function onlyRouterOwner() internal view {
        require(owner() == _msgSender(), "NO"); //not owner
    }

    /**
     * @notice Acts as a modifier, but it's cheaper. Checks whether provided value corresponds to the limits in the TokenRegistry.
     * @param value the specified value is per voucher set level. E.g. deposit * qty should not be greater or equal to the limit in the TokenRegistry (ETH).
     */
    function notAboveETHLimit(uint256 value) internal view {
        require(
            value <= ITokenRegistry(tokenRegistry).getETHLimit(),
            "AL" // above limit
        );
    }

    /**
     * @notice Acts as a modifier, but it's cheaper. Checks whether provided value corresponds to the limits in the TokenRegistry.
     * @param _tokenAddress the token address which, we are getting the limits for.
     * @param value the specified value is per voucher set level. E.g. deposit * qty should not be greater or equal to the limit in the TokenRegistry (ETH).
     */
    function notAboveTokenLimit(address _tokenAddress, uint256 value)
        internal
        view
    {
        require(
            value <= ITokenRegistry(tokenRegistry).getTokenLimit(_tokenAddress),
            "AL" //above limit
        );
    }

    /**
     * @notice Construct and initialze the contract. Iniialises associated contract addresses
     * @param _voucherKernel address of the associated VocherKernal contract instance
     * @param _tokenRegistry address of the associated TokenRegistry contract instance
     * @param _cashierAddress address of the associated Cashier contract instance
     */
    constructor(
        address _voucherKernel,
        address _tokenRegistry,
        address _cashierAddress
    ) {
        notZeroAddress(_voucherKernel);
        notZeroAddress(_tokenRegistry);
        notZeroAddress(_cashierAddress);

        voucherKernel = _voucherKernel;
        tokenRegistry = _tokenRegistry;
        cashierAddress = _cashierAddress;
    }

    /**
     * @notice Pause the Cashier && the Voucher Kernel contracts in case of emergency.
     * All functions related to creating requestCreateOrder, requestVoucher, redeem, refund, complain, cancelOrFault, 
     * cancelOrFaultVoucherSet, or withdraw will be paused and cannot be executed.
     * The withdrawEthOnDisaster function is a special function in the Cashier contract for withdrawing funds if contract is paused.
     */
    function pause() external override {
        onlyRouterOwner();
        _pause();
        IVoucherKernel(voucherKernel).pause();
        ICashier(cashierAddress).pause();
    }

    /**
     * @notice Unpause the Cashier && the Voucher Kernel contracts.
     * All functions related to creating requestCreateOrder, requestVoucher, redeem, refund, complain, cancelOrFault, 
     * cancelOrFaultVoucherSet, or withdraw will be unpaused.
     */
    function unpause() external override {
        onlyRouterOwner();
        require(ICashier(cashierAddress).canUnpause(), "UF"); //unpaused forbidden

        _unpause();
        IVoucherKernel(voucherKernel).unpause();
        ICashier(cashierAddress).unpause();
    }

    /**
     * @notice Issuer/Seller offers promise as supply token and needs to escrow the deposit. A supply token is
     * also known as a voucher set. Payment and deposits are specified in ETH.
     * @param metadata metadata which is required for creation of a voucher set
     * Metadata array is used for consistency across the permutations of similar functions.
     * Some functions require other parameters, and the number of parameters causes stack too deep error.
     * The use of the matadata array mitigates the stack too deep error.
     *   
     * uint256 _validFrom = metadata[0];
     * uint256 _validTo = metadata[1];
     * uint256 _price = metadata[2];
     * uint256 _depositSe = metadata[3];
     * uint256 _depositBu = metadata[4];
     * uint256 _quantity = metadata[5];
     */
    function requestCreateOrderETHETH(uint256[] calldata metadata)
        external
        payable
        override
        nonReentrant
        whenNotPaused
    {
        checkLimits(metadata, address(0), address(0), 0);
        requestCreateOrder(metadata, ETHETH, address(0), address(0), 0);
    }

<<<<<<< HEAD
    
=======
     /**
     * @notice Internal function called by other TKNTKN requestCreateOrder functions to decrease code duplication. 
     * Price and deposits are specified in tokens.
     * @param _tokenPriceAddress address of the token to be used for the price
     * @param _tokenDepositAddress address of the token to be used for the deposits
     * @param _tokensSent total number of tokens sent. Must be equal to seller deposit * quantity
     * @param deadline deadline after which permit signature is no longer valid. See EIP-2612
     * @param v signature component used to verify the permit. See EIP-2612
     * @param r signature component used to verify the permit. See EIP-2612
     * @param s signature component used to verify the permit. See EIP-2612
     * @param metadata metadata which is required for creation of a voucher set
     * Metadata array is used for consistency across the permutations of similar functions.
     * Some functions require other parameters, and the number of parameters causes stack too deep error.
     * The use of the matadata array mitigates the stack too deep error.
     *   
     * uint256 _validFrom = metadata[0];
     * uint256 _validTo = metadata[1];
     * uint256 _price = metadata[2];
     * uint256 _depositSe = metadata[3];
     * uint256 _depositBu = metadata[4];
     * uint256 _quantity = metadata[5];
     */

    function requestCreateOrderTKNTKNWithPermitInternal(
        address _tokenPriceAddress,
        address _tokenDepositAddress,
        uint256 _tokensSent,
        uint256 deadline,
        uint8 v,
        bytes32 r,
        bytes32 s,
        uint256[] calldata metadata
    ) internal whenNotPaused returns (uint256) {
        notZeroAddress(_tokenPriceAddress);
        notZeroAddress(_tokenDepositAddress);
        notAboveTokenLimit(_tokenPriceAddress, metadata[2].mul(metadata[5]));
        notAboveTokenLimit(_tokenDepositAddress, metadata[3].mul(metadata[5]));
        notAboveTokenLimit(_tokenDepositAddress, metadata[4].mul(metadata[5]));

        require(metadata[3].mul(metadata[5]) == _tokensSent, "IF"); //invalid funds
        //hex"54" FISSION.code(FISSION.Category.Finance, FISSION.Status.InsufficientFunds)

        _permit(
            _tokenDepositAddress,
            msg.sender,
            address(this),
            _tokensSent,
            deadline,
            v,
            r,
            s
        );

        uint256 tokenIdSupply = IVoucherKernel(voucherKernel)
            .createTokenSupplyID(
                msg.sender,
                metadata[0],
                metadata[1],
                metadata[2],
                metadata[3],
                metadata[4],
                metadata[5]
            );

        IVoucherKernel(voucherKernel).createPaymentMethod(
            tokenIdSupply,
            TKNTKN,
            _tokenPriceAddress,
            _tokenDepositAddress
        );

        IERC20WithPermit(_tokenDepositAddress).transferFrom(
            msg.sender,
            address(cashierAddress),
            _tokensSent
        );

        //record funds in escrowTokens ...
        ICashier(cashierAddress).addEscrowTokensAmount(
            _tokenDepositAddress,
            msg.sender,
            _tokensSent
        );

        emit LogOrderCreated(tokenIdSupply, msg.sender, metadata[5], TKNTKN);

        return tokenIdSupply;
    }
>>>>>>> 83732dc9

    /**
     * @notice Issuer/Seller offers promise as supply token and needs to escrow the deposit. A supply token is
     * also known as a voucher set. Price and deposits are specified in tokens.
     * @param _tokenPriceAddress address of the token to be used for the price
     * @param _tokenDepositAddress address of the token to be used for the deposits
     * @param _tokensSent total number of tokens sent. Must be equal to seller deposit * quantity
     * @param deadline deadline after which permit signature is no longer valid. See EIP-2612
     * @param v signature component used to verify the permit. See EIP-2612
     * @param r signature component used to verify the permit. See EIP-2612
     * @param s signature component used to verify the permit. See EIP-2612
     * @param metadata metadata which is required for creation of a voucher set
     * Metadata array is used for consistency across the permutations of similar functions.
     * Some functions require other parameters, and the number of parameters causes stack too deep error.
     * The use of the matadata array mitigates the stack too deep error.
     *   
     * uint256 _validFrom = metadata[0];
     * uint256 _validTo = metadata[1];
     * uint256 _price = metadata[2];
     * uint256 _depositSe = metadata[3];
     * uint256 _depositBu = metadata[4];
     * uint256 _quantity = metadata[5];
     */
    function requestCreateOrderTKNTKNWithPermit(
        address _tokenPriceAddress,
        address _tokenDepositAddress,
        uint256 _tokensSent,
        uint256 deadline,
        uint8 v,
        bytes32 r,
        bytes32 s,
        uint256[] calldata metadata
    ) external override {
        requestCreateOrderTKNTKNWithPermitInternal(
            _tokenPriceAddress,
            _tokenDepositAddress,
            _tokensSent,
            deadline,
            v,
            r,
            s,
            metadata
        );
    }

     /**
     * @notice Issuer/Seller offers promise as supply token and needs to escrow the deposit. A supply token is also known as a voucher set. 
     * The supply token/voucher set created should only be available to buyers who own a specific NFT (ERC115NonTransferrable) token. 
     * This is the "condition" under which a buyer may commit to redeem a voucher that is part of the voucher set created by this function.
     * Price and deposits are specified in tokens. 
     * @param _tokenPriceAddress address of the token to be used for the price
     * @param _tokenDepositAddress address of the token to be used for the deposits
     * @param _tokensSent total number of tokens sent. Must be equal to seller deposit * quantity
     * @param deadline deadline after which permit signature is no longer valid. See EIP-2612
     * @param v signature component used to verify the permit. See EIP-2612
     * @param r signature component used to verify the permit. See EIP-2612
     * @param s signature component used to verify the permit. See EIP-2612
     * @param metadata metadata which is required for creation of a voucher set
     * Metadata array is used for consistency across the permutations of similar functions.
     * Some functions require other parameters, and the number of parameters causes stack too deep error.
     * The use of the matadata array mitigates the stack too deep error.
     *   
     * uint256 _validFrom = metadata[0];
     * uint256 _validTo = metadata[1];
     * uint256 _price = metadata[2];
     * uint256 _depositSe = metadata[3];
     * uint256 _depositBu = metadata[4];
     * uint256 _quantity = metadata[5];
     *
     * @param _gateAddress address of a gate contract that will handle the interaction between the BosonRouter contract and the non-transferrable NFT, 
     * ownership of which is a condition for committing to redeem a voucher in the voucher set created by this function.
     * @param _nftTokenId Id of the NFT (ERC115NonTransferrable) token, ownership of which is a condition for committing to redeem a voucher 
     * in the voucher set created by this function.
     */
    function requestCreateOrderTKNTKNWithPermitConditional(
        address _tokenPriceAddress,
        address _tokenDepositAddress,
        uint256 _tokensSent,
        uint256 deadline,
        uint8 v,
        bytes32 r,
        bytes32 s,
        uint256[] calldata metadata,
        address _gateAddress,
        uint256 _nftTokenId
    ) external override {
        notZeroAddress(_gateAddress);

        uint256 tokenIdSupply = requestCreateOrderTKNTKNWithPermitInternal(
            _tokenPriceAddress,
            _tokenDepositAddress,
            _tokensSent,
            deadline,
            v,
            r,
            s,
            metadata
        );

        voucherSetToGateContract[tokenIdSupply] = _gateAddress;

        emit LogConditionalOrderCreated(tokenIdSupply, _gateAddress);

        if (_nftTokenId > 0) {
            IGate(_gateAddress).registerVoucherSetId(
                tokenIdSupply,
                _nftTokenId
            );
        }
    }

    /**
     * @notice Issuer/Seller offers promise as supply token and needs to escrow the deposit. A supply token is
     * also known as a voucher set. Price is specified in ETH and deposits are specified in tokens.
     * @param _tokenDepositAddress address of the token to be used for the deposits
     * @param _tokensSent total number of tokens sent. Must be equal to seller deposit * quantity
     * @param deadline deadline after which permit signature is no longer valid. See EIP-2612
     * @param v signature component used to verify the permit. See EIP-2612
     * @param r signature component used to verify the permit. See EIP-2612
     * @param s signature component used to verify the permit. See EIP-2612
     * @param metadata metadata which is required for creation of a voucher set
     * Metadata array is used for consistency across the permutations of similar functions.
     * Some functions require other parameters, and the number of parameters causes stack too deep error.
     * The use of the matadata array mitigates the stack too deep error.
     *   
     * uint256 _validFrom = metadata[0];
     * uint256 _validTo = metadata[1];
     * uint256 _price = metadata[2];
     * uint256 _depositSe = metadata[3];
     * uint256 _depositBu = metadata[4];
     * uint256 _quantity = metadata[5];
     */
    function requestCreateOrderETHTKNWithPermit(
        address _tokenDepositAddress,
        uint256 _tokensSent,
        uint256 deadline,
        uint8 v,
        bytes32 r,
        bytes32 s,
        uint256[] calldata metadata
    ) external override whenNotPaused {
        notZeroAddress(_tokenDepositAddress);
        checkLimits(metadata, address(0), _tokenDepositAddress, _tokensSent);

        _permit(
            _tokenDepositAddress,
            msg.sender,
            address(this),
            _tokensSent,
            deadline,
            v,
            r,
            s
        );

        requestCreateOrder(
            metadata,
            ETHTKN,
            address(0),
            _tokenDepositAddress,
            _tokensSent
        );
    }

    function requestCreateOrderTKNTKNWithPermitInternal(
        address _tokenPriceAddress,
        address _tokenDepositAddress,
        uint256 _tokensSent,
        uint256 deadline,
        uint8 v,
        bytes32 r,
        bytes32 s,
        uint256[] calldata metadata
    ) internal whenNotPaused returns (uint256) {
        notZeroAddress(_tokenPriceAddress);
        notZeroAddress(_tokenDepositAddress);
        checkLimits(
            metadata,
            _tokenPriceAddress,
            _tokenDepositAddress,
            _tokensSent
        );

        _permit(
            _tokenDepositAddress,
            msg.sender,
            address(this),
            _tokensSent,
            deadline,
            v,
            r,
            s
        );

        return
            requestCreateOrder(
                metadata,
                TKNTKN,
                _tokenPriceAddress,
                _tokenDepositAddress,
                _tokensSent
            );
    }

    /**
     * @notice Issuer/Seller offers promise as supply token and needs to escrow the deposit. A supply token is
     * also known as a voucher set. Price is specified in tokens and the deposits are specified in ETH.
     * Since the price, which is specified in tokens, is not collected when a voucher set is created, there is no need to call
     * permit or transferFrom on the token at this time. The address of the price token is only recorded.
     * @param _tokenPriceAddress address of the token to be used for the deposits
     * @param metadata metadata which is required for creation of a voucher set
     * Metadata array is used for consistency across the permutations of similar functions.
     * Some functions require other parameters, and the number of parameters causes stack too deep error.
     * The use of the matadata array mitigates the stack too deep error.
     *   
     * uint256 _validFrom = metadata[0];
     * uint256 _validTo = metadata[1];
     * uint256 _price = metadata[2];
     * uint256 _depositSe = metadata[3];
     * uint256 _depositBu = metadata[4];
     * uint256 _quantity = metadata[5];
     */
    function requestCreateOrderTKNETH(
        address _tokenPriceAddress,
        uint256[] calldata metadata
    ) external payable override nonReentrant whenNotPaused {
        notZeroAddress(_tokenPriceAddress);
        checkLimits(metadata, _tokenPriceAddress, address(0), 0);

        requestCreateOrder(metadata, TKNETH, _tokenPriceAddress, address(0), 0);
    }

    /**
     * @notice Buyer requests/commits to redeem a voucher and receives Voucher Token in return.
     * Price and deposit are specified in ETH
     * @param _tokenIdSupply    ID of the supply token
     * @param _issuer           Address of the issuer of the supply token
     */
    function requestVoucherETHETH(uint256 _tokenIdSupply, address _issuer)
        external
        payable
        override
        nonReentrant
        whenNotPaused
    {
        uint256 weiReceived = msg.value;

        //checks
        (uint256 price, , uint256 depositBu) = IVoucherKernel(voucherKernel)
            .getOrderCosts(_tokenIdSupply);
        require(price.add(depositBu) == weiReceived, "IF"); //invalid funds

        IVoucherKernel(voucherKernel).fillOrder(
            _tokenIdSupply,
            _issuer,
            msg.sender,
            ETHETH
        );

        //record funds in escrow ...
        ICashier(cashierAddress).addEscrowAmount{value: msg.value}(msg.sender);
    }

<<<<<<< HEAD
=======
   
    /**
     * @notice Buyer requests/commits to redeem a voucher and receives Voucher Token in return.
     * Price and deposit is specified in tokens.
     * @param _tokenIdSupply ID of the supply token
     * @param _issuer Address of the issuer of the supply token
     * @param _tokensSent total number of tokens sent. Must be equal to buyer deposit plus price
     * @param deadline deadline after which permit signature is no longer valid. See EIP-2612
     * @param vPrice v signature component  used to verify the permit on the price token. See EIP-2612
     * @param rPrice r signature component used to verify the permit on the price token. See EIP-2612
     * @param sPrice s signature component used to verify the permit on the price token. See EIP-2612
     * @param vDeposit v signature component  used to verify the permit on the deposit token. See EIP-2612
     * @param rDeposit r signature component used to verify the permit on the deposit token. See EIP-2612
     * @param sDeposit s signature component used to verify the permit on the deposit token. See EIP-2612
     */
>>>>>>> 83732dc9
    function requestVoucherTKNTKNWithPermit(
        uint256 _tokenIdSupply,
        address _issuer,
        uint256 _tokensSent,
        uint256 deadline,
        uint8 vPrice,
        bytes32 rPrice,
        bytes32 sPrice, // tokenPrice
        uint8 vDeposit,
        bytes32 rDeposit,
        bytes32 sDeposit // tokenDeposits
    ) external override nonReentrant whenNotPaused {
        // check if _tokenIdSupply mapped to gate contract
        // if yes, deactivate (user,_tokenIdSupply) to prevent double spending
        deactivateConditionalCommit(_tokenIdSupply);

        (uint256 price, uint256 depositBu) = IVoucherKernel(voucherKernel)
            .getBuyerOrderCosts(_tokenIdSupply);
        require(_tokensSent.sub(depositBu) == price, "IF"); //invalid funds

        address tokenPriceAddress = IVoucherKernel(voucherKernel)
            .getVoucherPriceToken(_tokenIdSupply);
        address tokenDepositAddress = IVoucherKernel(voucherKernel)
            .getVoucherDepositToken(_tokenIdSupply);

        permitTransferFromAndAddEscrow(
            tokenPriceAddress,
            price,
            deadline,
            vPrice,
            rPrice,
            sPrice
        );

        permitTransferFromAndAddEscrow(
            tokenDepositAddress,
            depositBu,
            deadline,
            vDeposit,
            rDeposit,
            sDeposit
        );

        IVoucherKernel(voucherKernel).fillOrder(
            _tokenIdSupply,
            _issuer,
            msg.sender,
            TKNTKN
        );
    }

    /**
     * @notice Buyer requests/commits to redeem a voucher and receives Voucher Token in return.
     * Price and deposit is specified in tokens. The same token is used for both the price and deposit.
     * @param _tokenIdSupply ID of the supply token
     * @param _issuer address of the issuer of the supply token
     * @param _tokensSent total number of tokens sent. Must be equal to buyer deposit plus price
     * @param deadline deadline after which permit signature is no longer valid. See EIP-2612
     * @param v signature component used to verify the permit. See EIP-2612
     * @param r signature component used to verify the permit. See EIP-2612
     * @param s signature component used to verify the permit. See EIP-2612
     */
    function requestVoucherTKNTKNSameWithPermit(
        uint256 _tokenIdSupply,
        address _issuer,
        uint256 _tokensSent,
        uint256 deadline,
        uint8 v,
        bytes32 r,
        bytes32 s
    ) external override nonReentrant whenNotPaused {
        // check if _tokenIdSupply mapped to gate contract
        // if yes, deactivate (user,_tokenIdSupply) to prevent double spending
        deactivateConditionalCommit(_tokenIdSupply);

        (uint256 price, uint256 depositBu) = IVoucherKernel(voucherKernel)
            .getBuyerOrderCosts(_tokenIdSupply);
        require(_tokensSent.sub(depositBu) == price, "IF"); //invalid funds

        address tokenPriceAddress = IVoucherKernel(voucherKernel)
            .getVoucherPriceToken(_tokenIdSupply);
        address tokenDepositAddress = IVoucherKernel(voucherKernel)
            .getVoucherDepositToken(_tokenIdSupply);

        require(tokenPriceAddress == tokenDepositAddress, "IC"); //invalid caller

        // If tokenPriceAddress && tokenPriceAddress are the same
        // practically it's not of importance to each we are sending the funds
        permitTransferFromAndAddEscrow(
            tokenPriceAddress,
            _tokensSent,
            deadline,
            v,
            r,
            s
        );

        IVoucherKernel(voucherKernel).fillOrder(
            _tokenIdSupply,
            _issuer,
            msg.sender,
            TKNTKN
        );
    }

    /**
     * @notice check if _tokenIdSupply mapped to gate contract,
     * if it does, deactivate (user,_tokenIdSupply) to prevent double spending
     * @param _tokenIdSupply    ID of the supply token
     */
    function deactivateConditionalCommit(uint256 _tokenIdSupply) internal {
        if (voucherSetToGateContract[_tokenIdSupply] != address(0)) {
            IGate gateContract = IGate(
                voucherSetToGateContract[_tokenIdSupply]
            );
            require(gateContract.check(msg.sender, _tokenIdSupply), "NE"); // not eligible
            gateContract.deactivate(msg.sender, _tokenIdSupply);
        }
    }

    /**
     * @notice Buyer requests/commits to redeem a voucher and receives Voucher Token in return.
     * Price is specified in ETH and deposit is specified in tokens
     * @param _tokenIdSupply ID of the supply token
     * @param _issuer address of the issuer of the supply token
     * @param _tokensDeposit number of tokens sent to cover buyer deposit
     * @param deadline deadline after which permit signature is no longer valid. See EIP-2612
     * @param v signature component used to verify the permit. See EIP-2612
     * @param r signature component used to verify the permit. See EIP-2612
     * @param s signature component used to verify the permit. See EIP-2612
     */
    function requestVoucherETHTKNWithPermit(
        uint256 _tokenIdSupply,
        address _issuer,
        uint256 _tokensDeposit,
        uint256 deadline,
        uint8 v,
        bytes32 r,
        bytes32 s
    ) external payable override nonReentrant whenNotPaused {
        (uint256 price, uint256 depositBu) = IVoucherKernel(voucherKernel)
            .getBuyerOrderCosts(_tokenIdSupply);
        require(price == msg.value, "IP"); //invalid price
        require(depositBu == _tokensDeposit, "ID"); // invalid deposit

        address tokenDepositAddress = IVoucherKernel(voucherKernel)
            .getVoucherDepositToken(_tokenIdSupply);

        permitTransferFromAndAddEscrow(
            tokenDepositAddress,
            _tokensDeposit,
            deadline,
            v,
            r,
            s
        );

        IVoucherKernel(voucherKernel).fillOrder(
            _tokenIdSupply,
            _issuer,
            msg.sender,
            ETHTKN
        );

        //record funds in escrow ...
        ICashier(cashierAddress).addEscrowAmount{value: msg.value}(msg.sender);
    }

    /**
     * @notice Buyer requests/commits to redeem a voucher and receives Voucher Token in return.
     * Price is specified in tokens and the deposit is specified in ETH
     * @param _tokenIdSupply ID of the supply token
     * @param _issuer address of the issuer of the supply token
     * @param _tokensPrice number of tokens sent to cover price
     * @param deadline deadline after which permit signature is no longer valid. See EIP-2612
     * @param v signature component used to verify the permit. See EIP-2612
     * @param r signature component used to verify the permit. See EIP-2612
     * @param s signature component used to verify the permit. See EIP-2612
     */
    function requestVoucherTKNETHWithPermit(
        uint256 _tokenIdSupply,
        address _issuer,
        uint256 _tokensPrice,
        uint256 deadline,
        uint8 v,
        bytes32 r,
        bytes32 s
    ) external payable override nonReentrant whenNotPaused {
        (uint256 price, uint256 depositBu) = IVoucherKernel(voucherKernel)
            .getBuyerOrderCosts(_tokenIdSupply);
        require(price == _tokensPrice, "IP"); //invalid price
        require(depositBu == msg.value, "ID"); // invalid deposit

        address tokenPriceAddress = IVoucherKernel(voucherKernel)
            .getVoucherPriceToken(_tokenIdSupply);

        permitTransferFromAndAddEscrow(
            tokenPriceAddress,
            price,
            deadline,
            v,
            r,
            s
        );

        IVoucherKernel(voucherKernel).fillOrder(
            _tokenIdSupply,
            _issuer,
            msg.sender,
            TKNETH
        );

        //record funds in escrow ...
        ICashier(cashierAddress).addEscrowAmount{value: msg.value}(msg.sender);
    }

    /**
     * @notice Seller burns the remaining supply in the voucher set in case it's s/he no longer wishes to sell them. 
     * Remaining seller deposit in escrow account is withdrawn and sent back to the seller
     * @param _tokenIdSupply an ID of a supply token (ERC-1155) which will be burned and for which deposits will be returned
     */
    function requestCancelOrFaultVoucherSet(uint256 _tokenIdSupply)
        external
        override
        nonReentrant
        whenNotPaused
    {
        uint256 _burnedSupplyQty = IVoucherKernel(voucherKernel)
            .cancelOrFaultVoucherSet(_tokenIdSupply, msg.sender);
        ICashier(cashierAddress).withdrawDepositsSe(
            _tokenIdSupply,
            _burnedSupplyQty,
            msg.sender
        );
    }

    /**
     * @notice Redemption of the vouchers promise
     * @param _tokenIdVoucher   ID of the voucher
     */
    function redeem(uint256 _tokenIdVoucher) external override {
        IVoucherKernel(voucherKernel).redeem(_tokenIdVoucher, msg.sender);
    }

    /**
     * @notice Refunding a voucher
     * @param _tokenIdVoucher   ID of the voucher
     */
    function refund(uint256 _tokenIdVoucher) external override {
        IVoucherKernel(voucherKernel).refund(_tokenIdVoucher, msg.sender);
    }

    /**
     * @notice Issue a complaint for a voucher
     * @param _tokenIdVoucher   ID of the voucher
     */
    function complain(uint256 _tokenIdVoucher) external override {
        IVoucherKernel(voucherKernel).complain(_tokenIdVoucher, msg.sender);
    }

    /**
     * @notice Cancel/Fault transaction by the Seller, admitting to a fault or backing out of the deal
     * @param _tokenIdVoucher   ID of the voucher
     */
    function cancelOrFault(uint256 _tokenIdVoucher) external override {
        IVoucherKernel(voucherKernel).cancelOrFault(
            _tokenIdVoucher,
            msg.sender
        );
    }

    /**
     * @notice Get the address of Cashier contract
     * @return Address of Cashier address
     */
    function getCashierAddress() external view override returns (address) {
        return cashierAddress;
    }

    /**
     * @notice Get the address of Voucher Kernel contract
     * @return Address of Voucher Kernel contract
     */
    function getVoucherKernelAddress()
        external
        view
        override
        returns (address)
    {
        return voucherKernel;
    }

    /**
     * @notice Get the address of Token Registry contract
     * @return Address of Token Registrycontract
     */
    function getTokenRegistryAddress()
        external
        view
        override
        returns (address)
    {
        return tokenRegistry;
    }

    /**
     * @notice Get the address gate contract that handles conditional commit of certain voucher set
     * @param _tokenIdSupply    ID of the supply token
     * @return Address of the gate contract or zero address if there is no conditional commit
     */
    function getVoucherSetToGateContract(uint256 _tokenIdSupply)
        external
        view
        override
        returns (address)
    {
        return voucherSetToGateContract[_tokenIdSupply];
    }

    /**
     * @notice Call permit on either a token directly or on a token wrapper
     * @param token Address of the token owner who is approving tokens to be transferred by spender
     * @param owner Address of the token owner who is approving tokens to be transferred by spender
     * @param owner Address of the token owner who is approving tokens to be transferred by spender
     * @param spender Address of the party who is transferring tokens on owner's behalf
     * @param value Number of tokens to be transferred
     * @param deadline Time after which this permission to transfer is no longer valid. See EIP-2612
     * @param v Part of the owner's signatue. See EIP-2612
     * @param r Part of the owner's signatue. See EIP-2612
     * @param s Part of the owner's signatue. See EIP-2612
     */
    function _permit(
        address token,
        address owner,
        address spender,
        uint256 value,
        uint256 deadline,
        uint8 v,
        bytes32 r,
        bytes32 s
    ) internal {
        address tokenWrapper = ITokenRegistry(tokenRegistry)
            .getTokenWrapperAddress(token);
        require(tokenWrapper != address(0), "UNSUPPORTED_TOKEN");

        //The BosonToken contract conforms to this spec, so it will be callable this way
        //if it's address is mapped to itself in the TokenRegistry
        ITokenWrapper(tokenWrapper).permit(
            owner,
            spender,
            value,
            deadline,
            v,
            r,
            s
        );
    }    

    /**
     * @notice Transfer tokens to cashier and adds it to escrow
     * @param _tokenAddress tokens that are transfered
     * @param _amount       amount of tokens to transfer (expected permit)
     */
    function transferFromAndAddEscrow(address _tokenAddress, uint256 _amount)
        internal
    {
        IERC20WithPermit(_tokenAddress).transferFrom(
            msg.sender,
            address(cashierAddress),
            _amount
        );

        ICashier(cashierAddress).addEscrowTokensAmount(
            _tokenAddress,
            msg.sender,
            _amount
        );
    }

<<<<<<< HEAD
    /**
     * @notice Calls token that implements permits, transfer tokens from there to cashier and adds it to escrow
     * @param _tokenAddress tokens that are transfered
     * @param _amount       amount of tokens to transfer
     * @param _deadline Time after which this permission to transfer is no longer valid
     * @param _v Part of the owner's signatue
     * @param _r Part of the owner's signatue
     * @param _s Part of the owner's signatue
     */
    function permitTransferFromAndAddEscrow(
        address _tokenAddress,
        uint256 _amount,
        uint256 _deadline,
        uint8 _v,
        bytes32 _r,
        bytes32 _s
    ) internal {
        _permit(
            _tokenAddress,
            msg.sender,
            address(this),
            _amount,
            _deadline,
            _v,
            _r,
            _s
        );

        transferFromAndAddEscrow(_tokenAddress, _amount);
    }

    /**
     * @notice Checks if supplied values are within set limits
        @param metadata metadata which is required for creation of a voucher
        Metadata array is used as in some scenarios we need several more params, as we need to recover 
        owner address in order to permit the contract to transfer funds on his behalf. 
        Since the params get too many, we end up in situation that the stack is too deep.
        
        uint256 _validFrom = metadata[0];
        uint256 _validTo = metadata[1];
        uint256 _price = metadata[2];
        uint256 _depositSe = metadata[3];
        uint256 _depositBu = metadata[4];
        uint256 _quantity = metadata[5];
     * @param _tokenPriceAddress     token address which will hold the funds for the price of the voucher
     * @param _tokenDepositAddress  token address which will hold the funds for the deposits of the voucher
     * @param _tokensSent     tokens sent to cashier contract
=======
    /**
     * @notice Get the address of the gate contract that handles conditional commit of certain voucher set
     * @param _tokenIdSupply    ID of the supply token
     * @return Address of the gate contract or zero address if there is no conditional commit
>>>>>>> 83732dc9
     */
    function checkLimits(
        uint256[] memory metadata,
        address _tokenPriceAddress,
        address _tokenDepositAddress,
        uint256 _tokensSent
    ) internal view returns (bool) {
        // check price limits. If price address == 0 -> prices in ETH
        if (_tokenPriceAddress == address(0)) {
            notAboveETHLimit(metadata[2].mul(metadata[5]));
        } else {
            notAboveTokenLimit(
                _tokenPriceAddress,
                metadata[2].mul(metadata[5])
            );
        }

        // check deposit limits. If deposit address == 0 -> deposits in ETH
        if (_tokenDepositAddress == address(0)) {
            notAboveETHLimit(metadata[3].mul(metadata[5]));
            notAboveETHLimit(metadata[4].mul(metadata[5]));
            require(metadata[3].mul(metadata[5]) == msg.value, "IF"); //invalid funds
        } else {
            notAboveTokenLimit(
                _tokenDepositAddress,
                metadata[3].mul(metadata[5])
            );
            notAboveTokenLimit(
                _tokenDepositAddress,
                metadata[4].mul(metadata[5])
            );
            require(metadata[3].mul(metadata[5]) == _tokensSent, "IF"); //invalid funds
        }
    }

    /**
     * @notice Internal helper that
     * - creates Token Supply Id
     * - creates payment method
     * - adds escrow ammount
     * - transfers tokens (if needed)
        @param metadata metadata which is required for creation of a voucher
        Metadata array is used as in some scenarios we need several more params, as we need to recover 
        owner address in order to permit the contract to transfer funds on his behalf. 
        Since the params get too many, we end up in situation that the stack is too deep.
        
        uint256 _validFrom = metadata[0];
        uint256 _validTo = metadata[1];
        uint256 _price = metadata[2];
        uint256 _depositSe = metadata[3];
        uint256 _depositBu = metadata[4];
        uint256 _quantity = metadata[5];
     * @param _paymentMethod  might be ETHETH, ETHTKN, TKNETH or TKNTKN
     * @param _tokenPriceAddress     token address which will hold the funds for the price of the voucher
     * @param _tokenDepositAddress  token address which will hold the funds for the deposits of the voucher
     * @param _tokensSent     tokens sent to cashier contract
     */
    function requestCreateOrder(
        uint256[] memory metadata,
        uint8 _paymentMethod,
        address _tokenPriceAddress,
        address _tokenDepositAddress,
        uint256 _tokensSent
    ) internal returns (uint256) {
        uint256 tokenIdSupply = IVoucherKernel(voucherKernel)
            .createTokenSupplyID(
                msg.sender,
                metadata[0],
                metadata[1],
                metadata[2],
                metadata[3],
                metadata[4],
                metadata[5]
            );

        IVoucherKernel(voucherKernel).createPaymentMethod(
            tokenIdSupply,
            _paymentMethod,
            _tokenPriceAddress,
            _tokenDepositAddress
        );

        //record funds in escrow ...
        if (_tokenDepositAddress == address(0)) {
            ICashier(cashierAddress).addEscrowAmount{value: msg.value}(
                msg.sender
            );
        } else {
            transferFromAndAddEscrow(_tokenDepositAddress, _tokensSent);
        }

        emit LogOrderCreated(
            tokenIdSupply,
            msg.sender,
            metadata[5],
            _paymentMethod
        );

        return tokenIdSupply;
    }

     /**
     * @notice check if _tokenIdSupply mapped to gate contract, 
     * if it does, deactivate (user,_tokenIdSupply) to prevent double spending
     * @param _tokenIdSupply    ID of the supply token
     */
    function deactivateConditionalCommit(uint256 _tokenIdSupply) internal {
        if (voucherSetToGateContract[_tokenIdSupply] != address(0)) {
            IGate gateContract = IGate(
                voucherSetToGateContract[_tokenIdSupply]
            );
            require(gateContract.check(msg.sender, _tokenIdSupply),"NE"); // not eligible
            gateContract.deactivate(msg.sender, _tokenIdSupply);
        }
    }
}<|MERGE_RESOLUTION|>--- conflicted
+++ resolved
@@ -170,99 +170,7 @@
         requestCreateOrder(metadata, ETHETH, address(0), address(0), 0);
     }
 
-<<<<<<< HEAD
-    
-=======
-     /**
-     * @notice Internal function called by other TKNTKN requestCreateOrder functions to decrease code duplication. 
-     * Price and deposits are specified in tokens.
-     * @param _tokenPriceAddress address of the token to be used for the price
-     * @param _tokenDepositAddress address of the token to be used for the deposits
-     * @param _tokensSent total number of tokens sent. Must be equal to seller deposit * quantity
-     * @param deadline deadline after which permit signature is no longer valid. See EIP-2612
-     * @param v signature component used to verify the permit. See EIP-2612
-     * @param r signature component used to verify the permit. See EIP-2612
-     * @param s signature component used to verify the permit. See EIP-2612
-     * @param metadata metadata which is required for creation of a voucher set
-     * Metadata array is used for consistency across the permutations of similar functions.
-     * Some functions require other parameters, and the number of parameters causes stack too deep error.
-     * The use of the matadata array mitigates the stack too deep error.
-     *   
-     * uint256 _validFrom = metadata[0];
-     * uint256 _validTo = metadata[1];
-     * uint256 _price = metadata[2];
-     * uint256 _depositSe = metadata[3];
-     * uint256 _depositBu = metadata[4];
-     * uint256 _quantity = metadata[5];
-     */
-
-    function requestCreateOrderTKNTKNWithPermitInternal(
-        address _tokenPriceAddress,
-        address _tokenDepositAddress,
-        uint256 _tokensSent,
-        uint256 deadline,
-        uint8 v,
-        bytes32 r,
-        bytes32 s,
-        uint256[] calldata metadata
-    ) internal whenNotPaused returns (uint256) {
-        notZeroAddress(_tokenPriceAddress);
-        notZeroAddress(_tokenDepositAddress);
-        notAboveTokenLimit(_tokenPriceAddress, metadata[2].mul(metadata[5]));
-        notAboveTokenLimit(_tokenDepositAddress, metadata[3].mul(metadata[5]));
-        notAboveTokenLimit(_tokenDepositAddress, metadata[4].mul(metadata[5]));
-
-        require(metadata[3].mul(metadata[5]) == _tokensSent, "IF"); //invalid funds
-        //hex"54" FISSION.code(FISSION.Category.Finance, FISSION.Status.InsufficientFunds)
-
-        _permit(
-            _tokenDepositAddress,
-            msg.sender,
-            address(this),
-            _tokensSent,
-            deadline,
-            v,
-            r,
-            s
-        );
-
-        uint256 tokenIdSupply = IVoucherKernel(voucherKernel)
-            .createTokenSupplyID(
-                msg.sender,
-                metadata[0],
-                metadata[1],
-                metadata[2],
-                metadata[3],
-                metadata[4],
-                metadata[5]
-            );
-
-        IVoucherKernel(voucherKernel).createPaymentMethod(
-            tokenIdSupply,
-            TKNTKN,
-            _tokenPriceAddress,
-            _tokenDepositAddress
-        );
-
-        IERC20WithPermit(_tokenDepositAddress).transferFrom(
-            msg.sender,
-            address(cashierAddress),
-            _tokensSent
-        );
-
-        //record funds in escrowTokens ...
-        ICashier(cashierAddress).addEscrowTokensAmount(
-            _tokenDepositAddress,
-            msg.sender,
-            _tokensSent
-        );
-
-        emit LogOrderCreated(tokenIdSupply, msg.sender, metadata[5], TKNTKN);
-
-        return tokenIdSupply;
-    }
->>>>>>> 83732dc9
-
+   
     /**
      * @notice Issuer/Seller offers promise as supply token and needs to escrow the deposit. A supply token is
      * also known as a voucher set. Price and deposits are specified in tokens.
@@ -426,6 +334,28 @@
         );
     }
 
+    /**
+     * @notice Internal function called by other TKNTKN requestCreateOrder functions to decrease code duplication. 
+     * Price and deposits are specified in tokens.
+     * @param _tokenPriceAddress address of the token to be used for the price
+     * @param _tokenDepositAddress address of the token to be used for the deposits
+     * @param _tokensSent total number of tokens sent. Must be equal to seller deposit * quantity
+     * @param deadline deadline after which permit signature is no longer valid. See EIP-2612
+     * @param v signature component used to verify the permit. See EIP-2612
+     * @param r signature component used to verify the permit. See EIP-2612
+     * @param s signature component used to verify the permit. See EIP-2612
+     * @param metadata metadata which is required for creation of a voucher set
+     * Metadata array is used for consistency across the permutations of similar functions.
+     * Some functions require other parameters, and the number of parameters causes stack too deep error.
+     * The use of the matadata array mitigates the stack too deep error.
+     *   
+     * uint256 _validFrom = metadata[0];
+     * uint256 _validTo = metadata[1];
+     * uint256 _price = metadata[2];
+     * uint256 _depositSe = metadata[3];
+     * uint256 _depositBu = metadata[4];
+     * uint256 _quantity = metadata[5];
+     */
     function requestCreateOrderTKNTKNWithPermitInternal(
         address _tokenPriceAddress,
         address _tokenDepositAddress,
@@ -524,9 +454,6 @@
         //record funds in escrow ...
         ICashier(cashierAddress).addEscrowAmount{value: msg.value}(msg.sender);
     }
-
-<<<<<<< HEAD
-=======
    
     /**
      * @notice Buyer requests/commits to redeem a voucher and receives Voucher Token in return.
@@ -542,7 +469,6 @@
      * @param rDeposit r signature component used to verify the permit on the deposit token. See EIP-2612
      * @param sDeposit s signature component used to verify the permit on the deposit token. See EIP-2612
      */
->>>>>>> 83732dc9
     function requestVoucherTKNTKNWithPermit(
         uint256 _tokenIdSupply,
         address _issuer,
@@ -649,21 +575,6 @@
     }
 
     /**
-     * @notice check if _tokenIdSupply mapped to gate contract,
-     * if it does, deactivate (user,_tokenIdSupply) to prevent double spending
-     * @param _tokenIdSupply    ID of the supply token
-     */
-    function deactivateConditionalCommit(uint256 _tokenIdSupply) internal {
-        if (voucherSetToGateContract[_tokenIdSupply] != address(0)) {
-            IGate gateContract = IGate(
-                voucherSetToGateContract[_tokenIdSupply]
-            );
-            require(gateContract.check(msg.sender, _tokenIdSupply), "NE"); // not eligible
-            gateContract.deactivate(msg.sender, _tokenIdSupply);
-        }
-    }
-
-    /**
      * @notice Buyer requests/commits to redeem a voucher and receives Voucher Token in return.
      * Price is specified in ETH and deposit is specified in tokens
      * @param _tokenIdSupply ID of the supply token
@@ -849,7 +760,7 @@
     }
 
     /**
-     * @notice Get the address gate contract that handles conditional commit of certain voucher set
+     * @notice Get the address of the gate contract that handles conditional commit of certain voucher set
      * @param _tokenIdSupply    ID of the supply token
      * @return Address of the gate contract or zero address if there is no conditional commit
      */
@@ -922,7 +833,6 @@
         );
     }
 
-<<<<<<< HEAD
     /**
      * @notice Calls token that implements permits, transfer tokens from there to cashier and adds it to escrow
      * @param _tokenAddress tokens that are transfered
@@ -970,12 +880,6 @@
      * @param _tokenPriceAddress     token address which will hold the funds for the price of the voucher
      * @param _tokenDepositAddress  token address which will hold the funds for the deposits of the voucher
      * @param _tokensSent     tokens sent to cashier contract
-=======
-    /**
-     * @notice Get the address of the gate contract that handles conditional commit of certain voucher set
-     * @param _tokenIdSupply    ID of the supply token
-     * @return Address of the gate contract or zero address if there is no conditional commit
->>>>>>> 83732dc9
      */
     function checkLimits(
         uint256[] memory metadata,
