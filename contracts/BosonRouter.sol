--- conflicted
+++ resolved
@@ -11,11 +11,8 @@
 import "./interfaces/ITokenRegistry.sol";
 import "./interfaces/IBosonRouter.sol";
 import "./interfaces/ICashier.sol";
-<<<<<<< HEAD
 import "./interfaces/IGate.sol";
-=======
 import "./interfaces/ITokenWrapper.sol";
->>>>>>> 2b0248a2
 import "./UsingHelpers.sol";
 
 /**
@@ -614,11 +611,6 @@
         require(depositBu == _tokensDeposit, "ID"); // invalid deposit
         //hex"54" FISSION.code(FISSION.Category.Finance, FISSION.Status.InsufficientFunds)
 
-<<<<<<< HEAD
-        address tokenDepositAddress = IVoucherKernel(voucherKernel)
-            .getVoucherDepositToken(_tokenIdSupply);
-        IERC20WithPermit(tokenDepositAddress).permit(
-=======
         address tokenDepositAddress =
             IVoucherKernel(voucherKernel).getVoucherDepositToken(
                 _tokenIdSupply
@@ -626,7 +618,6 @@
 
         _permit(
             tokenDepositAddress,
->>>>>>> 2b0248a2
             msg.sender,
             address(this),
             _tokensDeposit,
@@ -676,17 +667,11 @@
         require(depositBu == msg.value, "ID"); // invalid deposit
         //hex"54" FISSION.code(FISSION.Category.Finance, FISSION.Status.InsufficientFunds)
 
-<<<<<<< HEAD
-        address tokenPriceAddress = IVoucherKernel(voucherKernel)
-            .getVoucherPriceToken(_tokenIdSupply);
-        IERC20WithPermit(tokenPriceAddress).permit(
-=======
         address tokenPriceAddress =
             IVoucherKernel(voucherKernel).getVoucherPriceToken(_tokenIdSupply);
 
         _permit(
             tokenPriceAddress,
->>>>>>> 2b0248a2
             msg.sender,
             address(this),
             price,
@@ -799,15 +784,10 @@
      * @notice Get the address of Token Registry contract
      * @return Address of Token Registrycontract
      */
-<<<<<<< HEAD
-    function getFundLimitOracleAddress()
-        external
-        view
-=======
+
     function getTokenRegistryAddress() 
         external 
         view 
->>>>>>> 2b0248a2
         override
         returns (address)
     {
