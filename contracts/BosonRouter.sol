// SPDX-License-Identifier: LGPL-3.0-or-later
pragma solidity 0.7.6;

import "@openzeppelin/contracts/utils/ReentrancyGuard.sol";
import "@openzeppelin/contracts/math/SafeMath.sol";
import "@openzeppelin/contracts/access/Ownable.sol";
import "@openzeppelin/contracts/utils/Pausable.sol";
import "@openzeppelin/contracts/utils/Address.sol";
import "./interfaces/IVoucherKernel.sol";
import "./interfaces/IERC20WithPermit.sol";
import "./interfaces/ITokenRegistry.sol";
import "./interfaces/IBosonRouter.sol";
import "./interfaces/ICashier.sol";
import "./interfaces/IGate.sol";
import "./interfaces/ITokenWrapper.sol";
import "./UsingHelpers.sol";

/**
 * @title Contract for interacting with Boson Protocol from the user's perspective.
 * @notice There are multiple permutations of the requestCreateOrder and requestVoucher functions.
 * Each function name is suffixed with a payment type that denotes the currency type of the 
 * payment and deposits. The options are:
 * 
 * ETHETH  - Price and deposits are specified in ETH
 * ETHTKN - Price is specified in ETH and deposits are specified in tokens
 * TKNTKN - Price and deposits are specified in tokens
 * TKNETH - Price is specified in tokens and the deposits are specified in ETH
 * 
 * The functions that process payments and/or deposits in tokens do so using EIP-2612 permit functionality
 * 
 */
contract BosonRouter is
    IBosonRouter,
    UsingHelpers,
    Pausable,
    ReentrancyGuard,
    Ownable
{
    using Address for address payable;
    using SafeMath for uint256;

    address private cashierAddress;
    address private voucherKernel;
    address private tokenRegistry;

    mapping(uint256 => address) private voucherSetToGateContract;

    event LogOrderCreated(
        uint256 indexed _tokenIdSupply,
        address _seller,
        uint256 _quantity,
        uint8 _paymentType
    );

    event LogConditionalOrderCreated(
        uint256 indexed _tokenIdSupply,
        address indexed _gateAddress
    );

    /**
     * @notice Acts as a modifier, but it's cheaper. Checking if a non-zero address is provided, otherwise reverts.
     */
    function notZeroAddress(address _tokenAddress) private pure {
        require(_tokenAddress != address(0), "0A"); //zero address
    }

    /**
     * @notice Acts as a modifier, but it's cheaper. Replacement of onlyOwner modifier. If the caller is not the owner of the contract, reverts.
     */
    function onlyRouterOwner() internal view {
        require(owner() == _msgSender(), "NO"); //not owner
    }

    /**
     * @notice Acts as a modifier, but it's cheaper. Checks whether provided value corresponds to the limits in the TokenRegistry.
     * @param _value the specified value is per voucher set level. E.g. deposit * qty should not be greater or equal to the limit in the TokenRegistry (ETH).
     */
    function notAboveETHLimit(uint256 _value) internal view {
        require(
            _value <= ITokenRegistry(tokenRegistry).getETHLimit(),
            "AL" // above limit
        );
    }

    /**
     * @notice Acts as a modifier, but it's cheaper. Checks whether provided value corresponds to the limits in the TokenRegistry.
     * @param _tokenAddress the token address which, we are getting the limits for.
     * @param _value the specified value is per voucher set level. E.g. deposit * qty should not be greater or equal to the limit in the TokenRegistry (ETH).
     */
    function notAboveTokenLimit(address _tokenAddress, uint256 _value)
        internal
        view
    {
        require(
            _value <= ITokenRegistry(tokenRegistry).getTokenLimit(_tokenAddress),
            "AL" //above limit
        );
    }

    /**
     * @notice Construct and initialze the contract. Iniialises associated contract addresses
     * @param _voucherKernel address of the associated VocherKernal contract instance
     * @param _tokenRegistry address of the associated TokenRegistry contract instance
     * @param _cashierAddress address of the associated Cashier contract instance
     */
    constructor(
        address _voucherKernel,
        address _tokenRegistry,
        address _cashierAddress
    ) {
        notZeroAddress(_voucherKernel);
        notZeroAddress(_tokenRegistry);
        notZeroAddress(_cashierAddress);

        voucherKernel = _voucherKernel;
        tokenRegistry = _tokenRegistry;
        cashierAddress = _cashierAddress;
    }

    /**
     * @notice Pause the Cashier && the Voucher Kernel contracts in case of emergency.
     * All functions related to creating requestCreateOrder, requestVoucher, redeem, refund, complain, cancelOrFault, 
     * cancelOrFaultVoucherSet, or withdraw will be paused and cannot be executed.
     * The withdrawEthOnDisaster function is a special function in the Cashier contract for withdrawing funds if contract is paused.
     */
    function pause() external override {
        onlyRouterOwner();
        _pause();
        IVoucherKernel(voucherKernel).pause();
        ICashier(cashierAddress).pause();
    }

    /**
     * @notice Unpause the Cashier && the Voucher Kernel contracts.
     * All functions related to creating requestCreateOrder, requestVoucher, redeem, refund, complain, cancelOrFault, 
     * cancelOrFaultVoucherSet, or withdraw will be unpaused.
     */
    function unpause() external override {
        onlyRouterOwner();
        require(ICashier(cashierAddress).canUnpause(), "UF"); //unpaused forbidden

        _unpause();
        IVoucherKernel(voucherKernel).unpause();
        ICashier(cashierAddress).unpause();
    }

    /**
     * @notice Issuer/Seller offers promise as supply token and needs to escrow the deposit. A supply token is
     * also known as a voucher set. Payment and deposits are specified in ETH.
     * @param _metadata metadata which is required for creation of a voucher set
     * Metadata array is used for consistency across the permutations of similar functions.
     * Some functions require other parameters, and the number of parameters causes stack too deep error.
     * The use of the matadata array mitigates the stack too deep error.
     *
     * uint256 _validFrom = _metadata[0];
     * uint256 _validTo = _metadata[1];
     * uint256 _price = _metadata[2];
     * uint256 _depositSe = _metadata[3];
     * uint256 _depositBu = _metadata[4];
     * uint256 _quantity = _metadata[5];
     */
    function requestCreateOrderETHETH(uint256[] calldata _metadata)
        external
        payable
        virtual
        override
        nonReentrant
        whenNotPaused
    {
        checkLimits(_metadata, address(0), address(0), 0);
        requestCreateOrder(_metadata, ETHETH, address(0), address(0), 0);
    }

    /**
     * @notice Issuer/Seller offers promise as supply token and needs to escrow the deposit. A supply token is also known as a voucher set. 
     * The supply token/voucher set created should only be available to buyers who own a specific NFT (ERC115NonTransferrable) token. 
     * This is the "condition" under which a buyer may commit to redeem a voucher that is part of the voucher set created by this function.
     * Payment and deposits are specified in ETH.
     * @param metadata metadata which is required for creation of a voucher set
     * Metadata array is used for consistency across the permutations of similar functions.
     * Some functions require other parameters, and the number of parameters causes stack too deep error.
     * The use of the matadata array mitigates the stack too deep error.
     *
     * uint256 _validFrom = metadata[0];
     * uint256 _validTo = metadata[1];
     * uint256 _price = metadata[2];
     * uint256 _depositSe = metadata[3];
     * uint256 _depositBu = metadata[4];
     * uint256 _quantity = metadata[5];
     *
     * @param _gateAddress address of a gate contract that will handle the interaction between the BosonRouter contract and the non-transferrable NFT, 
     * ownership of which is a condition for committing to redeem a voucher in the voucher set created by this function.
     * @param _nftTokenId Id of the NFT (ERC115NonTransferrable) token, ownership of which is a condition for committing to redeem a voucher 
     * in the voucher set created by this function.
     */
    function requestCreateOrderETHETHConditional(uint256[] calldata metadata, address _gateAddress,
        uint256 _nftTokenId)
        external
        payable
        override
        nonReentrant
        whenNotPaused
    {
        notZeroAddress(_gateAddress);
        checkLimits(metadata, address(0), address(0), 0);
        uint256 _tokenIdSupply = requestCreateOrder(metadata, ETHETH, address(0), address(0), 0);
        finalizeConditionalOrder(_tokenIdSupply, _gateAddress, _nftTokenId);
    }

   
    /**
     * @notice Issuer/Seller offers promise as supply token and needs to escrow the deposit. A supply token is
     * also known as a voucher set. Price and deposits are specified in tokens.
     * @param _tokenPriceAddress address of the token to be used for the price
     * @param _tokenDepositAddress address of the token to be used for the deposits
     * @param _tokensSent total number of tokens sent. Must be equal to seller deposit * quantity
     * @param _deadline deadline after which permit signature is no longer valid. See EIP-2612
     * @param _v signature component used to verify the permit. See EIP-2612
     * @param _r signature component used to verify the permit. See EIP-2612
     * @param _s signature component used to verify the permit. See EIP-2612
     * @param _metadata metadata which is required for creation of a voucher set
     * Metadata array is used for consistency across the permutations of similar functions.
     * Some functions require other parameters, and the number of parameters causes stack too deep error.
     * The use of the matadata array mitigates the stack too deep error.
     *   
     * uint256 _validFrom = _metadata[0];
     * uint256 _validTo = _metadata[1];
     * uint256 _price = _metadata[2];
     * uint256 _depositSe = _metadata[3];
     * uint256 _depositBu = _metadata[4];
     * uint256 _quantity = _metadata[5];
     */
    function requestCreateOrderTKNTKNWithPermit(
        address _tokenPriceAddress,
        address _tokenDepositAddress,
        uint256 _tokensSent,
        uint256 _deadline,
        uint8 _v,
        bytes32 _r,
        bytes32 _s,
        uint256[] calldata _metadata
    ) external override {
        requestCreateOrderTKNTKNWithPermitInternal(
            _tokenPriceAddress,
            _tokenDepositAddress,
            _tokensSent,
            _deadline,
            _v,
            _r,
            _s,
            _metadata
        );
    }

     /**
     * @notice Issuer/Seller offers promise as supply token and needs to escrow the deposit. A supply token is also known as a voucher set. 
     * The supply token/voucher set created should only be available to buyers who own a specific NFT (ERC115NonTransferrable) token. 
     * This is the "condition" under which a buyer may commit to redeem a voucher that is part of the voucher set created by this function.
     * Price and deposits are specified in tokens. 
     * @param _tokenPriceAddress address of the token to be used for the price
     * @param _tokenDepositAddress address of the token to be used for the deposits
     * @param _tokensSent total number of tokens sent. Must be equal to seller deposit * quantity
     * @param _deadline deadline after which permit signature is no longer valid. See EIP-2612
     * @param _v signature component used to verify the permit. See EIP-2612
     * @param _r signature component used to verify the permit. See EIP-2612
     * @param _s signature component used to verify the permit. See EIP-2612
     * @param _metadata metadata which is required for creation of a voucher set
     * Metadata array is used for consistency across the permutations of similar functions.
     * Some functions require other parameters, and the number of parameters causes stack too deep error.
     * The use of the matadata array mitigates the stack too deep error.
     *   
     * uint256 _validFrom = _metadata[0];
     * uint256 _validTo = _metadata[1];
     * uint256 _price = _metadata[2];
     * uint256 _depositSe = _metadata[3];
     * uint256 _depositBu = _metadata[4];
     * uint256 _quantity = _metadata[5];
     *
     * @param _gateAddress address of a gate contract that will handle the interaction between the BosonRouter contract and the non-transferrable NFT, 
     * ownership of which is a condition for committing to redeem a voucher in the voucher set created by this function.
     * @param _nftTokenId Id of the NFT (ERC115NonTransferrable) token, ownership of which is a condition for committing to redeem a voucher 
     * in the voucher set created by this function.
     */
    function requestCreateOrderTKNTKNWithPermitConditional(
        address _tokenPriceAddress,
        address _tokenDepositAddress,
        uint256 _tokensSent,
        uint256 _deadline,
        uint8 _v,
        bytes32 _r,
        bytes32 _s,
        uint256[] calldata _metadata,
        address _gateAddress,
        uint256 _nftTokenId
    ) external override {
        notZeroAddress(_gateAddress);

        uint256 tokenIdSupply = requestCreateOrderTKNTKNWithPermitInternal(
            _tokenPriceAddress,
            _tokenDepositAddress,
            _tokensSent,
            _deadline,
            _v,
            _r,
            _s,
            _metadata
        );

        finalizeConditionalOrder(tokenIdSupply, _gateAddress, _nftTokenId);
    }  

    /**
     * @notice Issuer/Seller offers promise as supply token and needs to escrow the deposit. A supply token is
     * also known as a voucher set. Price is specified in ETH and deposits are specified in tokens.
     * @param _tokenDepositAddress address of the token to be used for the deposits
     * @param _tokensSent total number of tokens sent. Must be equal to seller deposit * quantity
     * @param _deadline deadline after which permit signature is no longer valid. See EIP-2612
     * @param _v signature component used to verify the permit. See EIP-2612
     * @param _r signature component used to verify the permit. See EIP-2612
     * @param _s signature component used to verify the permit. See EIP-2612
     * @param _metadata metadata which is required for creation of a voucher set
     * Metadata array is used for consistency across the permutations of similar functions.
     * Some functions require other parameters, and the number of parameters causes stack too deep error.
     * The use of the matadata array mitigates the stack too deep error.
     *   
     * uint256 _validFrom = _metadata[0];
     * uint256 _validTo = _metadata[1];
     * uint256 _price = _metadata[2];
     * uint256 _depositSe = _metadata[3];
     * uint256 _depositBu = _metadata[4];
     * uint256 _quantity = _metadata[5];
     */
    function requestCreateOrderETHTKNWithPermit(
        address _tokenDepositAddress,
        uint256 _tokensSent,
<<<<<<< HEAD
        uint256 deadline,
        uint8 v,
        bytes32 r,
        bytes32 s,
        uint256[] calldata metadata
    ) external override {
        requestCreateOrderETHTKNWithPermitInternal( _tokenDepositAddress,
         _tokensSent,
         deadline,
         v,
         r,
         s,
        metadata);

    }

    /**
     * @notice Issuer/Seller offers promise as supply token and needs to escrow the deposit. A supply token is also known as a voucher set.
     * The supply token/voucher set created should only be available to buyers who own a specific NFT (ERC115NonTransferrable) token. 
     * This is the "condition" under which a buyer may commit to redeem a voucher that is part of the voucher set created by this function.
     * Price is specified in ETH and deposits are specified in tokens.
     * @param _tokenDepositAddress address of the token to be used for the deposits
     * @param _tokensSent total number of tokens sent. Must be equal to seller deposit * quantity
     * @param deadline deadline after which permit signature is no longer valid. See EIP-2612
     * @param v signature component used to verify the permit. See EIP-2612
     * @param r signature component used to verify the permit. See EIP-2612
     * @param s signature component used to verify the permit. See EIP-2612
     * @param metadata metadata which is required for creation of a voucher set
     * Metadata array is used for consistency across the permutations of similar functions.
     * Some functions require other parameters, and the number of parameters causes stack too deep error.
     * The use of the matadata array mitigates the stack too deep error.
     *   
     * uint256 _validFrom = metadata[0];
     * uint256 _validTo = metadata[1];
     * uint256 _price = metadata[2];
     * uint256 _depositSe = metadata[3];
     * uint256 _depositBu = metadata[4];
     * uint256 _quantity = metadata[5];
     *
     * @param _gateAddress address of a gate contract that will handle the interaction between the BosonRouter contract and the non-transferrable NFT, 
     * ownership of which is a condition for committing to redeem a voucher in the voucher set created by this function.
     * @param _nftTokenId Id of the NFT (ERC115NonTransferrable) token, ownership of which is a condition for committing to redeem a voucher 
     * in the voucher set created by this function.
     */
    function requestCreateOrderETHTKNWithPermitConditional(
        address _tokenDepositAddress,
        uint256 _tokensSent,
        uint256 deadline,
        uint8 v,
        bytes32 r,
        bytes32 s,
        uint256[] calldata metadata,
        address _gateAddress,
        uint256 _nftTokenId
    ) external override {
        notZeroAddress(_gateAddress);

        uint256 tokenIdSupply = requestCreateOrderETHTKNWithPermitInternal( _tokenDepositAddress,
         _tokensSent,
         deadline,
         v,
         r,
         s,
        metadata);

        finalizeConditionalOrder(tokenIdSupply, _gateAddress, _nftTokenId);
=======
        uint256 _deadline,
        uint8 _v,
        bytes32 _r,
        bytes32 _s,
        uint256[] calldata _metadata
    ) external override whenNotPaused {
        notZeroAddress(_tokenDepositAddress);
        checkLimits(_metadata, address(0), _tokenDepositAddress, _tokensSent);

        _permit(
            _tokenDepositAddress,
            msg.sender,
            address(this),
            _tokensSent,
            _deadline,
            _v,
            _r,
            _s
        );

        requestCreateOrder(
            _metadata,
            ETHTKN,
            address(0),
            _tokenDepositAddress,
            _tokensSent
        );
>>>>>>> ea3136f3
    }

    /**
     * @notice Issuer/Seller offers promise as supply token and needs to escrow the deposit. A supply token is
     * also known as a voucher set. Price is specified in tokens and the deposits are specified in ETH.
     * Since the price, which is specified in tokens, is not collected when a voucher set is created, there is no need to call
     * permit or transferFrom on the token at this time. The address of the price token is only recorded.
     * @param _tokenPriceAddress address of the token to be used for the deposits
     * @param _metadata metadata which is required for creation of a voucher set
     *  Metadata array is used for consistency across the permutations of similar functions.
     *  Some functions require other parameters, and the number of parameters causes stack too deep error.
     *  The use of the matadata array mitigates the stack too deep error.
     *   
     * uint256 _validFrom = _metadata[0];
     * uint256 _validTo = _metadata[1];
     * uint256 _price = _metadata[2];
     * uint256 _depositSe = _metadata[3];
     * uint256 _depositBu = _metadata[4];
     * uint256 _quantity = _metadata[5];
     */
    function requestCreateOrderTKNETH(
        address _tokenPriceAddress,
<<<<<<< HEAD
        uint256[] calldata metadata
    ) external payable override {
        requestCreateOrderTKNETHInternal(_tokenPriceAddress, metadata);

        // notZeroAddress(_tokenPriceAddress);
        // checkLimits(metadata, _tokenPriceAddress, address(0), 0);

        // requestCreateOrder(metadata, TKNETH, _tokenPriceAddress, address(0), 0);
    }

    /**
     * @notice Issuer/Seller offers promise as supply token and needs to escrow the deposit. A supply token is also known as a voucher set.
     * The supply token/voucher set created should only be available to buyers who own a specific NFT (ERC115NonTransferrable) token. 
     * This is the "condition" under which a buyer may commit to redeem a voucher that is part of the voucher set created by this function.
     * Price is specified in tokens and the deposits are specified in ETH.
     * Since the price, which is specified in tokens, is not collected when a voucher set is created, there is no need to call
     * permit or transferFrom on the token at this time. The address of the price token is only recorded.
     * @param _tokenPriceAddress address of the token to be used for the deposits
     * @param metadata metadata which is required for creation of a voucher set
     *  Metadata array is used for consistency across the permutations of similar functions.
     *  Some functions require other parameters, and the number of parameters causes stack too deep error.
     *  The use of the matadata array mitigates the stack too deep error.
     *   
     * uint256 _validFrom = metadata[0];
     * uint256 _validTo = metadata[1];
     * uint256 _price = metadata[2];
     * uint256 _depositSe = metadata[3];
     * uint256 _depositBu = metadata[4];
     * uint256 _quantity = metadata[5];
     *
     * @param _gateAddress address of a gate contract that will handle the interaction between the BosonRouter contract and the non-transferrable NFT, 
     * ownership of which is a condition for committing to redeem a voucher in the voucher set created by this function.
     * @param _nftTokenId Id of the NFT (ERC115NonTransferrable) token, ownership of which is a condition for committing to redeem a voucher 
     * in the voucher set created by this function.
     */
    function requestCreateOrderTKNETHConditional(
        address _tokenPriceAddress,
        uint256[] calldata metadata,
        address _gateAddress,
        uint256 _nftTokenId
    ) external payable override {
        notZeroAddress(_gateAddress);
        uint256 tokenIdSupply = requestCreateOrderTKNETHInternal(_tokenPriceAddress, metadata);
        // notZeroAddress(_tokenPriceAddress);
        
        // checkLimits(metadata, _tokenPriceAddress, address(0), 0);

        // uint256 tokenIdSupply = requestCreateOrder(metadata, TKNETH, _tokenPriceAddress, address(0), 0);
        finalizeConditionalOrder(tokenIdSupply, _gateAddress, _nftTokenId);
=======
        uint256[] calldata _metadata
    ) external payable override nonReentrant whenNotPaused {
        notZeroAddress(_tokenPriceAddress);
        checkLimits(_metadata, _tokenPriceAddress, address(0), 0);

        requestCreateOrder(_metadata, TKNETH, _tokenPriceAddress, address(0), 0);
>>>>>>> ea3136f3
    }

    /**
     * @notice Buyer requests/commits to redeem a voucher and receives Voucher Token in return.
     * Price and deposit are specified in ETH
     * @param _tokenIdSupply    ID of the supply token
     * @param _issuer           Address of the issuer of the supply token
     */
    function requestVoucherETHETH(uint256 _tokenIdSupply, address _issuer)
        external
        payable
        override
        nonReentrant
        whenNotPaused
    {
        uint256 weiReceived = msg.value;

        //checks
        (uint256 price, , uint256 depositBu) = IVoucherKernel(voucherKernel)
            .getOrderCosts(_tokenIdSupply);
        require(price.add(depositBu) == weiReceived, "IF"); //invalid funds

        IVoucherKernel(voucherKernel).fillOrder(
            _tokenIdSupply,
            _issuer,
            msg.sender,
            ETHETH
        );

        //record funds in escrow ...
        ICashier(cashierAddress).addEscrowAmount{value: msg.value}(msg.sender);
    }
   
    /**
     * @notice Buyer requests/commits to redeem a voucher and receives Voucher Token in return.
     * Price and deposit is specified in tokens.
     * @param _tokenIdSupply ID of the supply token
     * @param _issuer Address of the issuer of the supply token
     * @param _tokensSent total number of tokens sent. Must be equal to buyer deposit plus price
     * @param _deadline deadline after which permit signature is no longer valid. See EIP-2612
     * @param _vPrice v signature component  used to verify the permit on the price token. See EIP-2612
     * @param _rPrice r signature component used to verify the permit on the price token. See EIP-2612
     * @param _sPrice s signature component used to verify the permit on the price token. See EIP-2612
     * @param _vDeposit v signature component  used to verify the permit on the deposit token. See EIP-2612
     * @param _rDeposit r signature component used to verify the permit on the deposit token. See EIP-2612
     * @param _sDeposit s signature component used to verify the permit on the deposit token. See EIP-2612
     */
    function requestVoucherTKNTKNWithPermit(
        uint256 _tokenIdSupply,
        address _issuer,
        uint256 _tokensSent,
        uint256 _deadline,
        uint8 _vPrice,
        bytes32 _rPrice,
        bytes32 _sPrice, // tokenPrice
        uint8 _vDeposit,
        bytes32 _rDeposit,
        bytes32 _sDeposit // tokenDeposits
    ) external override nonReentrant whenNotPaused {
        // check if _tokenIdSupply mapped to gate contract
        // if yes, deactivate (user,_tokenIdSupply) to prevent double spending
        deactivateConditionalCommit(_tokenIdSupply);

        (uint256 price, uint256 depositBu) = IVoucherKernel(voucherKernel)
            .getBuyerOrderCosts(_tokenIdSupply);
        require(_tokensSent.sub(depositBu) == price, "IF"); //invalid funds

        address tokenPriceAddress = IVoucherKernel(voucherKernel)
            .getVoucherPriceToken(_tokenIdSupply);
        address tokenDepositAddress = IVoucherKernel(voucherKernel)
            .getVoucherDepositToken(_tokenIdSupply);

        permitTransferFromAndAddEscrow(
            tokenPriceAddress,
            price,
            _deadline,
            _vPrice,
            _rPrice,
            _sPrice
        );

        permitTransferFromAndAddEscrow(
            tokenDepositAddress,
            depositBu,
            _deadline,
            _vDeposit,
            _rDeposit,
            _sDeposit
        );

        IVoucherKernel(voucherKernel).fillOrder(
            _tokenIdSupply,
            _issuer,
            msg.sender,
            TKNTKN
        );
    }

    /**
     * @notice Buyer requests/commits to redeem a voucher and receives Voucher Token in return.
     * Price and deposit is specified in tokens. The same token is used for both the price and deposit.
     * @param _tokenIdSupply ID of the supply token
     * @param _issuer address of the issuer of the supply token
     * @param _tokensSent total number of tokens sent. Must be equal to buyer deposit plus price
     * @param _deadline deadline after which permit signature is no longer valid. See EIP-2612
     * @param _v signature component used to verify the permit. See EIP-2612
     * @param _r signature component used to verify the permit. See EIP-2612
     * @param _s signature component used to verify the permit. See EIP-2612
     */
    function requestVoucherTKNTKNSameWithPermit(
        uint256 _tokenIdSupply,
        address _issuer,
        uint256 _tokensSent,
        uint256 _deadline,
        uint8 _v,
        bytes32 _r,
        bytes32 _s
    ) external override nonReentrant whenNotPaused {
        // check if _tokenIdSupply mapped to gate contract
        // if yes, deactivate (user,_tokenIdSupply) to prevent double spending
        deactivateConditionalCommit(_tokenIdSupply);

        (uint256 price, uint256 depositBu) = IVoucherKernel(voucherKernel)
            .getBuyerOrderCosts(_tokenIdSupply);
        require(_tokensSent.sub(depositBu) == price, "IF"); //invalid funds

        address tokenPriceAddress = IVoucherKernel(voucherKernel)
            .getVoucherPriceToken(_tokenIdSupply);
        address tokenDepositAddress = IVoucherKernel(voucherKernel)
            .getVoucherDepositToken(_tokenIdSupply);

        require(tokenPriceAddress == tokenDepositAddress, "IC"); //invalid caller

        // If tokenPriceAddress && tokenPriceAddress are the same
        // practically it's not of importance to each we are sending the funds
        permitTransferFromAndAddEscrow(
            tokenPriceAddress,
            _tokensSent,
            _deadline,
            _v,
            _r,
            _s
        );

        IVoucherKernel(voucherKernel).fillOrder(
            _tokenIdSupply,
            _issuer,
            msg.sender,
            TKNTKN
        );
    }

    /**
     * @notice Buyer requests/commits to redeem a voucher and receives Voucher Token in return.
     * Price is specified in ETH and deposit is specified in tokens
     * @param _tokenIdSupply ID of the supply token
     * @param _issuer address of the issuer of the supply token
     * @param _tokensDeposit number of tokens sent to cover buyer deposit
     * @param _deadline deadline after which permit signature is no longer valid. See EIP-2612
     * @param _v signature component used to verify the permit. See EIP-2612
     * @param _r signature component used to verify the permit. See EIP-2612
     * @param _s signature component used to verify the permit. See EIP-2612
     */
    function requestVoucherETHTKNWithPermit(
        uint256 _tokenIdSupply,
        address _issuer,
        uint256 _tokensDeposit,
        uint256 _deadline,
        uint8 _v,
        bytes32 _r,
        bytes32 _s
    ) external payable override nonReentrant whenNotPaused {
        (uint256 price, uint256 depositBu) = IVoucherKernel(voucherKernel)
            .getBuyerOrderCosts(_tokenIdSupply);
        require(price == msg.value, "IP"); //invalid price
        require(depositBu == _tokensDeposit, "ID"); // invalid deposit

        address tokenDepositAddress = IVoucherKernel(voucherKernel)
            .getVoucherDepositToken(_tokenIdSupply);

        permitTransferFromAndAddEscrow(
            tokenDepositAddress,
            _tokensDeposit,
            _deadline,
            _v,
            _r,
            _s
        );

        IVoucherKernel(voucherKernel).fillOrder(
            _tokenIdSupply,
            _issuer,
            msg.sender,
            ETHTKN
        );

        //record funds in escrow ...
        ICashier(cashierAddress).addEscrowAmount{value: msg.value}(msg.sender);
    }

    /**
     * @notice Buyer requests/commits to redeem a voucher and receives Voucher Token in return.
     * Price is specified in tokens and the deposit is specified in ETH
     * @param _tokenIdSupply ID of the supply token
     * @param _issuer address of the issuer of the supply token
     * @param _tokensPrice number of tokens sent to cover price
     * @param _deadline deadline after which permit signature is no longer valid. See EIP-2612
     * @param _v signature component used to verify the permit. See EIP-2612
     * @param _r signature component used to verify the permit. See EIP-2612
     * @param _s signature component used to verify the permit. See EIP-2612
     */
    function requestVoucherTKNETHWithPermit(
        uint256 _tokenIdSupply,
        address _issuer,
        uint256 _tokensPrice,
        uint256 _deadline,
        uint8 _v,
        bytes32 _r,
        bytes32 _s
    ) external payable override nonReentrant whenNotPaused {
        (uint256 price, uint256 depositBu) = IVoucherKernel(voucherKernel)
            .getBuyerOrderCosts(_tokenIdSupply);
        require(price == _tokensPrice, "IP"); //invalid price
        require(depositBu == msg.value, "ID"); // invalid deposit

        address tokenPriceAddress = IVoucherKernel(voucherKernel)
            .getVoucherPriceToken(_tokenIdSupply);

        permitTransferFromAndAddEscrow(
            tokenPriceAddress,
            price,
            _deadline,
            _v,
            _r,
            _s
        );

        IVoucherKernel(voucherKernel).fillOrder(
            _tokenIdSupply,
            _issuer,
            msg.sender,
            TKNETH
        );

        //record funds in escrow ...
        ICashier(cashierAddress).addEscrowAmount{value: msg.value}(msg.sender);
    }

    /**
     * @notice Seller burns the remaining supply in the voucher set in case it's s/he no longer wishes to sell them. 
     * Remaining seller deposit in escrow account is withdrawn and sent back to the seller
     * @param _tokenIdSupply an ID of a supply token (ERC-1155) which will be burned and for which deposits will be returned
     */
    function requestCancelOrFaultVoucherSet(uint256 _tokenIdSupply)
        external
        override
        nonReentrant
        whenNotPaused
    {
        uint256 _burnedSupplyQty = IVoucherKernel(voucherKernel)
            .cancelOrFaultVoucherSet(_tokenIdSupply, msg.sender);
        ICashier(cashierAddress).withdrawDepositsSe(
            _tokenIdSupply,
            _burnedSupplyQty,
            msg.sender
        );
    }

    /**
     * @notice Redemption of the vouchers promise
     * @param _tokenIdVoucher   ID of the voucher
     */
    function redeem(uint256 _tokenIdVoucher) external override {
        IVoucherKernel(voucherKernel).redeem(_tokenIdVoucher, msg.sender);
    }

    /**
     * @notice Refunding a voucher
     * @param _tokenIdVoucher   ID of the voucher
     */
    function refund(uint256 _tokenIdVoucher) external override {
        IVoucherKernel(voucherKernel).refund(_tokenIdVoucher, msg.sender);
    }

    /**
     * @notice Issue a complaint for a voucher
     * @param _tokenIdVoucher   ID of the voucher
     */
    function complain(uint256 _tokenIdVoucher) external override {
        IVoucherKernel(voucherKernel).complain(_tokenIdVoucher, msg.sender);
    }

    /**
     * @notice Cancel/Fault transaction by the Seller, admitting to a fault or backing out of the deal
     * @param _tokenIdVoucher   ID of the voucher
     */
    function cancelOrFault(uint256 _tokenIdVoucher) external override {
        IVoucherKernel(voucherKernel).cancelOrFault(
            _tokenIdVoucher,
            msg.sender
        );
    }

    /**
     * @notice Get the address of Cashier contract
     * @return Address of Cashier address
     */
    function getCashierAddress() external view override returns (address) {
        return cashierAddress;
    }

    /**
     * @notice Get the address of Voucher Kernel contract
     * @return Address of Voucher Kernel contract
     */
    function getVoucherKernelAddress()
        external
        view
        override
        returns (address)
    {
        return voucherKernel;
    }

    /**
     * @notice Get the address of Token Registry contract
     * @return Address of Token Registrycontract
     */
    function getTokenRegistryAddress()
        external
        view
        override
        returns (address)
    {
        return tokenRegistry;
    }

    /**
     * @notice Get the address of the gate contract that handles conditional commit of certain voucher set
     * @param _tokenIdSupply    ID of the supply token
     * @return Address of the gate contract or zero address if there is no conditional commit
     */
    function getVoucherSetToGateContract(uint256 _tokenIdSupply)
        external
        view
        override
        returns (address)
    {
        return voucherSetToGateContract[_tokenIdSupply];
    }

    /**
     * @notice Call permit on either a token directly or on a token wrapper
     * @param _token Address of the token owner who is approving tokens to be transferred by spender
     * @param _owner Address of the token owner who is approving tokens to be transferred by spender
     * @param _spender Address of the party who is transferring tokens on owner's behalf
     * @param _value Number of tokens to be transferred
     * @param _deadline Time after which this permission to transfer is no longer valid. See EIP-2612
     * @param _v Part of the owner's signatue. See EIP-2612
     * @param _r Part of the owner's signatue. See EIP-2612
     * @param _s Part of the owner's signatue. See EIP-2612
     */
    function _permit(
        address _token,
        address _owner,
        address _spender,
        uint256 _value,
        uint256 _deadline,
        uint8 _v,
        bytes32 _r,
        bytes32 _s
    ) internal {
        address tokenWrapper = ITokenRegistry(tokenRegistry)
            .getTokenWrapperAddress(_token);
        require(tokenWrapper != address(0), "UNSUPPORTED_TOKEN");

        //The BosonToken contract conforms to this spec, so it will be callable this way
        //if it's address is mapped to itself in the TokenRegistry
        ITokenWrapper(tokenWrapper).permit(
            _owner,
            _spender,
            _value,
            _deadline,
            _v,
            _r,
            _s
        );
    }    

    /**
     * @notice Transfer tokens to cashier and adds it to escrow
     * @param _tokenAddress tokens that are transfered
     * @param _amount       amount of tokens to transfer (expected permit)
     */
    function transferFromAndAddEscrow(address _tokenAddress, uint256 _amount)
        internal
    {
        IERC20WithPermit(_tokenAddress).transferFrom(
            msg.sender,
            address(cashierAddress),
            _amount
        );

        ICashier(cashierAddress).addEscrowTokensAmount(
            _tokenAddress,
            msg.sender,
            _amount
        );
    }

    /**
     * @notice Calls token that implements permits, transfer tokens from there to cashier and adds it to escrow
     * @param _tokenAddress tokens that are transfered
     * @param _amount       amount of tokens to transfer
     * @param _deadline Time after which this permission to transfer is no longer valid
     * @param _v Part of the owner's signatue
     * @param _r Part of the owner's signatue
     * @param _s Part of the owner's signatue
     */
    function permitTransferFromAndAddEscrow(
        address _tokenAddress,
        uint256 _amount,
        uint256 _deadline,
        uint8 _v,
        bytes32 _r,
        bytes32 _s
    ) internal {
        _permit(
            _tokenAddress,
            msg.sender,
            address(this),
            _amount,
            _deadline,
            _v,
            _r,
            _s
        );

        transferFromAndAddEscrow(_tokenAddress, _amount);
    }

    /**
     * @notice Checks if supplied values are within set limits
     *  @param _metadata metadata which is required for creation of a voucher
     *  Metadata array is used as in some scenarios we need several more params, as we need to recover
     *  owner address in order to permit the contract to transfer funds on his behalf.
     *  Since the params get too many, we end up in situation that the stack is too deep.
     *
     *  uint256 _validFrom = _metadata[0];
     *  uint256 _validTo = _metadata[1];
     *  uint256 _price = _metadata[2];
     *  uint256 _depositSe = _metadata[3];
     *  uint256 _depositBu = _metadata[4];
     *  uint256 _quantity = _metadata[5];
     * @param _tokenPriceAddress     token address which will hold the funds for the price of the voucher
     * @param _tokenDepositAddress  token address which will hold the funds for the deposits of the voucher
     * @param _tokensSent     tokens sent to cashier contract
     */
    function checkLimits(
        uint256[] memory _metadata,
        address _tokenPriceAddress,
        address _tokenDepositAddress,
        uint256 _tokensSent
    ) internal view {
        // check price limits. If price address == 0 -> prices in ETH
        if (_tokenPriceAddress == address(0)) {
            notAboveETHLimit(_metadata[2].mul(_metadata[5]));
        } else {
            notAboveTokenLimit(
                _tokenPriceAddress,
                _metadata[2].mul(_metadata[5])
            );
        }

        // check deposit limits. If deposit address == 0 -> deposits in ETH
        if (_tokenDepositAddress == address(0)) {
            notAboveETHLimit(_metadata[3].mul(_metadata[5]));
            notAboveETHLimit(_metadata[4].mul(_metadata[5]));
            require(_metadata[3].mul(_metadata[5]) == msg.value, "IF"); //invalid funds
        } else {
            notAboveTokenLimit(
                _tokenDepositAddress,
                _metadata[3].mul(_metadata[5])
            );
            notAboveTokenLimit(
                _tokenDepositAddress,
                _metadata[4].mul(_metadata[5])
            );
            require(_metadata[3].mul(_metadata[5]) == _tokensSent, "IF"); //invalid funds
        }
    }

    /**
     * @notice Internal function called by other TKNTKN requestCreateOrder functions to decrease code duplication. 
     * Price and deposits are specified in tokens.
     * @param _tokenPriceAddress address of the token to be used for the price
     * @param _tokenDepositAddress address of the token to be used for the deposits
     * @param _tokensSent total number of tokens sent. Must be equal to seller deposit * quantity
     * @param _deadline deadline after which permit signature is no longer valid. See EIP-2612
     * @param _v signature component used to verify the permit. See EIP-2612
     * @param _r signature component used to verify the permit. See EIP-2612
     * @param _s signature component used to verify the permit. See EIP-2612
     * @param _metadata metadata which is required for creation of a voucher set
     * Metadata array is used for consistency across the permutations of similar functions.
     * Some functions require other parameters, and the number of parameters causes stack too deep error.
     * The use of the matadata array mitigates the stack too deep error.
     *
     * uint256 _validFrom = _metadata[0];
     * uint256 _validTo = _metadata[1];
     * uint256 _price = _metadata[2];
     * uint256 _depositSe = _metadata[3];
     * uint256 _depositBu = _metadata[4];
     * uint256 _quantity = _metadata[5];
     */
    function requestCreateOrderTKNTKNWithPermitInternal(
        address _tokenPriceAddress,
        address _tokenDepositAddress,
        uint256 _tokensSent,
        uint256 _deadline,
        uint8 _v,
        bytes32 _r,
        bytes32 _s,
        uint256[] calldata _metadata
    ) internal whenNotPaused returns (uint256) {
        notZeroAddress(_tokenPriceAddress);
        notZeroAddress(_tokenDepositAddress);
        checkLimits(
            _metadata,
            _tokenPriceAddress,
            _tokenDepositAddress,
            _tokensSent
        );

        _permit(
            _tokenDepositAddress,
            msg.sender,
            address(this),
            _tokensSent,
            _deadline,
            _v,
            _r,
            _s
        );

        return
            requestCreateOrder(
                _metadata,
                TKNTKN,
                _tokenPriceAddress,
                _tokenDepositAddress,
                _tokensSent
            );
    }


    function requestCreateOrderETHTKNWithPermitInternal(
        address _tokenDepositAddress,
        uint256 _tokensSent,
        uint256 deadline,
        uint8 v,
        bytes32 r,
        bytes32 s,
        uint256[] calldata metadata
    ) internal whenNotPaused returns (uint256) {
        notZeroAddress(_tokenDepositAddress);
        checkLimits(metadata, address(0), _tokenDepositAddress, _tokensSent);

        _permit(
            _tokenDepositAddress,
            msg.sender,
            address(this),
            _tokensSent,
            deadline,
            v,
            r,
            s
        );

        return requestCreateOrder(
            metadata,
            ETHTKN,
            address(0),
            _tokenDepositAddress,
            _tokensSent
        );
    }

    function requestCreateOrderTKNETHInternal(
        address _tokenPriceAddress,
        uint256[] calldata metadata
    ) internal nonReentrant whenNotPaused returns (uint256) {
        notZeroAddress(_tokenPriceAddress);
        checkLimits(metadata, _tokenPriceAddress, address(0), 0);

        return requestCreateOrder(metadata, TKNETH, _tokenPriceAddress, address(0), 0);
    }

    /**
     * @notice Internal helper that
     * - creates Token Supply Id
     * - creates payment method
     * - adds escrow ammount
     * - transfers tokens (if needed)
     * @param _metadata metadata which is required for creation of a voucher
     *  Metadata array is used as in some scenarios we need several more params, as we need to recover
     *  owner address in order to permit the contract to transfer funds on his behalf.
     *  Since the params get too many, we end up in situation that the stack is too deep.
     *
     *  uint256 _validFrom = _metadata[0];
     *  uint256 _validTo = _metadata[1];
     *  uint256 _price = _metadata[2];
     *  uint256 _depositSe = _metadata[3];
     *  uint256 _depositBu = _metadata[4];
     *  uint256 _quantity = _metadata[5];
     * @param _paymentMethod  might be ETHETH, ETHTKN, TKNETH or TKNTKN
     * @param _tokenPriceAddress     token address which will hold the funds for the price of the voucher
     * @param _tokenDepositAddress  token address which will hold the funds for the deposits of the voucher
     * @param _tokensSent     tokens sent to cashier contract
     */
    function requestCreateOrder(
        uint256[] memory _metadata,
        uint8 _paymentMethod,
        address _tokenPriceAddress,
        address _tokenDepositAddress,
        uint256 _tokensSent
    ) internal returns (uint256) {
        uint256 tokenIdSupply = IVoucherKernel(voucherKernel)
            .createTokenSupplyId(
                msg.sender,
                _metadata[0],
                _metadata[1],
                _metadata[2],
                _metadata[3],
                _metadata[4],
                _metadata[5]
            );

        IVoucherKernel(voucherKernel).createPaymentMethod(
            tokenIdSupply,
            _paymentMethod,
            _tokenPriceAddress,
            _tokenDepositAddress
        );

        //record funds in escrow ...
        if (_tokenDepositAddress == address(0)) {
            ICashier(cashierAddress).addEscrowAmount{value: msg.value}(
                msg.sender
            );
        } else {
            transferFromAndAddEscrow(_tokenDepositAddress, _tokensSent);
        }

        emit LogOrderCreated(
            tokenIdSupply,
            msg.sender,
            _metadata[5],
            _paymentMethod
        );

        return tokenIdSupply;
    }

     /**
     * @notice finalizes creating of conditional order
     * @param _tokenIdSupply    ID of the supply token
     * @param _gateAddress address of a gate contract that will handle the interaction between the BosonRouter contract and the non-transferrable NFT, 
     * ownership of which is a condition for committing to redeem a voucher in the voucher set created by this function.
     * @param _nftTokenId Id of the NFT (ERC115NonTransferrable) token, ownership of which is a condition for committing to redeem a voucher 
     * in the voucher set created by this function.
     */
    function finalizeConditionalOrder(uint256 _tokenIdSupply, address _gateAddress, uint256 _nftTokenId) internal {
        voucherSetToGateContract[_tokenIdSupply] = _gateAddress;

        emit LogConditionalOrderCreated(_tokenIdSupply, _gateAddress);

        if (_nftTokenId > 0) {
            IGate(_gateAddress).registerVoucherSetId(
                _tokenIdSupply,
                _nftTokenId
            );
        }
    }

     /**
     * @notice check if _tokenIdSupply mapped to gate contract, 
     * if it does, deactivate (user,_tokenIdSupply) to prevent double spending
     * @param _tokenIdSupply    ID of the supply token
     */
    function deactivateConditionalCommit(uint256 _tokenIdSupply) internal {
        if (voucherSetToGateContract[_tokenIdSupply] != address(0)) {
            IGate gateContract = IGate(
                voucherSetToGateContract[_tokenIdSupply]
            );
            require(gateContract.check(msg.sender, _tokenIdSupply),"NE"); // not eligible
            gateContract.deactivate(msg.sender, _tokenIdSupply);
        }
    }
}<|MERGE_RESOLUTION|>--- conflicted
+++ resolved
@@ -333,20 +333,19 @@
     function requestCreateOrderETHTKNWithPermit(
         address _tokenDepositAddress,
         uint256 _tokensSent,
-<<<<<<< HEAD
-        uint256 deadline,
-        uint8 v,
-        bytes32 r,
-        bytes32 s,
-        uint256[] calldata metadata
+        uint256 _deadline,
+        uint8 _v,
+        bytes32 _r,
+        bytes32 _s,
+        uint256[] calldata _metadata
     ) external override {
         requestCreateOrderETHTKNWithPermitInternal( _tokenDepositAddress,
          _tokensSent,
-         deadline,
-         v,
-         r,
-         s,
-        metadata);
+         _deadline,
+         _v,
+         _r,
+         _s,
+        _metadata);
 
     }
 
@@ -357,11 +356,11 @@
      * Price is specified in ETH and deposits are specified in tokens.
      * @param _tokenDepositAddress address of the token to be used for the deposits
      * @param _tokensSent total number of tokens sent. Must be equal to seller deposit * quantity
-     * @param deadline deadline after which permit signature is no longer valid. See EIP-2612
-     * @param v signature component used to verify the permit. See EIP-2612
-     * @param r signature component used to verify the permit. See EIP-2612
-     * @param s signature component used to verify the permit. See EIP-2612
-     * @param metadata metadata which is required for creation of a voucher set
+     * @param _deadline deadline after which permit signature is no longer valid. See EIP-2612
+     * @param _v signature component used to verify the permit. See EIP-2612
+     * @param _r signature component used to verify the permit. See EIP-2612
+     * @param _s signature component used to verify the permit. See EIP-2612
+     * @param _metadata metadata which is required for creation of a voucher set
      * Metadata array is used for consistency across the permutations of similar functions.
      * Some functions require other parameters, and the number of parameters causes stack too deep error.
      * The use of the matadata array mitigates the stack too deep error.
@@ -381,11 +380,11 @@
     function requestCreateOrderETHTKNWithPermitConditional(
         address _tokenDepositAddress,
         uint256 _tokensSent,
-        uint256 deadline,
-        uint8 v,
-        bytes32 r,
-        bytes32 s,
-        uint256[] calldata metadata,
+        uint256 _deadline,
+        uint8 _v,
+        bytes32 _r,
+        bytes32 _s,
+        uint256[] calldata _metadata,
         address _gateAddress,
         uint256 _nftTokenId
     ) external override {
@@ -393,42 +392,13 @@
 
         uint256 tokenIdSupply = requestCreateOrderETHTKNWithPermitInternal( _tokenDepositAddress,
          _tokensSent,
-         deadline,
-         v,
-         r,
-         s,
-        metadata);
+         _deadline,
+         _v,
+         _r,
+         _s,
+        _metadata);
 
         finalizeConditionalOrder(tokenIdSupply, _gateAddress, _nftTokenId);
-=======
-        uint256 _deadline,
-        uint8 _v,
-        bytes32 _r,
-        bytes32 _s,
-        uint256[] calldata _metadata
-    ) external override whenNotPaused {
-        notZeroAddress(_tokenDepositAddress);
-        checkLimits(_metadata, address(0), _tokenDepositAddress, _tokensSent);
-
-        _permit(
-            _tokenDepositAddress,
-            msg.sender,
-            address(this),
-            _tokensSent,
-            _deadline,
-            _v,
-            _r,
-            _s
-        );
-
-        requestCreateOrder(
-            _metadata,
-            ETHTKN,
-            address(0),
-            _tokenDepositAddress,
-            _tokensSent
-        );
->>>>>>> ea3136f3
     }
 
     /**
@@ -451,10 +421,9 @@
      */
     function requestCreateOrderTKNETH(
         address _tokenPriceAddress,
-<<<<<<< HEAD
-        uint256[] calldata metadata
+        uint256[] calldata _metadata
     ) external payable override {
-        requestCreateOrderTKNETHInternal(_tokenPriceAddress, metadata);
+        requestCreateOrderTKNETHInternal(_tokenPriceAddress, _metadata);
 
         // notZeroAddress(_tokenPriceAddress);
         // checkLimits(metadata, _tokenPriceAddress, address(0), 0);
@@ -470,7 +439,7 @@
      * Since the price, which is specified in tokens, is not collected when a voucher set is created, there is no need to call
      * permit or transferFrom on the token at this time. The address of the price token is only recorded.
      * @param _tokenPriceAddress address of the token to be used for the deposits
-     * @param metadata metadata which is required for creation of a voucher set
+     * @param _metadata metadata which is required for creation of a voucher set
      *  Metadata array is used for consistency across the permutations of similar functions.
      *  Some functions require other parameters, and the number of parameters causes stack too deep error.
      *  The use of the matadata array mitigates the stack too deep error.
@@ -489,26 +458,18 @@
      */
     function requestCreateOrderTKNETHConditional(
         address _tokenPriceAddress,
-        uint256[] calldata metadata,
+        uint256[] calldata _metadata,
         address _gateAddress,
         uint256 _nftTokenId
     ) external payable override {
         notZeroAddress(_gateAddress);
-        uint256 tokenIdSupply = requestCreateOrderTKNETHInternal(_tokenPriceAddress, metadata);
+        uint256 tokenIdSupply = requestCreateOrderTKNETHInternal(_tokenPriceAddress, _metadata);
         // notZeroAddress(_tokenPriceAddress);
         
         // checkLimits(metadata, _tokenPriceAddress, address(0), 0);
 
         // uint256 tokenIdSupply = requestCreateOrder(metadata, TKNETH, _tokenPriceAddress, address(0), 0);
         finalizeConditionalOrder(tokenIdSupply, _gateAddress, _nftTokenId);
-=======
-        uint256[] calldata _metadata
-    ) external payable override nonReentrant whenNotPaused {
-        notZeroAddress(_tokenPriceAddress);
-        checkLimits(_metadata, _tokenPriceAddress, address(0), 0);
-
-        requestCreateOrder(_metadata, TKNETH, _tokenPriceAddress, address(0), 0);
->>>>>>> ea3136f3
     }
 
     /**
