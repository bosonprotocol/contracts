--- conflicted
+++ resolved
@@ -9,55 +9,47 @@
 const BosonTokenPrice = artifacts.require("BosonTokenPrice")
 const BosonTokenDeposit = artifacts.require("BosonTokenDeposit")
 
-
 module.exports = function(deployer, network, accounts) {
 	console.log("network: ", network);
 	console.log("accounts: ", accounts);
-						
+
 	deployer.deploy(FundLimitsOracle).then(function() {
 		return deployer.deploy(ERC1155ERC721).then(function() {
 			return deployer.deploy(VoucherKernel, ERC1155ERC721.address).then(function() {
-				return deployer.deploy(Cashier, VoucherKernel.address).then(function () {
+				return deployer.deploy(Cashier, VoucherKernel.address).then(function() {
 					return deployer.deploy(BosonRouter, VoucherKernel.address, ERC1155ERC721.address, FundLimitsOracle.address, Cashier.address).then(function() {
 						return deployer.deploy(BosonTokenPrice, "BosonTokenPrice", "BPRC").then(function () {
 							return deployer.deploy(BosonTokenDeposit, "BosonTokenDeposit", "BDEP").then(function() {
-									
+
 								console.log("$ Setting initial values ...");
-
-								ERC1155ERC721.deployed().then(instance => { instance.setApprovalForAll(VoucherKernel.address, 'true').then(tx => 
-								console.log("\n$ ERC1155ERC721", tx.logs[0].event, "approved VoucherKernel:", tx.logs[0].args._approved))});
-
-								ERC1155ERC721.deployed().then(instance => { instance.setVoucherKernelAddress(VoucherKernel.address).then(tx => 
-								console.log("\n$ ERC1155ERC721", tx.logs[0].event, "at:", tx.logs[0].args._newVoucherKernel))});
-
-								ERC1155ERC721.deployed().then(instance => { instance.setBosonRouterAddress(BosonRouter.address).then(tx => 
+								ERC1155ERC721.deployed().then(instance => { instance.setApprovalForAll(VoucherKernel.address, 'true').then(tx =>
+									console.log("\n$ ERC1155ERC721", tx.logs[0].event, "approved VoucherKernel:", tx.logs[0].args._approved))});
+								ERC1155ERC721.deployed().then(instance => { instance.setVoucherKernelAddress(VoucherKernel.address).then(tx =>
+									console.log("\n$ ERC1155ERC721", tx.logs[0].event, "at:", tx.logs[0].args._newVoucherKernel))});
+								ERC1155ERC721.deployed().then(instance => { instance.setBosonRouterAddress(BosonRouter.address).then(tx =>
 									console.log("\n$ ERC1155ERC721", tx.logs[0].event, "at:", tx.logs[0].args._newBosonRouter))});
 
-								VoucherKernel.deployed().then(instance => { instance.setBosonRouterAddress(BosonRouter.address).then(tx => 
-									console.log("\n$ VoucherKernel", tx.logs[0].event, "at:", tx.logs[0].args._newBosonRouter))});
+                VoucherKernel.deployed().then(instance => { instance.setBosonRouterAddress(BosonRouter.address).then(tx =>
+                  console.log("\n$ VoucherKernel", tx.logs[0].event, "at:", tx.logs[0].args._newBosonRouter))});
 
-								VoucherKernel.deployed().then(instance => { instance.setCashierAddress(Cashier.address).then(tx => 
-									console.log("\n$ VoucherKernel", tx.logs[0].event, "at:", tx.logs[0].args._newCashier))});
+                VoucherKernel.deployed().then(instance => { instance.setCashierAddress(Cashier.address).then(tx =>
+							    console.log("\n$ VoucherKernel", tx.logs[0].event, "at:", tx.logs[0].args._newCashier))});
 
-								Cashier.deployed().then(instance => { instance.setBosonRouterAddress(BosonRouter.address).then(tx => 
-									console.log("\n$ VoucherKernel", tx.logs[0].event, "at:", tx.logs[0].args._newBosonRouter))});
-									
-								console.log("FundLimitsOracle Contract Address: ", FundLimitsOracle.address);
+                Cashier.deployed().then(instance => { instance.setBosonRouterAddress(BosonRouter.address).then(tx =>
+                  console.log("\n$ VoucherKernel", tx.logs[0].event, "at:", tx.logs[0].args._newBosonRouter))});
+
+                console.log("FundLimitsOracle Contract Address: ", FundLimitsOracle.address);
 								console.log("ERC1155ERC721 Contract Address: ", ERC1155ERC721.address);
 								console.log("VoucherKernel Contract Address: ", VoucherKernel.address);
 								console.log("Cashier Contract Address: ", Cashier.address);
-								console.log("Boson Router Contract Address: ", BosonRouter.address);
+                console.log("Boson Router Contract Address: ", BosonRouter.address);
 								console.log("Boson Token Price Contract Address: ", BosonTokenPrice.address);
 								console.log("Boson Token Deposit Contract Address: ", BosonTokenDeposit.address);
-							});
-						});
+							})
+						})
 					})
 				});
 			})
 		})
-<<<<<<< HEAD
 	});
-=======
-	})
->>>>>>> 42a19dae
 };