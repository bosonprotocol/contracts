//AssetRegistry not used in demo-app
//const AssetRegistry = artifacts.require("AssetRegistry");

const ERC1155ERC721 = artifacts.require("ERC1155ERC721");
const VoucherKernel = artifacts.require("VoucherKernel");
const Cashier = artifacts.require("Cashier");
const FundLimitsOracle 	= artifacts.require('FundLimitsOracle');


module.exports = function(deployer, network, accounts) {
	console.log("network: ", network);
<<<<<<< HEAD
	console.log("accounts: ", accounts);
	
	
	deployer.deploy(FundLimitsOracle).then(function() {
		return deployer.deploy(ERC1155ERC721).then(function() {
			return deployer.deploy(VoucherKernel, ERC1155ERC721.address).then(function() {
				return deployer.deploy(Cashier, VoucherKernel.address, FundLimitsOracle.address).then(function() {
						console.log("$ Setting initial values ...");
						ERC1155ERC721.deployed().then(instance => { instance.setApprovalForAll(VoucherKernel.address, 'true').then(tx => 
=======
	console.log("accounts: ", accounts);	

	deployer.deploy(ERC1155ERC721).then(function() {
		return deployer.deploy(VoucherKernel, ERC1155ERC721.address).then(function() {
			return deployer.deploy(Cashier, VoucherKernel.address, ERC1155ERC721.address).then(function() {
				return deployer.deploy(BosonTokenPrice, "BosonTokenPrice", "BPRC").then(function () {
					return deployer.deploy(BosonTokenDeposit, "BosonTokenDeposit", "BDEP").then(function() {
							console.log("$ Setting initial values ...");
							ERC1155ERC721.deployed().then(instance => { instance.setApprovalForAll(VoucherKernel.address, 'true').then(tx => 
>>>>>>> 9bf210a5
							console.log("\n$ ERC1155ERC721", tx.logs[0].event, "approved VoucherKernel:", tx.logs[0].args._approved))});
						ERC1155ERC721.deployed().then(instance => { instance.setVoucherKernelAddress(VoucherKernel.address).then(tx => 
							console.log("\n$ ERC1155ERC721", tx.logs[0].event, "at:", tx.logs[0].args._newVoucherKernel))});
<<<<<<< HEAD
						VoucherKernel.deployed().then(instance => { instance.setCashierAddress(Cashier.address).then(tx => 
=======

							ERC1155ERC721.deployed().then(instance => { instance.setCashierContract(Cashier.address).then(tx => 
								console.log("\n$ ERC1155ERC721", tx.logs[0].event, "at:", tx.logs[0].args._newCashier))});

							VoucherKernel.deployed().then(instance => { instance.setCashierAddress(Cashier.address).then(tx => 
>>>>>>> 9bf210a5
							console.log("\n$ VoucherKernel", tx.logs[0].event, "at:", tx.logs[0].args._newCashier))});
							
							
							console.log("ERC1155ERC721 Contract Address: ", ERC1155ERC721.address);
							console.log("VoucherKernel Contract Address: ", VoucherKernel.address);
							console.log("Cashier Contract Address: ", Cashier.address);
							console.log("Boson Token Price Contract Address: ", BosonTokenPrice.address);
							console.log("Boson Token Deposit Contract Address: ", BosonTokenDeposit.address);
					});
			});
		});
	})

	
};<|MERGE_RESOLUTION|>--- conflicted
+++ resolved
@@ -5,55 +5,44 @@
 const VoucherKernel = artifacts.require("VoucherKernel");
 const Cashier = artifacts.require("Cashier");
 const FundLimitsOracle 	= artifacts.require('FundLimitsOracle');
+const BosonTokenPrice = artifacts.require("BosonTokenPrice")
+const BosonTokenDeposit = artifacts.require("BosonTokenDeposit")
 
 
 module.exports = function(deployer, network, accounts) {
 	console.log("network: ", network);
-<<<<<<< HEAD
 	console.log("accounts: ", accounts);
-	
-	
+						
 	deployer.deploy(FundLimitsOracle).then(function() {
 		return deployer.deploy(ERC1155ERC721).then(function() {
 			return deployer.deploy(VoucherKernel, ERC1155ERC721.address).then(function() {
-				return deployer.deploy(Cashier, VoucherKernel.address, FundLimitsOracle.address).then(function() {
-						console.log("$ Setting initial values ...");
-						ERC1155ERC721.deployed().then(instance => { instance.setApprovalForAll(VoucherKernel.address, 'true').then(tx => 
-=======
-	console.log("accounts: ", accounts);	
+				return deployer.deploy(Cashier, VoucherKernel.address, ERC1155ERC721.address, FundLimitsOracle.address).then(function() {
+					return deployer.deploy(BosonTokenPrice, "BosonTokenPrice", "BPRC").then(function () {
+						return deployer.deploy(BosonTokenDeposit, "BosonTokenDeposit", "BDEP").then(function() {
+								
+							console.log("$ Setting initial values ...");
 
-	deployer.deploy(ERC1155ERC721).then(function() {
-		return deployer.deploy(VoucherKernel, ERC1155ERC721.address).then(function() {
-			return deployer.deploy(Cashier, VoucherKernel.address, ERC1155ERC721.address).then(function() {
-				return deployer.deploy(BosonTokenPrice, "BosonTokenPrice", "BPRC").then(function () {
-					return deployer.deploy(BosonTokenDeposit, "BosonTokenDeposit", "BDEP").then(function() {
-							console.log("$ Setting initial values ...");
 							ERC1155ERC721.deployed().then(instance => { instance.setApprovalForAll(VoucherKernel.address, 'true').then(tx => 
->>>>>>> 9bf210a5
 							console.log("\n$ ERC1155ERC721", tx.logs[0].event, "approved VoucherKernel:", tx.logs[0].args._approved))});
-						ERC1155ERC721.deployed().then(instance => { instance.setVoucherKernelAddress(VoucherKernel.address).then(tx => 
+
+							ERC1155ERC721.deployed().then(instance => { instance.setVoucherKernelAddress(VoucherKernel.address).then(tx => 
 							console.log("\n$ ERC1155ERC721", tx.logs[0].event, "at:", tx.logs[0].args._newVoucherKernel))});
-<<<<<<< HEAD
-						VoucherKernel.deployed().then(instance => { instance.setCashierAddress(Cashier.address).then(tx => 
-=======
 
 							ERC1155ERC721.deployed().then(instance => { instance.setCashierContract(Cashier.address).then(tx => 
 								console.log("\n$ ERC1155ERC721", tx.logs[0].event, "at:", tx.logs[0].args._newCashier))});
 
 							VoucherKernel.deployed().then(instance => { instance.setCashierAddress(Cashier.address).then(tx => 
->>>>>>> 9bf210a5
-							console.log("\n$ VoucherKernel", tx.logs[0].event, "at:", tx.logs[0].args._newCashier))});
-							
-							
+								console.log("\n$ VoucherKernel", tx.logs[0].event, "at:", tx.logs[0].args._newCashier))});
+								
 							console.log("ERC1155ERC721 Contract Address: ", ERC1155ERC721.address);
 							console.log("VoucherKernel Contract Address: ", VoucherKernel.address);
 							console.log("Cashier Contract Address: ", Cashier.address);
 							console.log("Boson Token Price Contract Address: ", BosonTokenPrice.address);
 							console.log("Boson Token Deposit Contract Address: ", BosonTokenDeposit.address);
+						});
 					});
-			});
-		});
+				});
+			})
+		})
 	})
-
-	
 };