--- conflicted
+++ resolved
@@ -13,18 +13,7 @@
 
 	deployer.deploy(ERC1155ERC721).then(function() {
 		return deployer.deploy(VoucherKernel, ERC1155ERC721.address).then(function() {
-<<<<<<< HEAD
 			return deployer.deploy(Cashier, VoucherKernel.address, ERC1155ERC721.address).then(function() {
-					console.log("$ Setting initial values ...");
-					ERC1155ERC721.deployed().then(instance => { instance.setApprovalForAll(VoucherKernel.address, 'true').then(tx => 
-						console.log("\n$ ERC1155ERC721", tx.logs[0].event, "approved VoucherKernel:", tx.logs[0].args._approved))});
-					ERC1155ERC721.deployed().then(instance => { instance.setVoucherKernelAddress(VoucherKernel.address).then(tx => 
-						console.log("\n$ ERC1155ERC721", tx.logs[0].event, "at:", tx.logs[0].args._newVoucherKernel))});
-					VoucherKernel.deployed().then(instance => { instance.setCashierAddress(Cashier.address).then(tx => 
-						console.log("\n$ VoucherKernel", tx.logs[0].event, "at:", tx.logs[0].args._newCashier))});					
-				});
-=======
-			return deployer.deploy(Cashier, VoucherKernel.address).then(function() {
 				return deployer.deploy(BosonTokenPrice, "BosonTokenPrice", "BPRC").then(function () {
 					return deployer.deploy(BosonTokenDeposit, "BosonTokenDeposit", "BDEP").then(function() {
 							console.log("$ Setting initial values ...");
@@ -45,7 +34,6 @@
 					})
 				})
 			});
->>>>>>> a1eaa8e1
 		});
 	});
 };