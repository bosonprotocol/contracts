const helpers = require('./constants');
const BN = web3.utils.BN;
const truffleAssert = require('truffle-assertions');

const {ecsign} = require('ethereumjs-util');

const {toWei, getApprovalDigest} = require('../testHelpers/permitUtils');

class Utils {
<<<<<<< HEAD
  constructor() {
    this.createOrder = '';
    this.commitToBuy = '';
    this.deadline = toWei(1);
  }

  setContracts(
    erc1155721,
    voucherKernel,
    cashier,
    bsnTokenPrice,
    bsnTokenDeposit
  ) {
    this.contractERC1155ERC721 = erc1155721;
    this.contractVoucherKernel = voucherKernel;
    this.contractCashier = cashier;
    this.contractBSNTokenPrice = bsnTokenPrice;
    this.contractBSNTokenDeposit = bsnTokenDeposit;
    this.contractBSNTokenSAME = bsnTokenPrice;
  }

  async requestCreateOrderETHETH(
    seller,
    from,
    to,
    sellerDeposit,
    qty,
    returnTx = false
  ) {
    const txValue = new BN(sellerDeposit).mul(new BN(qty));

    let txOrder = await this.contractCashier.requestCreateOrderETHETH(
      [
        from,
        to,
        helpers.product_price,
        sellerDeposit,
        helpers.buyer_deposit,
        qty,
      ],
      {
        from: seller.address,
        value: txValue,
      }
    );

    return returnTx ? txOrder : txOrder.logs[0].args._tokenIdSupply.toString();
  }

  async requestCreateOrderETHTKNSameWithPermit(
    seller,
    from,
    to,
    sellerDeposit,
    qty
  ) {
    const txValue = new BN(sellerDeposit).mul(new BN(qty));

    const nonce = await this.contractBSNTokenSAME.nonces(seller.address);

    const digest = await getApprovalDigest(
      this.contractBSNTokenSAME,
      seller.address,
      this.contractCashier.address,
      txValue,
      nonce,
      this.deadline
    );

    const {v, r, s} = ecsign(
      Buffer.from(digest.slice(2), 'hex'),
      Buffer.from(seller.privateKey.slice(2), 'hex')
    );

    let txOrder = await this.contractCashier.requestCreateOrderTKNTKNWithPermit(
      this.contractBSNTokenSAME.address,
      this.contractBSNTokenSAME.address,
      txValue,
      this.deadline,
      v,
      r,
      s,
      [
        from,
        to,
        helpers.product_price,
        sellerDeposit,
        helpers.buyer_deposit,
        qty,
      ],
      {
        from: seller.address,
      }
    );

    return txOrder.logs[0].args._tokenIdSupply.toString();
  }

  async requestCreateOrderTKNTKNWithPermit(
    seller,
    from,
    to,
    sellerDeposit,
    qty
  ) {
    const txValue = new BN(sellerDeposit).mul(new BN(qty));

    const nonce = await this.contractBSNTokenDeposit.nonces(seller.address);

    const digest = await getApprovalDigest(
      this.contractBSNTokenDeposit,
      seller.address,
      this.contractCashier.address,
      txValue,
      nonce,
      this.deadline
    );

    const {v, r, s} = ecsign(
      Buffer.from(digest.slice(2), 'hex'),
      Buffer.from(seller.privateKey.slice(2), 'hex')
    );

    let txOrder = await this.contractCashier.requestCreateOrderTKNTKNWithPermit(
      this.contractBSNTokenPrice.address,
      this.contractBSNTokenDeposit.address,
      txValue,
      this.deadline,
      v,
      r,
      s,
      [
        from,
        to,
        helpers.product_price,
        sellerDeposit,
        helpers.buyer_deposit,
        qty,
      ],
      {
        from: seller.address,
      }
    );

    return txOrder.logs[0].args._tokenIdSupply.toString();
  }

  async requestCreateOrderETHTKNWithPermit(
    seller,
    from,
    to,
    sellerDeposit,
    qty,
    returnTx = false
  ) {
    const txValue = new BN(sellerDeposit).mul(new BN(qty));
    const nonce = await this.contractBSNTokenDeposit.nonces(seller.address);

    const digest = await getApprovalDigest(
      this.contractBSNTokenDeposit,
      seller.address,
      this.contractCashier.address,
      txValue,
      nonce,
      this.deadline
    );

    const {v, r, s} = ecsign(
      Buffer.from(digest.slice(2), 'hex'),
      Buffer.from(seller.privateKey.slice(2), 'hex')
    );

    let txOrder = await this.contractCashier.requestCreateOrderETHTKNWithPermit(
      this.contractBSNTokenDeposit.address,
      txValue,
      this.deadline,
      v,
      r,
      s,
      [
        from,
        to,
        helpers.product_price,
        sellerDeposit,
        helpers.buyer_deposit,
        qty,
      ],
      {
        from: seller.address,
      }
    );

    return returnTx ? txOrder : txOrder.logs[0].args._tokenIdSupply.toString();
  }

  async requestCreateOrderTKNETH(seller, from, to, sellerDeposit, qty) {
    const txValue = new BN(sellerDeposit).mul(new BN(qty));

    let txOrder = await this.contractCashier.requestCreateOrderTKNETH(
      this.contractBSNTokenPrice.address,
      [
        from,
        to,
        helpers.product_price,
        sellerDeposit,
        helpers.buyer_deposit,
        qty,
      ],
      {
        from: seller.address,
        value: txValue,
      }
    );

    return txOrder.logs[0].args._tokenIdSupply.toString();
  }

  async commitToBuyTKNTKNWithPermit(buyer, seller, tokenSupplyId) {
    const txValue = new BN(helpers.buyer_deposit).add(
      new BN(helpers.product_price)
    );
    const nonce1 = await this.contractBSNTokenDeposit.nonces(buyer.address);

    const digestDeposit = await getApprovalDigest(
      this.contractBSNTokenDeposit,
      buyer.address,
      this.contractCashier.address,
      helpers.buyer_deposit,
      nonce1,
      this.deadline
    );

    let VRS_DEPOSIT = ecsign(
      Buffer.from(digestDeposit.slice(2), 'hex'),
      Buffer.from(buyer.privateKey.slice(2), 'hex')
    );

    let vDeposit = VRS_DEPOSIT.v;
    let rDeposit = VRS_DEPOSIT.r;
    let sDeposit = VRS_DEPOSIT.s;

    const nonce2 = await this.contractBSNTokenPrice.nonces(buyer.address);

    const digestPrice = await getApprovalDigest(
      this.contractBSNTokenPrice,
      buyer.address,
      this.contractCashier.address,
      helpers.product_price,
      nonce2,
      this.deadline
    );

    let VRS_PRICE = ecsign(
      Buffer.from(digestPrice.slice(2), 'hex'),
      Buffer.from(buyer.privateKey.slice(2), 'hex')
    );

    let vPrice = VRS_PRICE.v;
    let rPrice = VRS_PRICE.r;
    let sPrice = VRS_PRICE.s;

    let CommitTx = await this.contractCashier.requestVoucherTKNTKNWithPermit(
      tokenSupplyId,
      seller.address,
      txValue,
      this.deadline,
      vPrice,
      rPrice,
      sPrice,
      vDeposit,
      rDeposit,
      sDeposit,
      {from: buyer.address}
    );

    let nestedValue = (
      await truffleAssert.createTransactionResult(
        this.contractVoucherKernel,
        CommitTx.tx
      )
    ).logs;

    let filtered = nestedValue.filter(
      (e) => e.event === 'LogVoucherDelivered'
    )[0];

    return filtered.returnValues['_tokenIdVoucher'];
  }

  async commitToBuyETHTKNSameWithPermit(buyer, seller, tokenSupplyId) {
    const txValue = new BN(helpers.buyer_deposit).add(
      new BN(helpers.product_price)
    );
    const nonce = await this.contractBSNTokenSAME.nonces(buyer.address);

    const digestTxValue = await getApprovalDigest(
      this.contractBSNTokenSAME,
      buyer.address,
      this.contractCashier.address,
      txValue,
      nonce,
      this.deadline
    );

    let VRS_TX_VALUE = ecsign(
      Buffer.from(digestTxValue.slice(2), 'hex'),
      Buffer.from(buyer.privateKey.slice(2), 'hex')
    );

    let v = VRS_TX_VALUE.v;
    let r = VRS_TX_VALUE.r;
    let s = VRS_TX_VALUE.s;

    let CommitTx = await this.contractCashier.requestVoucherETHTKNSameWithPermit(
      tokenSupplyId,
      seller.address,
      txValue,
      this.deadline,
      v,
      r,
      s,
      {from: buyer.address}
    );

    let nestedValue = (
      await truffleAssert.createTransactionResult(
        this.contractVoucherKernel,
        CommitTx.tx
      )
    ).logs;

    let filtered = nestedValue.filter(
      (e) => e.event === 'LogVoucherDelivered'
    )[0];

    return filtered.returnValues['_tokenIdVoucher'];
  }

  async commitToBuyETHTKNWithPermit(buyer, seller, tokenSupplyId) {
    const nonce1 = await this.contractBSNTokenDeposit.nonces(buyer.address);

    const digestDeposit = await getApprovalDigest(
      this.contractBSNTokenDeposit,
      buyer.address,
      this.contractCashier.address,
      helpers.buyer_deposit,
      nonce1,
      this.deadline
    );

    let {v, r, s} = ecsign(
      Buffer.from(digestDeposit.slice(2), 'hex'),
      Buffer.from(buyer.privateKey.slice(2), 'hex')
    );

    let txOrder = await this.contractCashier.requestVoucherETHTKNWithPermit(
      tokenSupplyId,
      seller.address,
      helpers.buyer_deposit,
      this.deadline,
      v,
      r,
      s,
      {from: buyer.address, value: helpers.product_price.toString()}
    );

    let nestedValue = (
      await truffleAssert.createTransactionResult(
        this.contractVoucherKernel,
        txOrder.tx
      )
    ).logs;

    let filtered = nestedValue.filter(
      (e) => e.event === 'LogVoucherDelivered'
    )[0];

    return filtered.returnValues['_tokenIdVoucher'];
  }

  async commitToBuyETHETH(buyer, seller, tokenSupplyId) {
    const txValue = new BN(helpers.buyer_deposit).add(
      new BN(helpers.product_price)
    );

    let CommitTx = await this.contractCashier.requestVoucherETHETH(
      tokenSupplyId,
      seller.address,
      {
        from: buyer.address,
        value: txValue.toString(),
      }
    );

    let nestedValue = (
      await truffleAssert.createTransactionResult(
        this.contractVoucherKernel,
        CommitTx.tx
      )
    ).logs;

    let filtered = nestedValue.filter(
      (e) => e.event === 'LogVoucherDelivered'
    )[0];

    return filtered.returnValues['_tokenIdVoucher'];
  }

  async commitToBuyTKNETHWithPermit(buyer, seller, tokenSupplyId) {
    const nonce1 = await this.contractBSNTokenPrice.nonces(buyer.address);

    const digestDeposit = await getApprovalDigest(
      this.contractBSNTokenPrice,
      buyer.address,
      this.contractCashier.address,
      helpers.product_price,
      nonce1,
      this.deadline
    );

    let {v, r, s} = ecsign(
      Buffer.from(digestDeposit.slice(2), 'hex'),
      Buffer.from(buyer.privateKey.slice(2), 'hex')
    );

    let txOrder = await this.contractCashier.requestVoucherTKNETHWithPermit(
      tokenSupplyId,
      seller.address,
      helpers.product_price,
      this.deadline,
      v,
      r,
      s,
      {from: buyer.address, value: helpers.buyer_deposit}
    );

    let nestedValue = (
      await truffleAssert.createTransactionResult(
        this.contractVoucherKernel,
        txOrder.tx
      )
    ).logs;

    let filtered = nestedValue.filter(
      (e) => e.event === 'LogVoucherDelivered'
    )[0];

    return filtered.returnValues['_tokenIdVoucher'];
  }

  async refund(voucherID, buyer) {
    await this.contractVoucherKernel.refund(voucherID, {from: buyer});
  }

  async redeem(voucherID, buyer) {
    await this.contractVoucherKernel.redeem(voucherID, {from: buyer});
  }

  async complain(voucherID, buyer) {
    await this.contractVoucherKernel.complain(voucherID, {from: buyer});
  }

  async cancel(voucherID, seller) {
    await this.contractVoucherKernel.cancelOrFault(voucherID, {from: seller});
  }

  async finalize(voucherID, deployer) {
    await this.contractVoucherKernel.triggerFinalizeVoucher(voucherID, {
      from: deployer,
    });
  }

  async withdraw(voucherID, deployer) {
    const tx = await this.contractCashier.withdraw(voucherID, {from: deployer});

    console.log('GAS USED: ', tx.receipt.gasUsed);

    return tx;
  }

  async withdrawWhenPaused(voucherID, executor) {
    const tx = await this.contractCashier.withdrawWhenPaused(voucherID, {
      from: executor,
    });

    console.log('GAS USED: ', tx.receipt.gasUsed);

    return tx;
  }

  async pause(deployer) {
    await this.contractCashier.pause({from: deployer});
  }

  async safeTransfer721(oldVoucherOwner, newVoucherOwner, voucherID, from) {
    const arbitraryBytes = web3.utils.fromAscii('0x0').padEnd(66, '0');

    const methodSignature =
      'safeTransferFrom(' + 'address,' + 'address,' + 'uint256,' + 'bytes)';
    const method = this.contractERC1155ERC721.methods[methodSignature];

    return await method(
      oldVoucherOwner,
      newVoucherOwner,
      voucherID,
      arbitraryBytes,
      from
    );
  }

  async safeTransfer1155(oldSupplyOwner, newSupplyOwner, supplyID, qty, from) {
    const arbitraryBytes = web3.utils.fromAscii('0x0').padEnd(66, '0');

    const methodSignature =
      'safeTransferFrom(' +
      'address,' +
      'address,' +
      'uint256,' +
      'uint256,' +
      'bytes)';
    const method = this.contractERC1155ERC721.methods[methodSignature];

    return await method(
      oldSupplyOwner,
      newSupplyOwner,
      supplyID,
      qty,
      arbitraryBytes,
      from
    );
  }

  async safeBatchTransfer1155(
    oldSupplyOwner,
    newSupplyOwner,
    supplyIDs,
    values,
    from
  ) {
    const arbitraryBytes = web3.utils.fromAscii('0x0').padEnd(66, '0');

    const methodSignature =
      'safeBatchTransferFrom(' +
      'address,' +
      'address,' +
      'uint256[],' +
      'uint256[],' +
      'bytes)';
    const method = this.contractERC1155ERC721.methods[methodSignature];

    return await method(
      oldSupplyOwner,
      newSupplyOwner,
      supplyIDs,
      values,
      arbitraryBytes,
      from
    );
  }

  calcTotalAmountToRecipients(
    event,
    distributionAmounts,
    recipient,
    buyer,
    seller
  ) {
    if (event[recipient] === buyer) {
      distributionAmounts.buyerAmount = new BN(
        distributionAmounts.buyerAmount.toString()
      ).add(new BN(event._payment.toString()));
    } else if (event[recipient] === seller) {
      distributionAmounts.sellerAmount = new BN(
        distributionAmounts.sellerAmount.toString()
      ).add(new BN(event._payment.toString()));
    } else {
      distributionAmounts.escrowAmount = new BN(
        distributionAmounts.escrowAmount.toString()
      ).add(new BN(event._payment.toString()));
=======

    constructor() {
        this.createOrder = ''
        this.commitToBuy = ''
        this.deadline = toWei(1)
    }

    setContracts(erc1155721, voucherKernel, cashier, bsnRouter, bsnTokenPrice, bsnTokenDeposit) {
        this.contractERC1155ERC721 = erc1155721
        this.contractVoucherKernel = voucherKernel
        this.contractCashier = cashier
        this.contractBSNRouter = bsnRouter
        this.contractBSNTokenPrice = bsnTokenPrice
        this.contractBSNTokenDeposit = bsnTokenDeposit
        this.contractBSNTokenSAME = bsnTokenPrice
    }

    async requestCreateOrder_ETH_ETH(seller, from, to, sellerDeposit, qty, returnTx = false) {
        const txValue = new BN(sellerDeposit).mul(new BN(qty))

        let txOrder = await this.contractBSNRouter.requestCreateOrder_ETH_ETH(
            [from, 
            to, 
            helpers.product_price, 
            sellerDeposit, 
            helpers.buyer_deposit, 
            qty], 
            { 
                from: seller.address, 
                value: txValue
            }
        );

        return returnTx ? txOrder: (txOrder.logs[0].args._tokenIdSupply).toString() 
    }

    async requestCreateOrder_TKN_TKN_Same_WithPermit(seller, from, to, sellerDeposit, qty) {
        const txValue = new BN(sellerDeposit).mul(new BN(qty))

        const nonce = await this.contractBSNTokenSAME.nonces(seller.address);

        const digest = await getApprovalDigest(
            this.contractBSNTokenSAME,
            seller.address,
            this.contractBSNRouter.address,
            txValue,
            nonce,
            this.deadline
        )

        const { v, r, s } = ecsign( 
            Buffer.from(digest.slice(2), 'hex'),
            Buffer.from(seller.pk.slice(2), 'hex'));
       
        let txOrder = await this.contractBSNRouter.requestCreateOrder_TKN_TKN_WithPermit(
            this.contractBSNTokenSAME.address,
            this.contractBSNTokenSAME.address,
            txValue,
            this.deadline,
            v,r,s,
            [
                from,
                to,
                helpers.product_price,
                sellerDeposit,
                helpers.buyer_deposit,
                qty
            ],
            {
                from: seller.address
            }
        );

        return (txOrder.logs[0].args._tokenIdSupply).toString()
    }


    async requestCreateOrder_TKN_TKN_WithPermit(seller, from, to, sellerDeposit, qty) {
        const txValue = new BN(sellerDeposit).mul(new BN(qty))

        const nonce = await this.contractBSNTokenDeposit.nonces(seller.address);

        const digest = await getApprovalDigest(
            this.contractBSNTokenDeposit,
            seller.address,
            this.contractBSNRouter.address,
            txValue,
            nonce,
            this.deadline
        )

        const { v, r, s } = ecsign( 
            Buffer.from(digest.slice(2), 'hex'),
            Buffer.from(seller.pk.slice(2), 'hex'));
       
        let txOrder = await this.contractBSNRouter.requestCreateOrder_TKN_TKN_WithPermit(
            this.contractBSNTokenPrice.address,
            this.contractBSNTokenDeposit.address,
            txValue,
            this.deadline,
            v,r,s,
            [
                from,
                to,
                helpers.product_price,
                sellerDeposit,
                helpers.buyer_deposit,
                qty
            ],
            {
                from: seller.address
            }
        );

        return (txOrder.logs[0].args._tokenIdSupply).toString()
    }

    async requestCreateOrder_ETH_TKN_WithPermit(seller, from, to, sellerDeposit, qty, returnTx = false) {
        const txValue = new BN(sellerDeposit).mul(new BN(qty));
        const nonce = await this.contractBSNTokenDeposit.nonces(seller.address);

        const digest = await getApprovalDigest(
            this.contractBSNTokenDeposit,
            seller.address,
            this.contractBSNRouter.address,
            txValue,
            nonce,
            this.deadline
        )

        const { v, r, s } = ecsign(
            Buffer.from(digest.slice(2), 'hex'),
            Buffer.from(seller.pk.slice(2), 'hex'));


        let txOrder = await this.contractBSNRouter.requestCreateOrder_ETH_TKN_WithPermit(
            this.contractBSNTokenDeposit.address,
            txValue,
            this.deadline,
            v, r, s,
            [
                from,
                to,
                helpers.product_price,
                sellerDeposit,
                helpers.buyer_deposit,
                qty
            ],
            {
                from: seller.address
            }
        );

        return returnTx ? txOrder : (txOrder.logs[0].args._tokenIdSupply).toString()
    }

    async requestCreateOrder_TKN_ETH(seller, from, to, sellerDeposit, qty) {
        const txValue = new BN(sellerDeposit).mul(new BN(qty));

        let txOrder = await this.contractBSNRouter.requestCreateOrder_TKN_ETH(
            this.contractBSNTokenPrice.address,
            [
                from,
                to,
                helpers.product_price,
                sellerDeposit,
                helpers.buyer_deposit,
                qty
            ],
            {
                from: seller.address,
                value: txValue
            }
        );

        return (txOrder.logs[0].args._tokenIdSupply).toString()
    }

    async commitToBuy_TKN_TKN_WithPermit(buyer, seller, tokenSupplyId) {
        const txValue = new BN(helpers.buyer_deposit).add(new BN(helpers.product_price))
        const nonce1 = await this.contractBSNTokenDeposit.nonces(buyer.address);

        const digestDeposit = await getApprovalDigest(
            this.contractBSNTokenDeposit,
            buyer.address,
            this.contractBSNRouter.address,
            helpers.buyer_deposit,
            nonce1,
            this.deadline
        )

        let VRS_DEPOSIT = ecsign(
            Buffer.from(digestDeposit.slice(2), 'hex'),
            Buffer.from(buyer.pk.slice(2), 'hex'));

        let vDeposit = VRS_DEPOSIT.v
        let rDeposit = VRS_DEPOSIT.r
        let sDeposit = VRS_DEPOSIT.s

        const nonce2 = await this.contractBSNTokenPrice.nonces(buyer.address);

        const digestPrice = await getApprovalDigest(
            this.contractBSNTokenPrice,
            buyer.address,
            this.contractBSNRouter.address,
            helpers.product_price,
            nonce2,
            this.deadline
        )

        let VRS_PRICE = ecsign(
            Buffer.from(digestPrice.slice(2), 'hex'),
            Buffer.from(buyer.pk.slice(2), 'hex'));

        let vPrice = VRS_PRICE.v
        let rPrice = VRS_PRICE.r
        let sPrice = VRS_PRICE.s

        let CommitTx = await this.contractBSNRouter.requestVoucher_TKN_TKN_WithPermit(
            tokenSupplyId,
            seller.address,
            txValue,
            this.deadline,
            vPrice, rPrice, sPrice,
            vDeposit, rDeposit, sDeposit,
        { from: buyer.address });

        let nestedValue = (await truffleAssert.createTransactionResult(this.contractVoucherKernel, CommitTx.tx)).logs

        let filtered = nestedValue.filter(e => e.event == 'LogVoucherDelivered')[0]
        return filtered.returnValues['_tokenIdVoucher']
>>>>>>> 42a19dae
    }
  }

<<<<<<< HEAD
  async mintTokens(tokenContract, to, value) {
    await this[tokenContract].mint(to, value);
  }
=======
    async commitToBuy_TKN_TKN_Same_WithPermit(buyer, seller, tokenSupplyId) {
        const txValue = new BN(helpers.buyer_deposit).add(new BN(helpers.product_price))
        const nonce = await this.contractBSNTokenSAME.nonces(buyer.address);

        const digestTxValue = await getApprovalDigest(
            this.contractBSNTokenSAME,
            buyer.address,
            this.contractBSNRouter.address,
            txValue,
            nonce,
            this.deadline
        )

        let VRS_TX_VALUE = ecsign(
            Buffer.from(digestTxValue.slice(2), 'hex'),
            Buffer.from(buyer.pk.slice(2), 'hex'));

        let v = VRS_TX_VALUE.v
        let r = VRS_TX_VALUE.r
        let s = VRS_TX_VALUE.s

        let CommitTx = await this.contractBSNRouter.requestVoucher_TKN_TKN_Same_WithPermit(
            tokenSupplyId,
            seller.address,
            txValue,
            this.deadline,
            v, r, s,
        { from: buyer.address });

        let nestedValue = (await truffleAssert.createTransactionResult(this.contractVoucherKernel, CommitTx.tx)).logs

        let filtered = nestedValue.filter(e => e.event == 'LogVoucherDelivered')[0]
        return filtered.returnValues['_tokenIdVoucher']
    }

    async commitToBuy_ETH_TKN_WithPermit(buyer, seller, tokenSupplyId) {
        const nonce1 = await this.contractBSNTokenDeposit.nonces(buyer.address);

        const digestDeposit = await getApprovalDigest(
            this.contractBSNTokenDeposit,
            buyer.address,
            this.contractBSNRouter.address,
            helpers.buyer_deposit,
            nonce1,
            this.deadline
        )

        let { v, r, s } = ecsign(
            Buffer.from(digestDeposit.slice(2), 'hex'),
            Buffer.from(buyer.pk.slice(2), 'hex'));


        let txOrder = await this.contractBSNRouter.requestVoucher_ETH_TKN_WithPermit(
            tokenSupplyId,
            seller.address,
            helpers.buyer_deposit,
            this.deadline,
            v, r, s,
            { from: buyer.address, value: helpers.product_price.toString() }
        );

        let nestedValue = (await truffleAssert.createTransactionResult(this.contractVoucherKernel, txOrder.tx)).logs

        let filtered = nestedValue.filter(e => e.event == 'LogVoucherDelivered')[0]
        return filtered.returnValues['_tokenIdVoucher']
    }

    async commitToBuy_ETH_ETH(buyer, seller, tokenSupplyId) {
        const txValue = new BN(helpers.buyer_deposit).add(new BN(helpers.product_price))

        let CommitTx = await this.contractBSNRouter.requestVoucher_ETH_ETH(tokenSupplyId, seller.address, { from: buyer.address, value: txValue.toString() });

        let nestedValue = (await truffleAssert.createTransactionResult(this.contractVoucherKernel, CommitTx.tx)).logs

        let filtered = nestedValue.filter(e => e.event == 'LogVoucherDelivered')[0]
        return filtered.returnValues['_tokenIdVoucher']
    }

    async commitToBuy_TKN_ETH_WithPermit(buyer, seller, tokenSupplyId) {
        const nonce1 = await this.contractBSNTokenPrice.nonces(buyer.address);

        const digestDeposit = await getApprovalDigest(
            this.contractBSNTokenPrice,
            buyer.address,
            this.contractBSNRouter.address,
            helpers.product_price,
            nonce1,
            this.deadline
        )

        let { v, r, s } = ecsign(
            Buffer.from(digestDeposit.slice(2), 'hex'),
            Buffer.from(buyer.pk.slice(2), 'hex'));
>>>>>>> 42a19dae

  static async getCurrTimestamp() {
    let blockNumber = await web3.eth.getBlockNumber();
    let block = await web3.eth.getBlock(blockNumber);

<<<<<<< HEAD
    return block.timestamp;
  }
=======
        let txOrder = await this.contractBSNRouter.requestVoucher_TKN_ETH_WithPermit(
            tokenSupplyId,
            seller.address,
            helpers.product_price,
            this.deadline,
            v, r, s,
            { from: buyer.address, value: helpers.buyer_deposit }
        );

        let nestedValue = (await truffleAssert.createTransactionResult(this.contractVoucherKernel, txOrder.tx)).logs

        let filtered = nestedValue.filter(e => e.event == 'LogVoucherDelivered')[0]
        return filtered.returnValues['_tokenIdVoucher']
    }

    async refund(voucherID, buyer) {
        await this.contractBSNRouter.refund(voucherID, { from: buyer });
    }

    async redeem(voucherID, buyer) {
        await this.contractBSNRouter.redeem(voucherID, { from: buyer });
    }

    async complain(voucherID, buyer) {
        await this.contractBSNRouter.complain(voucherID, { from: buyer });
    }

    async cancel(voucherID, seller) {
        await this.contractBSNRouter.cancelOrFault(voucherID, { from: seller });
    }

    async finalize(voucherID, deployer) {
        await this.contractVoucherKernel.triggerFinalizeVoucher(voucherID, {from: deployer})
    }

    async withdraw(voucherID, deployer) {
        const tx = await this.contractCashier.withdraw(voucherID, {from: deployer});
        console.log('GAS USED: ', tx.receipt.gasUsed);
        return tx
    }

    async withdrawWhenPaused(voucherID, executor) {
        const tx =  await this.contractCashier.withdrawWhenPaused(voucherID, {from: executor});
        console.log('GAS USED: ', tx.receipt.gasUsed);
        return tx
    }

    async pause(deployer) {
        await this.contractBSNRouter.pause({from: deployer})
    }

    async safeTransfer721(oldVoucherOwner, newVoucherOwner, voucherID, from) {
        const arbitraryBytes = web3.utils.fromAscii('0x0').padEnd(66, '0')
        return await this.contractERC1155ERC721
            .methods['safeTransferFrom(address,address,uint256,bytes)']
            (oldVoucherOwner, newVoucherOwner, voucherID, arbitraryBytes, from);
    }

    async safeTransfer1155(oldSupplyOwner, newSupplyOwner, supplyID, qty, from) {
        const arbitraryBytes = web3.utils.fromAscii('0x0').padEnd(66, '0')
        return await this.contractERC1155ERC721
            .methods['safeTransferFrom(address,address,uint256,uint256,bytes)']
            (oldSupplyOwner, newSupplyOwner, supplyID, qty, arbitraryBytes, from);
    }

    async safeBatchTransfer1155(oldSupplyOwner, newSupplyOwner, supplyIDs, values, from) {
        const arbitraryBytes = web3.utils.fromAscii('0x0').padEnd(66, '0')
        return await this.contractERC1155ERC721
            .methods['safeBatchTransferFrom(address,address,uint256[],uint256[],bytes)']
            (oldSupplyOwner, newSupplyOwner, supplyIDs, values, arbitraryBytes, from);
    }

    calcTotalAmountToRecipients(event, distributionAmounts, recipient, buyer, seller) {
        if (event[recipient] == buyer) {
            distributionAmounts.buyerAmount = new BN(distributionAmounts.buyerAmount.toString()).add(new BN(event._payment.toString()))
        } else if (event[recipient] == seller) {
            distributionAmounts.sellerAmount = new BN(distributionAmounts.sellerAmount.toString()).add(new BN(event._payment.toString()))
        } else {
            distributionAmounts.escrowAmount = new BN(distributionAmounts.escrowAmount.toString()).add(new BN(event._payment.toString()))
        }
    }

    async mintTokens(tokenContract, to, value) {

        await this[tokenContract].mint(to, value);
    }

    static async  getCurrTimestamp() {
        let blockNumber = await web3.eth.getBlockNumber()
        let block = await web3.eth.getBlock(blockNumber)

        return block.timestamp
    }
>>>>>>> 42a19dae
}

module.exports = Utils;<|MERGE_RESOLUTION|>--- conflicted
+++ resolved
@@ -7,7 +7,6 @@
 const {toWei, getApprovalDigest} = require('../testHelpers/permitUtils');
 
 class Utils {
-<<<<<<< HEAD
   constructor() {
     this.createOrder = '';
     this.commitToBuy = '';
@@ -18,15 +17,17 @@
     erc1155721,
     voucherKernel,
     cashier,
+    bsnRouter,
     bsnTokenPrice,
     bsnTokenDeposit
   ) {
     this.contractERC1155ERC721 = erc1155721;
     this.contractVoucherKernel = voucherKernel;
     this.contractCashier = cashier;
+    this.contractBSNRouter = bsnRouter;
     this.contractBSNTokenPrice = bsnTokenPrice;
     this.contractBSNTokenDeposit = bsnTokenDeposit;
-    this.contractBSNTokenSAME = bsnTokenPrice;
+    this.contractBSNTokenSame = bsnTokenPrice;
   }
 
   async requestCreateOrderETHETH(
@@ -39,7 +40,7 @@
   ) {
     const txValue = new BN(sellerDeposit).mul(new BN(qty));
 
-    let txOrder = await this.contractCashier.requestCreateOrderETHETH(
+    let txOrder = await this.contractBSNRouter.requestCreateOrderETHETH(
       [
         from,
         to,
@@ -66,12 +67,12 @@
   ) {
     const txValue = new BN(sellerDeposit).mul(new BN(qty));
 
-    const nonce = await this.contractBSNTokenSAME.nonces(seller.address);
+    const nonce = await this.contractBSNTokenSame.nonces(seller.address);
 
     const digest = await getApprovalDigest(
-      this.contractBSNTokenSAME,
-      seller.address,
-      this.contractCashier.address,
+      this.contractBSNTokenSame,
+      seller.address,
+      this.contractBSNRouter.address,
       txValue,
       nonce,
       this.deadline
@@ -82,9 +83,9 @@
       Buffer.from(seller.privateKey.slice(2), 'hex')
     );
 
-    let txOrder = await this.contractCashier.requestCreateOrderTKNTKNWithPermit(
-      this.contractBSNTokenSAME.address,
-      this.contractBSNTokenSAME.address,
+    let txOrder = await this.contractBSNRouter.requestCreateOrderTKNTKNWithPermit(
+      this.contractBSNTokenSame.address,
+      this.contractBSNTokenSame.address,
       txValue,
       this.deadline,
       v,
@@ -120,7 +121,7 @@
     const digest = await getApprovalDigest(
       this.contractBSNTokenDeposit,
       seller.address,
-      this.contractCashier.address,
+      this.contractBSNRouter.address,
       txValue,
       nonce,
       this.deadline
@@ -131,7 +132,7 @@
       Buffer.from(seller.privateKey.slice(2), 'hex')
     );
 
-    let txOrder = await this.contractCashier.requestCreateOrderTKNTKNWithPermit(
+    let txOrder = await this.contractBSNRouter.requestCreateOrderTKNTKNWithPermit(
       this.contractBSNTokenPrice.address,
       this.contractBSNTokenDeposit.address,
       txValue,
@@ -169,7 +170,7 @@
     const digest = await getApprovalDigest(
       this.contractBSNTokenDeposit,
       seller.address,
-      this.contractCashier.address,
+      this.contractBSNRouter.address,
       txValue,
       nonce,
       this.deadline
@@ -180,7 +181,7 @@
       Buffer.from(seller.privateKey.slice(2), 'hex')
     );
 
-    let txOrder = await this.contractCashier.requestCreateOrderETHTKNWithPermit(
+    let txOrder = await this.contractBSNRouter.requestCreateOrderETHTKNWithPermit(
       this.contractBSNTokenDeposit.address,
       txValue,
       this.deadline,
@@ -206,7 +207,7 @@
   async requestCreateOrderTKNETH(seller, from, to, sellerDeposit, qty) {
     const txValue = new BN(sellerDeposit).mul(new BN(qty));
 
-    let txOrder = await this.contractCashier.requestCreateOrderTKNETH(
+    let txOrder = await this.contractBSNRouter.requestCreateOrderTKNETH(
       this.contractBSNTokenPrice.address,
       [
         from,
@@ -234,7 +235,7 @@
     const digestDeposit = await getApprovalDigest(
       this.contractBSNTokenDeposit,
       buyer.address,
-      this.contractCashier.address,
+      this.contractBSNRouter.address,
       helpers.buyer_deposit,
       nonce1,
       this.deadline
@@ -254,7 +255,7 @@
     const digestPrice = await getApprovalDigest(
       this.contractBSNTokenPrice,
       buyer.address,
-      this.contractCashier.address,
+      this.contractBSNRouter.address,
       helpers.product_price,
       nonce2,
       this.deadline
@@ -269,7 +270,7 @@
     let rPrice = VRS_PRICE.r;
     let sPrice = VRS_PRICE.s;
 
-    let CommitTx = await this.contractCashier.requestVoucherTKNTKNWithPermit(
+    let CommitTx = await this.contractBSNRouter.requestVoucherTKNTKNWithPermit(
       tokenSupplyId,
       seller.address,
       txValue,
@@ -297,16 +298,16 @@
     return filtered.returnValues['_tokenIdVoucher'];
   }
 
-  async commitToBuyETHTKNSameWithPermit(buyer, seller, tokenSupplyId) {
+  async commitToBuyTKNTKNSameWithPermit(buyer, seller, tokenSupplyId) {
     const txValue = new BN(helpers.buyer_deposit).add(
       new BN(helpers.product_price)
     );
-    const nonce = await this.contractBSNTokenSAME.nonces(buyer.address);
+    const nonce = await this.contractBSNTokenSame.nonces(buyer.address);
 
     const digestTxValue = await getApprovalDigest(
-      this.contractBSNTokenSAME,
+      this.contractBSNTokenSame,
       buyer.address,
-      this.contractCashier.address,
+      this.contractBSNRouter.address,
       txValue,
       nonce,
       this.deadline
@@ -321,7 +322,7 @@
     let r = VRS_TX_VALUE.r;
     let s = VRS_TX_VALUE.s;
 
-    let CommitTx = await this.contractCashier.requestVoucherETHTKNSameWithPermit(
+    let CommitTx = await this.contractBSNRouter.requestVoucherTKNTKNSameWithPermit(
       tokenSupplyId,
       seller.address,
       txValue,
@@ -352,7 +353,7 @@
     const digestDeposit = await getApprovalDigest(
       this.contractBSNTokenDeposit,
       buyer.address,
-      this.contractCashier.address,
+      this.contractBSNRouter.address,
       helpers.buyer_deposit,
       nonce1,
       this.deadline
@@ -363,7 +364,7 @@
       Buffer.from(buyer.privateKey.slice(2), 'hex')
     );
 
-    let txOrder = await this.contractCashier.requestVoucherETHTKNWithPermit(
+    let txOrder = await this.contractBSNRouter.requestVoucherETHTKNWithPermit(
       tokenSupplyId,
       seller.address,
       helpers.buyer_deposit,
@@ -393,7 +394,7 @@
       new BN(helpers.product_price)
     );
 
-    let CommitTx = await this.contractCashier.requestVoucherETHETH(
+    let CommitTx = await this.contractBSNRouter.requestVoucherETHETH(
       tokenSupplyId,
       seller.address,
       {
@@ -422,7 +423,7 @@
     const digestDeposit = await getApprovalDigest(
       this.contractBSNTokenPrice,
       buyer.address,
-      this.contractCashier.address,
+      this.contractBSNRouter.address,
       helpers.product_price,
       nonce1,
       this.deadline
@@ -433,7 +434,7 @@
       Buffer.from(buyer.privateKey.slice(2), 'hex')
     );
 
-    let txOrder = await this.contractCashier.requestVoucherTKNETHWithPermit(
+    let txOrder = await this.contractBSNRouter.requestVoucherTKNETHWithPermit(
       tokenSupplyId,
       seller.address,
       helpers.product_price,
@@ -459,19 +460,19 @@
   }
 
   async refund(voucherID, buyer) {
-    await this.contractVoucherKernel.refund(voucherID, {from: buyer});
+    await this.contractBSNRouter.refund(voucherID, {from: buyer});
   }
 
   async redeem(voucherID, buyer) {
-    await this.contractVoucherKernel.redeem(voucherID, {from: buyer});
+    await this.contractBSNRouter.redeem(voucherID, {from: buyer});
   }
 
   async complain(voucherID, buyer) {
-    await this.contractVoucherKernel.complain(voucherID, {from: buyer});
+    await this.contractBSNRouter.complain(voucherID, {from: buyer});
   }
 
   async cancel(voucherID, seller) {
-    await this.contractVoucherKernel.cancelOrFault(voucherID, {from: seller});
+    await this.contractBSNRouter.cancelOrFault(voucherID, {from: seller});
   }
 
   async finalize(voucherID, deployer) {
@@ -499,7 +500,7 @@
   }
 
   async pause(deployer) {
-    await this.contractCashier.pause({from: deployer});
+    await this.contractBSNRouter.pause({from: deployer});
   }
 
   async safeTransfer721(oldVoucherOwner, newVoucherOwner, voucherID, from) {
@@ -587,444 +588,19 @@
       distributionAmounts.escrowAmount = new BN(
         distributionAmounts.escrowAmount.toString()
       ).add(new BN(event._payment.toString()));
-=======
-
-    constructor() {
-        this.createOrder = ''
-        this.commitToBuy = ''
-        this.deadline = toWei(1)
     }
-
-    setContracts(erc1155721, voucherKernel, cashier, bsnRouter, bsnTokenPrice, bsnTokenDeposit) {
-        this.contractERC1155ERC721 = erc1155721
-        this.contractVoucherKernel = voucherKernel
-        this.contractCashier = cashier
-        this.contractBSNRouter = bsnRouter
-        this.contractBSNTokenPrice = bsnTokenPrice
-        this.contractBSNTokenDeposit = bsnTokenDeposit
-        this.contractBSNTokenSAME = bsnTokenPrice
-    }
-
-    async requestCreateOrder_ETH_ETH(seller, from, to, sellerDeposit, qty, returnTx = false) {
-        const txValue = new BN(sellerDeposit).mul(new BN(qty))
-
-        let txOrder = await this.contractBSNRouter.requestCreateOrder_ETH_ETH(
-            [from, 
-            to, 
-            helpers.product_price, 
-            sellerDeposit, 
-            helpers.buyer_deposit, 
-            qty], 
-            { 
-                from: seller.address, 
-                value: txValue
-            }
-        );
-
-        return returnTx ? txOrder: (txOrder.logs[0].args._tokenIdSupply).toString() 
-    }
-
-    async requestCreateOrder_TKN_TKN_Same_WithPermit(seller, from, to, sellerDeposit, qty) {
-        const txValue = new BN(sellerDeposit).mul(new BN(qty))
-
-        const nonce = await this.contractBSNTokenSAME.nonces(seller.address);
-
-        const digest = await getApprovalDigest(
-            this.contractBSNTokenSAME,
-            seller.address,
-            this.contractBSNRouter.address,
-            txValue,
-            nonce,
-            this.deadline
-        )
-
-        const { v, r, s } = ecsign( 
-            Buffer.from(digest.slice(2), 'hex'),
-            Buffer.from(seller.pk.slice(2), 'hex'));
-       
-        let txOrder = await this.contractBSNRouter.requestCreateOrder_TKN_TKN_WithPermit(
-            this.contractBSNTokenSAME.address,
-            this.contractBSNTokenSAME.address,
-            txValue,
-            this.deadline,
-            v,r,s,
-            [
-                from,
-                to,
-                helpers.product_price,
-                sellerDeposit,
-                helpers.buyer_deposit,
-                qty
-            ],
-            {
-                from: seller.address
-            }
-        );
-
-        return (txOrder.logs[0].args._tokenIdSupply).toString()
-    }
-
-
-    async requestCreateOrder_TKN_TKN_WithPermit(seller, from, to, sellerDeposit, qty) {
-        const txValue = new BN(sellerDeposit).mul(new BN(qty))
-
-        const nonce = await this.contractBSNTokenDeposit.nonces(seller.address);
-
-        const digest = await getApprovalDigest(
-            this.contractBSNTokenDeposit,
-            seller.address,
-            this.contractBSNRouter.address,
-            txValue,
-            nonce,
-            this.deadline
-        )
-
-        const { v, r, s } = ecsign( 
-            Buffer.from(digest.slice(2), 'hex'),
-            Buffer.from(seller.pk.slice(2), 'hex'));
-       
-        let txOrder = await this.contractBSNRouter.requestCreateOrder_TKN_TKN_WithPermit(
-            this.contractBSNTokenPrice.address,
-            this.contractBSNTokenDeposit.address,
-            txValue,
-            this.deadline,
-            v,r,s,
-            [
-                from,
-                to,
-                helpers.product_price,
-                sellerDeposit,
-                helpers.buyer_deposit,
-                qty
-            ],
-            {
-                from: seller.address
-            }
-        );
-
-        return (txOrder.logs[0].args._tokenIdSupply).toString()
-    }
-
-    async requestCreateOrder_ETH_TKN_WithPermit(seller, from, to, sellerDeposit, qty, returnTx = false) {
-        const txValue = new BN(sellerDeposit).mul(new BN(qty));
-        const nonce = await this.contractBSNTokenDeposit.nonces(seller.address);
-
-        const digest = await getApprovalDigest(
-            this.contractBSNTokenDeposit,
-            seller.address,
-            this.contractBSNRouter.address,
-            txValue,
-            nonce,
-            this.deadline
-        )
-
-        const { v, r, s } = ecsign(
-            Buffer.from(digest.slice(2), 'hex'),
-            Buffer.from(seller.pk.slice(2), 'hex'));
-
-
-        let txOrder = await this.contractBSNRouter.requestCreateOrder_ETH_TKN_WithPermit(
-            this.contractBSNTokenDeposit.address,
-            txValue,
-            this.deadline,
-            v, r, s,
-            [
-                from,
-                to,
-                helpers.product_price,
-                sellerDeposit,
-                helpers.buyer_deposit,
-                qty
-            ],
-            {
-                from: seller.address
-            }
-        );
-
-        return returnTx ? txOrder : (txOrder.logs[0].args._tokenIdSupply).toString()
-    }
-
-    async requestCreateOrder_TKN_ETH(seller, from, to, sellerDeposit, qty) {
-        const txValue = new BN(sellerDeposit).mul(new BN(qty));
-
-        let txOrder = await this.contractBSNRouter.requestCreateOrder_TKN_ETH(
-            this.contractBSNTokenPrice.address,
-            [
-                from,
-                to,
-                helpers.product_price,
-                sellerDeposit,
-                helpers.buyer_deposit,
-                qty
-            ],
-            {
-                from: seller.address,
-                value: txValue
-            }
-        );
-
-        return (txOrder.logs[0].args._tokenIdSupply).toString()
-    }
-
-    async commitToBuy_TKN_TKN_WithPermit(buyer, seller, tokenSupplyId) {
-        const txValue = new BN(helpers.buyer_deposit).add(new BN(helpers.product_price))
-        const nonce1 = await this.contractBSNTokenDeposit.nonces(buyer.address);
-
-        const digestDeposit = await getApprovalDigest(
-            this.contractBSNTokenDeposit,
-            buyer.address,
-            this.contractBSNRouter.address,
-            helpers.buyer_deposit,
-            nonce1,
-            this.deadline
-        )
-
-        let VRS_DEPOSIT = ecsign(
-            Buffer.from(digestDeposit.slice(2), 'hex'),
-            Buffer.from(buyer.pk.slice(2), 'hex'));
-
-        let vDeposit = VRS_DEPOSIT.v
-        let rDeposit = VRS_DEPOSIT.r
-        let sDeposit = VRS_DEPOSIT.s
-
-        const nonce2 = await this.contractBSNTokenPrice.nonces(buyer.address);
-
-        const digestPrice = await getApprovalDigest(
-            this.contractBSNTokenPrice,
-            buyer.address,
-            this.contractBSNRouter.address,
-            helpers.product_price,
-            nonce2,
-            this.deadline
-        )
-
-        let VRS_PRICE = ecsign(
-            Buffer.from(digestPrice.slice(2), 'hex'),
-            Buffer.from(buyer.pk.slice(2), 'hex'));
-
-        let vPrice = VRS_PRICE.v
-        let rPrice = VRS_PRICE.r
-        let sPrice = VRS_PRICE.s
-
-        let CommitTx = await this.contractBSNRouter.requestVoucher_TKN_TKN_WithPermit(
-            tokenSupplyId,
-            seller.address,
-            txValue,
-            this.deadline,
-            vPrice, rPrice, sPrice,
-            vDeposit, rDeposit, sDeposit,
-        { from: buyer.address });
-
-        let nestedValue = (await truffleAssert.createTransactionResult(this.contractVoucherKernel, CommitTx.tx)).logs
-
-        let filtered = nestedValue.filter(e => e.event == 'LogVoucherDelivered')[0]
-        return filtered.returnValues['_tokenIdVoucher']
->>>>>>> 42a19dae
-    }
-  }
-
-<<<<<<< HEAD
+  }
+
   async mintTokens(tokenContract, to, value) {
     await this[tokenContract].mint(to, value);
   }
-=======
-    async commitToBuy_TKN_TKN_Same_WithPermit(buyer, seller, tokenSupplyId) {
-        const txValue = new BN(helpers.buyer_deposit).add(new BN(helpers.product_price))
-        const nonce = await this.contractBSNTokenSAME.nonces(buyer.address);
-
-        const digestTxValue = await getApprovalDigest(
-            this.contractBSNTokenSAME,
-            buyer.address,
-            this.contractBSNRouter.address,
-            txValue,
-            nonce,
-            this.deadline
-        )
-
-        let VRS_TX_VALUE = ecsign(
-            Buffer.from(digestTxValue.slice(2), 'hex'),
-            Buffer.from(buyer.pk.slice(2), 'hex'));
-
-        let v = VRS_TX_VALUE.v
-        let r = VRS_TX_VALUE.r
-        let s = VRS_TX_VALUE.s
-
-        let CommitTx = await this.contractBSNRouter.requestVoucher_TKN_TKN_Same_WithPermit(
-            tokenSupplyId,
-            seller.address,
-            txValue,
-            this.deadline,
-            v, r, s,
-        { from: buyer.address });
-
-        let nestedValue = (await truffleAssert.createTransactionResult(this.contractVoucherKernel, CommitTx.tx)).logs
-
-        let filtered = nestedValue.filter(e => e.event == 'LogVoucherDelivered')[0]
-        return filtered.returnValues['_tokenIdVoucher']
-    }
-
-    async commitToBuy_ETH_TKN_WithPermit(buyer, seller, tokenSupplyId) {
-        const nonce1 = await this.contractBSNTokenDeposit.nonces(buyer.address);
-
-        const digestDeposit = await getApprovalDigest(
-            this.contractBSNTokenDeposit,
-            buyer.address,
-            this.contractBSNRouter.address,
-            helpers.buyer_deposit,
-            nonce1,
-            this.deadline
-        )
-
-        let { v, r, s } = ecsign(
-            Buffer.from(digestDeposit.slice(2), 'hex'),
-            Buffer.from(buyer.pk.slice(2), 'hex'));
-
-
-        let txOrder = await this.contractBSNRouter.requestVoucher_ETH_TKN_WithPermit(
-            tokenSupplyId,
-            seller.address,
-            helpers.buyer_deposit,
-            this.deadline,
-            v, r, s,
-            { from: buyer.address, value: helpers.product_price.toString() }
-        );
-
-        let nestedValue = (await truffleAssert.createTransactionResult(this.contractVoucherKernel, txOrder.tx)).logs
-
-        let filtered = nestedValue.filter(e => e.event == 'LogVoucherDelivered')[0]
-        return filtered.returnValues['_tokenIdVoucher']
-    }
-
-    async commitToBuy_ETH_ETH(buyer, seller, tokenSupplyId) {
-        const txValue = new BN(helpers.buyer_deposit).add(new BN(helpers.product_price))
-
-        let CommitTx = await this.contractBSNRouter.requestVoucher_ETH_ETH(tokenSupplyId, seller.address, { from: buyer.address, value: txValue.toString() });
-
-        let nestedValue = (await truffleAssert.createTransactionResult(this.contractVoucherKernel, CommitTx.tx)).logs
-
-        let filtered = nestedValue.filter(e => e.event == 'LogVoucherDelivered')[0]
-        return filtered.returnValues['_tokenIdVoucher']
-    }
-
-    async commitToBuy_TKN_ETH_WithPermit(buyer, seller, tokenSupplyId) {
-        const nonce1 = await this.contractBSNTokenPrice.nonces(buyer.address);
-
-        const digestDeposit = await getApprovalDigest(
-            this.contractBSNTokenPrice,
-            buyer.address,
-            this.contractBSNRouter.address,
-            helpers.product_price,
-            nonce1,
-            this.deadline
-        )
-
-        let { v, r, s } = ecsign(
-            Buffer.from(digestDeposit.slice(2), 'hex'),
-            Buffer.from(buyer.pk.slice(2), 'hex'));
->>>>>>> 42a19dae
 
   static async getCurrTimestamp() {
     let blockNumber = await web3.eth.getBlockNumber();
     let block = await web3.eth.getBlock(blockNumber);
 
-<<<<<<< HEAD
     return block.timestamp;
   }
-=======
-        let txOrder = await this.contractBSNRouter.requestVoucher_TKN_ETH_WithPermit(
-            tokenSupplyId,
-            seller.address,
-            helpers.product_price,
-            this.deadline,
-            v, r, s,
-            { from: buyer.address, value: helpers.buyer_deposit }
-        );
-
-        let nestedValue = (await truffleAssert.createTransactionResult(this.contractVoucherKernel, txOrder.tx)).logs
-
-        let filtered = nestedValue.filter(e => e.event == 'LogVoucherDelivered')[0]
-        return filtered.returnValues['_tokenIdVoucher']
-    }
-
-    async refund(voucherID, buyer) {
-        await this.contractBSNRouter.refund(voucherID, { from: buyer });
-    }
-
-    async redeem(voucherID, buyer) {
-        await this.contractBSNRouter.redeem(voucherID, { from: buyer });
-    }
-
-    async complain(voucherID, buyer) {
-        await this.contractBSNRouter.complain(voucherID, { from: buyer });
-    }
-
-    async cancel(voucherID, seller) {
-        await this.contractBSNRouter.cancelOrFault(voucherID, { from: seller });
-    }
-
-    async finalize(voucherID, deployer) {
-        await this.contractVoucherKernel.triggerFinalizeVoucher(voucherID, {from: deployer})
-    }
-
-    async withdraw(voucherID, deployer) {
-        const tx = await this.contractCashier.withdraw(voucherID, {from: deployer});
-        console.log('GAS USED: ', tx.receipt.gasUsed);
-        return tx
-    }
-
-    async withdrawWhenPaused(voucherID, executor) {
-        const tx =  await this.contractCashier.withdrawWhenPaused(voucherID, {from: executor});
-        console.log('GAS USED: ', tx.receipt.gasUsed);
-        return tx
-    }
-
-    async pause(deployer) {
-        await this.contractBSNRouter.pause({from: deployer})
-    }
-
-    async safeTransfer721(oldVoucherOwner, newVoucherOwner, voucherID, from) {
-        const arbitraryBytes = web3.utils.fromAscii('0x0').padEnd(66, '0')
-        return await this.contractERC1155ERC721
-            .methods['safeTransferFrom(address,address,uint256,bytes)']
-            (oldVoucherOwner, newVoucherOwner, voucherID, arbitraryBytes, from);
-    }
-
-    async safeTransfer1155(oldSupplyOwner, newSupplyOwner, supplyID, qty, from) {
-        const arbitraryBytes = web3.utils.fromAscii('0x0').padEnd(66, '0')
-        return await this.contractERC1155ERC721
-            .methods['safeTransferFrom(address,address,uint256,uint256,bytes)']
-            (oldSupplyOwner, newSupplyOwner, supplyID, qty, arbitraryBytes, from);
-    }
-
-    async safeBatchTransfer1155(oldSupplyOwner, newSupplyOwner, supplyIDs, values, from) {
-        const arbitraryBytes = web3.utils.fromAscii('0x0').padEnd(66, '0')
-        return await this.contractERC1155ERC721
-            .methods['safeBatchTransferFrom(address,address,uint256[],uint256[],bytes)']
-            (oldSupplyOwner, newSupplyOwner, supplyIDs, values, arbitraryBytes, from);
-    }
-
-    calcTotalAmountToRecipients(event, distributionAmounts, recipient, buyer, seller) {
-        if (event[recipient] == buyer) {
-            distributionAmounts.buyerAmount = new BN(distributionAmounts.buyerAmount.toString()).add(new BN(event._payment.toString()))
-        } else if (event[recipient] == seller) {
-            distributionAmounts.sellerAmount = new BN(distributionAmounts.sellerAmount.toString()).add(new BN(event._payment.toString()))
-        } else {
-            distributionAmounts.escrowAmount = new BN(distributionAmounts.escrowAmount.toString()).add(new BN(event._payment.toString()))
-        }
-    }
-
-    async mintTokens(tokenContract, to, value) {
-
-        await this[tokenContract].mint(to, value);
-    }
-
-    static async  getCurrTimestamp() {
-        let blockNumber = await web3.eth.getBlockNumber()
-        let block = await web3.eth.getBlock(blockNumber)
-
-        return block.timestamp
-    }
->>>>>>> 42a19dae
 }
 
 module.exports = Utils;