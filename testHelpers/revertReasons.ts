export default {
  UNAUTHORIZED_VK: 'UNAUTHORIZED_VK',
  UNAUTHORIZED_VOUCHER_OWNER: 'UNAUTHORIZED_V',
  INVALID_FUNDS: 'IF',
  NOT_ELIGIBLE: 'NE',
  UNAUTHORIZED_OWNER: 'Ownable: caller is not the owner',
  ALREADY_PROCESSED: 'ALREADY_PROCESSED',
  INVALID_VALIDITY_TO: 'INVALID_VALIDITY_TO',
  ABOVE_LIMIT: 'AL',
  ZERO_ADDRESS_NOT_ALLOWED: '0A',
  INCORRECT_PAYMENT_METHOD: 'Incorrect Payment Method',
  INCORRECT_PRICE: 'IP',
  INCORRECT_DEPOSIT: 'ID',
  TOKENS_ARE_NOT_THE_SAME: 'TOKENS_ARE_NOT_THE_SAME',
  OFFER_EXPIRED: 'OFFER_EXPIRED',
  COF_PERIOD_EXPIRED: 'COFPERIOD_EXPIRED',
  COMPLAIN_PERIOD_EXPIRED: 'COMPLAINPERIOD_EXPIRED',
  VALIDITY_PERIOD_PASSED: 'INVALID_VALIDITY_TO',
  INVALID_QUANTITY: 'IQ',
  UNAUTHORIZED_TRANSFER_1155: 'UNAUTHORIZED_ST',
  UNAUTHORIZED_TRANSFER_BATCH_1155: 'UNAUTHORIZED_SB',
  UNAUTHORIZED_COF: 'UNAUTHORIZED_COF',
  UNAUTHORIZED_OWNER_OR_ROUTER: 'UNAUTHORIZED_O_BR',
  UNAUTHORIZED_OWNER_OR_SELF: 'UNAUTHORIZED_O_SELF',
  FUNDS_RELEASED: 'FUNDS_RELEASED',
  NOT_OWNER_NOR_APPROVED: 'NOT_OWNER_NOR_APPROVED',
  OFFER_EMPTY: 'OFFER_EMPTY',
  ESCROW_EMPTY: 'ESCROW_EMPTY',
  PAUSED: 'Pausable: paused',
  NOT_PAUSED: 'Pausable: not paused',
  PAUSED_ERC1155: 'ERC1155Pausable: token transfer while paused',
  MANUAL_WITHDRAW_NOT_ALLOWED: 'Owner did not allow manual withdraw',
  METATX_NONCE: 'METATX_NONCE',
  METATX_UNAUTHORIZED: 'METATX_UNAUTHORIZED',
  ONLY_ROUTER_OWNER: 'NO',
  ONLY_FROM_ROUTER: 'UNAUTHORIZED_BR',
  UNPAUSED_FORBIDDEN: 'UF',
  REDUNDANT_CALL: 'REDUNDANT_CALL',
  UNAUTHORIZED_APPROVAL: 'UNAUTHORIZED_A',
  UNSPECIFIED_ADDRESS: 'UNSPECIFIED_ADDRESS',
  MISMATCHED_ARRAY_LENGTHS: 'MISMATCHED_ARRAY_LENGTHS',
  FN_SELECTOR_NOT_RECOGNIZED: `function selector was not recognized and there's no fallback function`,
  INVALID_ID: 'INVALID_ID',
  INVALID_PAYMENT_METHOD: 'INVALID PAYMENT METHOD',
  UNDEFINED_OWNER: 'UNDEFINED_OWNER',
  TRANSFER_721_ADDRESS_FROM_NOT_AUTHORIZED: 'UNAUTHORIZED_T',
  ZERO_ADDRESS: 'ZERO_ADDRESS',
  NON_TRANSFERABLE: 'ERC1155NonTransferable: Tokens are non transferable',
  TOKEN_ID_0_NOT_ALLOWED: 'TOKEN_ID_0_NOT_ALLOWED',
  INVALID_TOKEN_SUPPLY: 'INVALID_TOKEN_SUPPLY',
  INVALID_SIGNATURE_COMPONENTS: 'INVALID_SIGNATURE_COMPONENTS',
  DAI_PERMIT_EXPIRED: 'Dai/permit-expired',
  DAI_INVALID_PERMIT: 'Dai/invalid-permit',
  UNSUPPORTED_TOKEN: 'UNSUPPORTED_TOKEN',
  EOA: 'Transaction reverted: function call to a non-contract account',
  INVALID_VALUE: 'INVALID_VALUE',
<<<<<<< HEAD
  NO_FUNDS_TO_WITHDRAW: 'NO_FUNDS_TO_WITHDRAW',
=======
  NON_ERC721RECEIVER: 'ERC721: transfer to non ERC721Receiver implementer',
  NON_ERC1155RECEIVER: 'ERC1155: transfer to non ERC1155Receiver implementer',
>>>>>>> c7ac2185
};<|MERGE_RESOLUTION|>--- conflicted
+++ resolved
@@ -54,10 +54,7 @@
   UNSUPPORTED_TOKEN: 'UNSUPPORTED_TOKEN',
   EOA: 'Transaction reverted: function call to a non-contract account',
   INVALID_VALUE: 'INVALID_VALUE',
-<<<<<<< HEAD
-  NO_FUNDS_TO_WITHDRAW: 'NO_FUNDS_TO_WITHDRAW',
-=======
   NON_ERC721RECEIVER: 'ERC721: transfer to non ERC721Receiver implementer',
   NON_ERC1155RECEIVER: 'ERC1155: transfer to non ERC1155Receiver implementer',
->>>>>>> c7ac2185
+  NO_FUNDS_TO_WITHDRAW: 'NO_FUNDS_TO_WITHDRAW',
 };