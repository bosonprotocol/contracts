--- conflicted
+++ resolved
@@ -21,29 +21,30 @@
     this.ETHTKN = this.ETHTKNWithPermit;
     this.TKNTKN = this.TKNTKNWithPermit;
     this.TKNETH = this.TKNETHWithPermit;
-    this.TKNTKNSAME = this.TKNTKNSameWithPermit;
+    this.TKNTKNSame = this.TKNTKNSameWithPermit;
 
     return this;
   }
 
-  build(erc1155721, voucherKernel, cashier, bsnTokenPrice, bsnTokenDeposit) {
+  build(
+    erc1155721,
+    voucherKernel,
+    cashier,
+    bsnRouter,
+    bsnTokenPrice,
+    bsnTokenDeposit
+  ) {
     this.utils.setContracts(
       erc1155721,
       voucherKernel,
       cashier,
+      bsnRouter,
       bsnTokenPrice,
       bsnTokenDeposit
     );
 
-<<<<<<< HEAD
     return this.utils;
   }
-=======
-    build(erc1155721, voucherKernel, cashier, bsnRouter, bsnTokenPrice, bsnTokenDeposit) {
-        this.utils.setContracts(erc1155721, voucherKernel, cashier, bsnRouter, bsnTokenPrice, bsnTokenDeposit);
-        return this.utils;
-    }
->>>>>>> 42a19dae
 
   ETHTKNWithPermit() {
     this.utils.createOrder = this.utils.requestCreateOrderETHTKNWithPermit;
@@ -61,7 +62,7 @@
 
   TKNTKNSameWithPermit() {
     this.utils.createOrder = this.utils.requestCreateOrderETHTKNSameWithPermit;
-    this.utils.commitToBuy = this.utils.commitToBuyETHTKNSameWithPermit;
+    this.utils.commitToBuy = this.utils.commitToBuyTKNTKNSameWithPermit;
 
     return this;
   }
