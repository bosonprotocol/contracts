const ethers = require('hardhat').ethers;
const BN = ethers.BigNumber.from;

// common
const ONE_MINUTE = 60;
const SECONDS_IN_DAY = 86400;
const ZERO_ADDRESS = '0x0000000000000000000000000000000000000000';
<<<<<<< HEAD
const ZERO = BN(0);
const ONE = BN(1);
const TWO = BN(2);
const ZERO_BYTES =
  '0x0000000000000000000000000000000000000000000000000000000000000000';
=======
const ZERO = new BN(0);
const ONE = new BN(1);
const TWO = new BN(2);
>>>>>>> dbd4f177

// asset
const ASSET_VERSION = '0x3132';
const ASSET_TITLE = 'Dragon wizard hat';
const ASSET_TITLE2 = 'T-shirt dragons';
const ASSET_TITLE3 = 'T-shirt goblins';
const ASSET_PIN1 = 'I3DESK';
const ASSET_PIN2 = 'QBSOS';
const ASSET_QR1 = 'XYZ12';
const ASSET_QR2 = 'QWY43';
const ASSET_DESCRIPTION = 'mighty wizard hat, universal size';
const CATEGORY1 = 'entertainment.games.swag';
const CATEGORY2 = 'entertainment.games.shield';

// promise
const PROMISE_VALID_FROM = ''; // evaluated based on the current block timestamp
const PROMISE_VALID_TO = ''; // evaluated based on the PROMISE_VALID_FROM + 2 * SECONDS_IN_DAY
const PROMISE_PRICE1 = 10;
const PROMISE_PRICE2 = 21;
const PROMISE_DEPOSITSE1 = 1;
const PROMISE_DEPOSITSE2 = 5;
const PROMISE_DEPOSITBU1 = 1;
const PROMISE_DEPOSITBU2 = 2;
const PROMISE_CHALLENGE_PERIOD = 8;
const PROMISE_CANCELORFAULT_PERIOD = 8;

// order
const ORDER_QUANTITY1 = 1;
const ORDER_QUANTITY2 = 2;

const buyer_deposit = '40000000000000000'; // 0.04
const buyer_incorrect_deposit = '4000000000000000'; // 0.004
const seller_deposit = '50000000000000000'; // 0.05
const product_price = '300000000000000000'; // 0.3
const incorrect_product_price = '30000000000000000'; // 0.03
const QTY_10 = 10;
const QTY_15 = 15;
const QTY_20 = 20;
const QTY_1 = 1;

// fund limits
const ETHER_LIMIT = (5 * 10 ** 18).toString();
const ABOVE_ETH_LIMIT = (10 * 10 ** 18).toString();

const TOKEN_LIMIT = (5 * 10 ** 18).toString();
const ABOVE_TOKEN_LIMIT = (10 * 10 ** 18).toString();

let PROMISE_DATA_FIELDS = {};
{
  let index = 0;
  let keys = ['promiseId', 'nonce', 'validFrom', 'validTo', 'idx'];
  for (let key of keys) {
    PROMISE_DATA_FIELDS[key] = index++;
  }
}

let VOUCHER_STATUS_FIELDS = {};
{
  let index = 0;
  let keys = [
    'status',
    'isPaymentReleased',
    'isDepositsReleased',
    'complainPeriodStart',
    'cancelFaultPeriodStart',
  ];
  for (let key of keys) {
    VOUCHER_STATUS_FIELDS[key] = index++;
  }
}

let PROMISE_ORDER_FIELDS = {};
{
  let index = 0;
  let keys = ['price', 'depositSe', 'depositBu'];
  for (let key of keys) {
    PROMISE_ORDER_FIELDS[key] = index++;
  }
}

module.exports = {
  ASSET_VERSION,
  ASSET_TITLE,
  ASSET_TITLE2,
  ASSET_TITLE3,
  ASSET_PIN1,
  ASSET_PIN2,
  ASSET_QR1,
  ASSET_QR2,
  ASSET_DESCRIPTION,
  CATEGORY1,
  CATEGORY2,
  PROMISE_VALID_FROM,
  PROMISE_VALID_TO,
  PROMISE_PRICE1,
  PROMISE_PRICE2,
  PROMISE_DEPOSITSE1,
  PROMISE_DEPOSITSE2,
  PROMISE_DEPOSITBU1,
  PROMISE_DEPOSITBU2,
  PROMISE_CHALLENGE_PERIOD,
  PROMISE_CANCELORFAULT_PERIOD,
  ORDER_QUANTITY1,
  ORDER_QUANTITY2,
  ONE_MINUTE,
  SECONDS_IN_DAY,
  ZERO_ADDRESS,
  ZERO_BYTES,
  buyer_deposit,
  buyer_incorrect_deposit,
  seller_deposit,
  product_price,
  incorrect_product_price,
  QTY_1,
  QTY_10,
  QTY_15,
  QTY_20,
  ETHER_LIMIT,
  ABOVE_ETH_LIMIT,
  TOKEN_LIMIT,
  ABOVE_TOKEN_LIMIT,
  ZERO,
  ONE,
  TWO,
<<<<<<< HEAD
=======
  PROMISE_DATA_FIELDS,
  VOUCHER_STATUS_FIELDS,
  PROMISE_ORDER_FIELDS,
>>>>>>> dbd4f177
};<|MERGE_RESOLUTION|>--- conflicted
+++ resolved
@@ -5,17 +5,11 @@
 const ONE_MINUTE = 60;
 const SECONDS_IN_DAY = 86400;
 const ZERO_ADDRESS = '0x0000000000000000000000000000000000000000';
-<<<<<<< HEAD
 const ZERO = BN(0);
 const ONE = BN(1);
 const TWO = BN(2);
 const ZERO_BYTES =
   '0x0000000000000000000000000000000000000000000000000000000000000000';
-=======
-const ZERO = new BN(0);
-const ONE = new BN(1);
-const TWO = new BN(2);
->>>>>>> dbd4f177
 
 // asset
 const ASSET_VERSION = '0x3132';
@@ -140,10 +134,7 @@
   ZERO,
   ONE,
   TWO,
-<<<<<<< HEAD
-=======
   PROMISE_DATA_FIELDS,
   VOUCHER_STATUS_FIELDS,
   PROMISE_ORDER_FIELDS,
->>>>>>> dbd4f177
 };