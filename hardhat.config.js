require('dotenv').config();
require("solidity-coverage");
require('hardhat-contract-sizer');
require("@nomiclabs/hardhat-etherscan");
require("@nomiclabs/hardhat-ethers");
require("@nomiclabs/hardhat-waffle");

const { task } = require("hardhat/config");
const testMnemonic = 'inhale wood champion certain immense wash pepper enact enrich infant purse maid'

const testMnemonic = 'inhale wood champion certain immense wash pepper enact enrich infant purse maid'

// const INFURA_KEY = process.env.INFURA_API_KEY;
// const DEPLOYER_PRIVATE_KEY = process.env.PK;

const lazyImport = async (module) => {
	return await require(module);
}

task("deploy", "Deploy contracts on a provided network")
	.setAction( async () => {
		const deploymentScript = await lazyImport('./scripts/deploy')
		await deploymentScript();
	})

task("contracts-verify", "Verify already deployed contracts. Bear in mind that at least couple of blocks should be mined before execution!")
	.setAction(async () => {
		const verifyScript = await lazyImport('./scripts/verify')
		await verifyScript();
	})

module.exports = {
	solidity: {
		version: "0.7.1",
		settings: {
			optimizer: {
				enabled: true,
				runs: 10
			}
		}
	},
	defaultNetwork: "hardhat",
	networks: {
		hardhat: {
			accounts: {mnemonic: testMnemonic, count: 10},
<<<<<<< HEAD
			chainId: 1
		},
		test: {
			url: `http://${process.env.HOST}:${process.env.PORT}`,
		},
		rinkeby: {
			url: `https://rinkeby.infura.io/v3/${INFURA_KEY}`,
			accounts: [
				DEPLOYER_PRIVATE_KEY,
			]
=======
			chainId: 1,
>>>>>>> dbd4f177
		},
		// rinkeby: {
		// 	url: `https://rinkeby.infura.io/v3/${INFURA_KEY}`,
		// 	accounts: [
		// 		DEPLOYER_PRIVATE_KEY,
		// 	]
		// },
	},
	etherscan: {
		apiKey: process.env.ETHERSCAN_API_KEY
	},
	mocha: {
		timeout: 120000
	}
};
<|MERGE_RESOLUTION|>--- conflicted
+++ resolved
@@ -6,8 +6,6 @@
 require("@nomiclabs/hardhat-waffle");
 
 const { task } = require("hardhat/config");
-const testMnemonic = 'inhale wood champion certain immense wash pepper enact enrich infant purse maid'
-
 const testMnemonic = 'inhale wood champion certain immense wash pepper enact enrich infant purse maid'
 
 // const INFURA_KEY = process.env.INFURA_API_KEY;
@@ -43,20 +41,7 @@
 	networks: {
 		hardhat: {
 			accounts: {mnemonic: testMnemonic, count: 10},
-<<<<<<< HEAD
 			chainId: 1
-		},
-		test: {
-			url: `http://${process.env.HOST}:${process.env.PORT}`,
-		},
-		rinkeby: {
-			url: `https://rinkeby.infura.io/v3/${INFURA_KEY}`,
-			accounts: [
-				DEPLOYER_PRIVATE_KEY,
-			]
-=======
-			chainId: 1,
->>>>>>> dbd4f177
 		},
 		// rinkeby: {
 		// 	url: `https://rinkeby.infura.io/v3/${INFURA_KEY}`,
