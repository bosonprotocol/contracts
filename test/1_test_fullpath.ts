import {ethers} from 'hardhat';
import {Signer, ContractFactory, Contract, ContractReceipt} from 'ethers';

// later consider using
// https://github.com/OpenZeppelin/openzeppelin-test-helpers

import constants from '../testHelpers/constants';
import {advanceTimeSeconds} from '../testHelpers/timemachine';
import Users from '../testHelpers/users';
import Utils from '../testHelpers/utils';

import {assert, expect} from 'chai';

import revertReasons from '../testHelpers/revertReasons';
import * as eventUtils from '../testHelpers/events';
const eventNames = eventUtils.eventNames;
const {keccak256, solidityPack} = ethers.utils;

import {waffle} from 'hardhat';
const {deployMockContract} = waffle;
import IERC20 from '../artifacts/contracts/interfaces/IERC20WithPermit.sol/IERC20WithPermit.json';
import IERC20Old from '../artifacts/contracts/mocks/IERC20old.sol/IERC20Old.json';

import {
  BosonRouter,
  VoucherSets,
  Vouchers,
  VoucherKernel,
  Cashier,
  TokenRegistry,
  MockBosonRouter,
  MockERC20Permit,
} from '../typechain';

let VoucherSets_Factory: ContractFactory;
let Vouchers_Factory: ContractFactory;
let VoucherKernel_Factory: ContractFactory;
let Cashier_Factory: ContractFactory;
let BosonRouter_Factory: ContractFactory;
let TokenRegistry_Factory: ContractFactory;
let MockBosonRouter_Factory: ContractFactory;
let MockERC20Permit_Factory: ContractFactory;


let VoucherKernel_Factory2: ContractFactory;
let Cashier_Factory2: ContractFactory;
let BosonRouter_Factory2: ContractFactory;
let TokenRegistry_Factory2: ContractFactory;

const BN = ethers.BigNumber.from;

let users;

describe('Voucher tests', () => {
  let contractVoucherSets: VoucherSets,
    contractVouchers: Vouchers,
    contractVoucherKernel: VoucherKernel,
    contractCashier: Cashier,
    contractBosonRouter: BosonRouter,
    contractTokenRegistry: TokenRegistry,
    contractMockBosonRouter: MockBosonRouter,
    contractBSNTokenPrice: MockERC20Permit;

  let contractVoucherSets_2: VoucherSets,
    contractVouchers_2: Vouchers,
    contractVoucherKernel_2: VoucherKernel,
    contractCashier_2: Cashier,
    contractBosonRouter_2: BosonRouter,
    contractTokenRegistry_2: TokenRegistry;

  let tokenSupplyKey1,
    tokenSupplyKey2,
    tokenVoucherKey1,
    tokenVoucherKey2,
    promiseId1,
    promiseId2;

  before(async () => {
    const signers: Signer[] = await ethers.getSigners();
    users = new Users(signers);

    VoucherSets_Factory = await ethers.getContractFactory('VoucherSets');
    Vouchers_Factory = await ethers.getContractFactory('Vouchers');
    VoucherKernel_Factory = await ethers.getContractFactory('VoucherKernel');
    Cashier_Factory = await ethers.getContractFactory('Cashier');
    BosonRouter_Factory = await ethers.getContractFactory('BosonRouter');
    TokenRegistry_Factory = await ethers.getContractFactory('TokenRegistry');
    MockBosonRouter_Factory = await ethers.getContractFactory(
      'MockBosonRouter'
    );
    MockERC20Permit_Factory = await ethers.getContractFactory(
      'MockERC20Permit'
    );
  });

  async function deployContracts() {
    const sixtySeconds = 60;

    contractTokenRegistry = (await TokenRegistry_Factory.deploy()) as Contract &
      TokenRegistry;
    contractVoucherSets = (await VoucherSets_Factory.deploy(
      'https://token-cdn-domain/{id}.json'
    )) as Contract & VoucherSets;
    contractVouchers = (await Vouchers_Factory.deploy(
      'https://token-cdn-domain//orders/metadata/'
    )) as Contract & Vouchers;
    contractVoucherKernel = (await VoucherKernel_Factory.deploy(
      contractVoucherSets.address,
      contractVouchers.address
    )) as Contract & VoucherKernel;
    contractCashier = (await Cashier_Factory.deploy(
      contractVoucherKernel.address
    )) as Contract & Cashier;
    contractBosonRouter = (await BosonRouter_Factory.deploy(
      contractVoucherKernel.address,
      contractTokenRegistry.address,
      contractCashier.address
    )) as Contract & BosonRouter;

    contractBSNTokenPrice = (await MockERC20Permit_Factory.deploy(
      'BosonTokenPrice',
      'BPRC'
    )) as Contract & MockERC20Permit;

    await contractTokenRegistry.deployed();
    await contractVoucherSets.deployed(); 
    await contractVouchers.deployed();
    await contractVoucherKernel.deployed();
    await contractCashier.deployed();
    await contractBosonRouter.deployed();
    await contractBSNTokenPrice.deployed();

    await contractVoucherSets.setApprovalForAll(
      contractVoucherKernel.address,
      true
    );
    await contractVouchers.setApprovalForAll(
      contractVoucherKernel.address,
      true
    );
    await contractVoucherSets.setVoucherKernelAddress(
      contractVoucherKernel.address
    );
    await contractVouchers.setVoucherKernelAddress(
      contractVoucherKernel.address
    );

    await contractVoucherSets.setCashierAddress(contractCashier.address);
    await contractVouchers.setCashierAddress(contractCashier.address);

    await contractVoucherKernel.setBosonRouterAddress(
      contractBosonRouter.address
    );
    await contractVoucherKernel.setCashierAddress(contractCashier.address);

    await contractCashier.setBosonRouterAddress(contractBosonRouter.address);
    await contractCashier.setVoucherSetTokenAddress(
      contractVoucherSets.address
    );
    await contractCashier.setVoucherTokenAddress(
      contractVouchers.address
    );

    await contractVoucherKernel.setComplainPeriod(sixtySeconds);
    await contractVoucherKernel.setCancelFaultPeriod(sixtySeconds);
  }

  async function deployContracts2() {
    VoucherSets_Factory = await ethers.getContractFactory('VoucherSets');
    Vouchers_Factory = await ethers.getContractFactory('Vouchers');
    VoucherKernel_Factory2 = await ethers.getContractFactory('VoucherKernel');
    Cashier_Factory2 = await ethers.getContractFactory('Cashier');
    BosonRouter_Factory2 = await ethers.getContractFactory('BosonRouter');
    TokenRegistry_Factory2 = await ethers.getContractFactory('TokenRegistry');

    const sixtySeconds = 60;

<<<<<<< HEAD
    contractTokenRegistry_2 = (await TokenRegistry_Factory2.deploy()) as Contract &
      TokenRegistry;
      contractVoucherSets_2 = (await VoucherSets_Factory.deploy(
        'https://token-cdn-domain/{id}.json'
      )) as Contract & VoucherSets;
      contractVouchers_2 = (await Vouchers_Factory.deploy(
        'https://token-cdn-domain//orders/metadata/'
      )) as Contract & Vouchers;
    contractVoucherKernel_2 = (await VoucherKernel_Factory.deploy(
      contractVoucherSets_2.address,
      contractVouchers_2.address
=======
    contractTokenRegistry_2 =
      (await TokenRegistry_Factory2.deploy()) as Contract & TokenRegistry;
    contractERC1155ERC721_2 =
      (await ERC1155ERC721_Factory2.deploy()) as Contract & ERC1155ERC721;
    contractVoucherKernel_2 = (await VoucherKernel_Factory2.deploy(
      contractERC1155ERC721_2.address
>>>>>>> 87d44c96
    )) as Contract & VoucherKernel;
    contractCashier_2 = (await Cashier_Factory2.deploy(
      contractVoucherKernel_2.address
    )) as Contract & Cashier;
    contractBosonRouter_2 = (await BosonRouter_Factory2.deploy(
      contractVoucherKernel_2.address,
      contractTokenRegistry_2.address,
      contractCashier_2.address
    )) as Contract & BosonRouter;

    await contractTokenRegistry_2.deployed();
    await contractVoucherSets_2.deployed(); 
    await contractVouchers_2.deployed();
    await contractVoucherKernel_2.deployed();
    await contractCashier_2.deployed();
    await contractBosonRouter_2.deployed();

    await contractVoucherSets_2.setApprovalForAll(
      contractVoucherKernel_2.address,
      true
    );
    await contractVouchers_2.setApprovalForAll(
      contractVoucherKernel_2.address,
      true
    );
    await contractVoucherSets_2.setVoucherKernelAddress(
      contractVoucherKernel_2.address
    );
    await contractVouchers_2.setVoucherKernelAddress(
      contractVoucherKernel_2.address
    );

    await contractVoucherSets_2.setCashierAddress(contractCashier.address);
    await contractVouchers_2.setCashierAddress(contractCashier.address);


    await contractVoucherKernel_2.setBosonRouterAddress(
      contractBosonRouter_2.address
    );
    await contractVoucherKernel_2.setCashierAddress(contractCashier_2.address);

    await contractCashier_2.setBosonRouterAddress(
      contractBosonRouter_2.address
    );
    await contractCashier_2.setVoucherSetTokenAddress(
      contractVoucherSets_2.address
    );
    await contractCashier_2.setVoucherTokenAddress(
      contractVouchers_2.address
    );

    await contractVoucherKernel_2.setComplainPeriod(sixtySeconds);
    await contractVoucherKernel_2.setCancelFaultPeriod(sixtySeconds);
  }

  beforeEach('execute prerequisite steps', async () => {
    const timestamp = await Utils.getCurrTimestamp();
    constants.PROMISE_VALID_FROM = timestamp;
    constants.PROMISE_VALID_TO = timestamp + 2 * constants.SECONDS_IN_DAY;

    await deployContracts();
  });

  describe('Contract Addresses Getters', function () {
    it('Should have set contract addresses properly for Boson Router', async () => {
      const registry = await contractBosonRouter.getTokenRegistryAddress();
      const cashier = await contractBosonRouter.getCashierAddress();
      const voucherKernel = await contractBosonRouter.getVoucherKernelAddress();

      assert.equal(registry, contractTokenRegistry.address);
      assert.equal(cashier, contractCashier.address);
      assert.equal(voucherKernel, contractVoucherKernel.address);
    });

<<<<<<< HEAD
    it('Should have set contract addresses properly for VoucherSets', async () => {
      const voucherKernel = await contractVoucherSets.getVoucherKernelAddress();
      const cashier = await contractVoucherSets.getCashierAddress();

      assert.equal(voucherKernel, contractVoucherKernel.address);
      assert.equal(cashier, contractCashier.address);
    });

    it('Should have set contract addresses properly for Vouchers', async () => {
      const voucherKernel = await contractVouchers.getVoucherKernelAddress();
      const cashier = await contractVouchers.getCashierAddress();
=======
    it('Should have set contract addresses properly for ERC1155ERC721', async () => {
      const voucherKernel =
        await contractERC1155ERC721.getVoucherKernelAddress();
      const cashier = await contractERC1155ERC721.getCashierAddress();
>>>>>>> 87d44c96

      assert.equal(voucherKernel, contractVoucherKernel.address);
      assert.equal(cashier, contractCashier.address);
    });

    it('Should have set contract addresses properly for VoucherKernel', async () => {
<<<<<<< HEAD
      const voucherSetTokenContract = await contractVoucherKernel.getVoucherSetTokenAddress();
      assert.equal(voucherSetTokenContract, contractVoucherSets.address);
=======
      const tokensContract =
        await contractVoucherKernel.getTokensContractAddress();
>>>>>>> 87d44c96

      const voucherTokenContract = await contractVoucherKernel.getVoucherTokenAddress();
      assert.equal(voucherTokenContract, contractVouchers.address);
    });

    it('Should have set contract addresses properly for Cashier', async () => {
      const voucherKernel = await contractCashier.getVoucherKernelAddress();
      const bosonRouter = await contractCashier.getBosonRouterAddress();
      const voucherSetTokenContract = await contractCashier.getVoucherSetTokenAddress();
      const voucherTokenContract = await contractCashier.getVoucherTokenAddress();

      assert.equal(voucherKernel, contractVoucherKernel.address);
      assert.equal(bosonRouter, contractBosonRouter.address);
      assert.equal(voucherSetTokenContract, contractVoucherSets.address);
      assert.equal(voucherTokenContract, contractVouchers.address);
    });
  });

  describe('Direct minting', function () {
    it('must fail: unauthorized minting ERC-1155', async () => {
      await expect(
        contractVoucherSets.mint(
          users.attacker.address,
          666,
          1,
          []
        )
      ).to.be.revertedWith(revertReasons.UNAUTHORIZED_VK);
    });

    it('must fail: unauthorized minting ERC-721', async () => {
      await expect(
        contractVouchers.mint(
          users.attacker.address,
          666
        )
      ).to.be.revertedWith(revertReasons.UNAUTHORIZED_VK);
    });
  });

  describe('Create Voucher Sets (ERC1155)', () => {
    it('adding one new order / promise', async () => {
      const sellerInstance = contractBosonRouter.connect(users.seller.signer);

      const txOrder = await sellerInstance.requestCreateOrderETHETH(
        [
          constants.PROMISE_VALID_FROM,
          constants.PROMISE_VALID_TO,
          constants.PROMISE_PRICE1,
          constants.PROMISE_DEPOSITSE1,
          constants.PROMISE_DEPOSITBU1,
          constants.ORDER_QUANTITY1,
        ],
        {
          value: constants.PROMISE_DEPOSITSE1,
        }
      );

      let tokenSupplyKey1;

      const txReceipt = await txOrder.wait();

      eventUtils.assertEventEmitted(
        txReceipt,
        BosonRouter_Factory,
        eventNames.LOG_ORDER_CREATED,
        (ev) => {
          assert.isTrue(ev._tokenIdSupply.gt(constants.ZERO));
          assert.isTrue(ev._seller === users.seller.address);
          assert.isTrue(ev._quantity.eq(constants.ONE));
          assert.isTrue(BN(ev._paymentType).eq(constants.ONE));
          tokenSupplyKey1 = BN(ev._tokenIdSupply);
        }
      );

      let promiseId1;

      eventUtils.assertEventEmitted(
        txReceipt,
        VoucherKernel_Factory,
        eventNames.LOG_PROMISE_CREATED,
        (ev) => {
          assert.isTrue(ev._promiseId > constants.ZERO_BYTES);
          assert.isTrue(ev._nonce.eq(constants.ONE));
          assert.isTrue(ev._seller === users.seller.address);
          assert.isTrue(ev._validFrom.eq(constants.PROMISE_VALID_FROM));
          assert.isTrue(ev._validTo.eq(constants.PROMISE_VALID_TO));
          assert.isTrue(ev._idx.eq(constants.ZERO));

          promiseId1 = ev._promiseId;
        }
      );

      eventUtils.assertEventEmitted(
        txReceipt,
        VoucherSets_Factory,
        eventNames.TRANSFER_SINGLE,
        (ev) => {
          assert.isTrue(ev.operator === contractVoucherKernel.address);
          assert.isTrue(ev.from === constants.ZERO_ADDRESS);
          assert.isTrue(ev.to === users.seller.address);
          assert.isTrue(ev.id.eq(tokenSupplyKey1));
          assert.isTrue(ev.value.eq(constants.ORDER_QUANTITY1));
        }
      );

      //Check VocherKernel State
      const promiseData = await contractVoucherKernel.getPromiseData(
        promiseId1
      );
      assert.equal(
        promiseData[constants.PROMISE_DATA_FIELDS.promiseId],
        promiseId1,
        'Promise Id incorrect'
      );

      assert.equal(
        promiseData[constants.PROMISE_DATA_FIELDS.nonce].toString(),
        constants.ONE.toString(),
        'Nonce is incorrect'
      );
      assert.equal(
        promiseData[constants.PROMISE_DATA_FIELDS.validFrom].toString(),
        constants.PROMISE_VALID_FROM.toString()
      );

      assert.equal(
        promiseData[constants.PROMISE_DATA_FIELDS.validTo].toString(),
        constants.PROMISE_VALID_TO.toString()
      );
      assert.equal(
        promiseData[constants.PROMISE_DATA_FIELDS.idx].toString(),
        constants.ZERO.toString()
      );

      const promiseSeller = await contractVoucherKernel.getSupplyHolder(
        tokenSupplyKey1
      );

      assert.strictEqual(
        promiseSeller,
        users.seller.address,
        'Seller incorrect'
      );

      const promiseOrderData = await contractVoucherKernel.getOrderCosts(
        tokenSupplyKey1
      );
      assert.isTrue(
        promiseOrderData[constants.PROMISE_ORDER_FIELDS.price].eq(
          BN(constants.PROMISE_PRICE1)
        )
      );
      assert.isTrue(
        promiseOrderData[constants.PROMISE_ORDER_FIELDS.depositSe].eq(
          BN(constants.PROMISE_DEPOSITSE1)
        )
      );
      assert.isTrue(
        promiseOrderData[constants.PROMISE_ORDER_FIELDS.depositBu].eq(
          BN(constants.PROMISE_DEPOSITBU1)
        )
      );

      const tokenNonce = await contractVoucherKernel.getTokenNonce(
        users.seller.address
      );
      assert.isTrue(tokenNonce.eq(constants.ONE));

      assert.equal(
        promiseId1,
        await contractVoucherKernel.getPromiseIdFromSupplyId(tokenSupplyKey1)
      );

      //Check ERC1155ERC721 state
      const sellerERC1155ERC721Balance = 
        await contractVoucherSets.balanceOf(
          users.seller.address,
          tokenSupplyKey1
        );
    

      assert.isTrue(sellerERC1155ERC721Balance.eq(constants.ONE));
    });

    it('adding two new orders / promises', async () => {
      const sellerInstance = contractBosonRouter.connect(users.seller.signer);

      //Create 1st order
      const txOrder = await sellerInstance.requestCreateOrderETHETH(
        [
          constants.PROMISE_VALID_FROM,
          constants.PROMISE_VALID_TO,
          constants.PROMISE_PRICE1,
          constants.PROMISE_DEPOSITSE1,
          constants.PROMISE_DEPOSITBU1,
          constants.ORDER_QUANTITY1,
        ],
        {
          value: constants.PROMISE_DEPOSITSE1,
        }
      );

      const txReceipt = await txOrder.wait();

      eventUtils.assertEventEmitted(
        txReceipt,
        BosonRouter_Factory,
        eventNames.LOG_ORDER_CREATED,
        (ev) => {
          assert.isTrue(ev._tokenIdSupply.gt(constants.ZERO));
          assert.isTrue(ev._seller === users.seller.address);
          assert.isTrue(ev._quantity.eq(constants.ORDER_QUANTITY1));
          assert.isTrue(BN(ev._paymentType).eq(constants.ONE));
          tokenSupplyKey1 = ev._tokenIdSupply;
        }
      );

      //Create 2nd order
      const txOrder2 = await sellerInstance.requestCreateOrderETHETH(
        [
          constants.PROMISE_VALID_FROM,
          constants.PROMISE_VALID_TO,
          constants.PROMISE_PRICE2,
          constants.PROMISE_DEPOSITSE2,
          constants.PROMISE_DEPOSITBU2,
          constants.ORDER_QUANTITY2,
        ],
        {
          value: constants.PROMISE_DEPOSITSE2 * constants.ORDER_QUANTITY2,
        }
      );

      const txReceipt2 = await txOrder2.wait();

      eventUtils.assertEventEmitted(
        txReceipt2,
        BosonRouter_Factory,
        eventNames.LOG_ORDER_CREATED,
        (ev) => {
          assert.isTrue(ev._tokenIdSupply.gt(constants.ZERO));
          assert.isTrue(ev._seller === users.seller.address);
          assert.isTrue(ev._quantity.eq(constants.ORDER_QUANTITY2));
          assert.isTrue(BN(ev._paymentType).eq(constants.ONE));
          tokenSupplyKey2 = ev._tokenIdSupply;
        }
      );

      let promiseId2;
      eventUtils.assertEventEmitted(
        txReceipt2,
        VoucherKernel_Factory,
        eventNames.LOG_PROMISE_CREATED,
        (ev) => {
          assert.isTrue(ev._promiseId > constants.ZERO_BYTES);
          assert.isTrue(ev._nonce.eq(constants.TWO));
          assert.isTrue(ev._seller === users.seller.address);
          assert.isTrue(ev._validFrom.eq(constants.PROMISE_VALID_FROM));
          assert.isTrue(ev._validTo.eq(constants.PROMISE_VALID_TO));
          assert.isTrue(ev._idx.eq(constants.ONE));

          promiseId2 = ev._promiseId;
        }
      );

      eventUtils.assertEventEmitted(
        txReceipt2,
        VoucherSets_Factory,
        eventNames.TRANSFER_SINGLE,
        (ev) => {
          assert.isTrue(ev.operator === contractVoucherKernel.address);
          assert.isTrue(ev.from === constants.ZERO_ADDRESS);
          assert.isTrue(ev.to === users.seller.address);
          assert.isTrue(ev.id.eq(tokenSupplyKey2));
          assert.isTrue(ev.value.eq(constants.ORDER_QUANTITY2));
        }
      );

      //Check VocherKernel State
      const promiseData = await contractVoucherKernel.getPromiseData(
        promiseId2
      );

      assert.equal(
        promiseData[constants.PROMISE_DATA_FIELDS.promiseId],
        promiseId2,
        'Promise Id incorrect'
      );
      assert.equal(
        promiseData[constants.PROMISE_DATA_FIELDS.nonce].toString(),
        constants.TWO.toString(),
        'Nonce is incorrect'
      );
      assert.equal(
        promiseData[constants.PROMISE_DATA_FIELDS.validFrom].toString(),
        constants.PROMISE_VALID_FROM.toString()
      );
      assert.equal(
        promiseData[constants.PROMISE_DATA_FIELDS.validTo].toString(),
        constants.PROMISE_VALID_TO.toString()
      );
      assert.equal(
        promiseData[constants.PROMISE_DATA_FIELDS.idx].toString(),
        constants.ONE.toString()
      );

      const promiseSeller = await contractVoucherKernel.getSupplyHolder(
        tokenSupplyKey1
      );

      assert.strictEqual(
        promiseSeller,
        users.seller.address,
        'Seller incorrect'
      );

      const promiseOrderData = await contractVoucherKernel.getOrderCosts(
        tokenSupplyKey1
      );
      assert.isTrue(
        promiseOrderData[constants.PROMISE_ORDER_FIELDS.price].eq(
          BN(constants.PROMISE_PRICE1)
        )
      );
      assert.isTrue(
        promiseOrderData[constants.PROMISE_ORDER_FIELDS.depositSe].eq(
          BN(constants.PROMISE_DEPOSITSE1)
        )
      );
      assert.isTrue(
        promiseOrderData[constants.PROMISE_ORDER_FIELDS.depositBu].eq(
          BN(constants.PROMISE_DEPOSITBU1)
        )
      );

      const tokenNonce = await contractVoucherKernel.getTokenNonce(
        users.seller.address
      );
      assert.isTrue(tokenNonce.eq(constants.TWO));

      //Check ERC1155ERC721 state
      const sellerERC1155ERC721BalanceVoucherSet1 = 
        await contractVoucherSets.balanceOf(
          users.seller.address,
          tokenSupplyKey1
        );
   
      assert.isTrue(sellerERC1155ERC721BalanceVoucherSet1.eq(constants.ONE));

      const sellerERC1155ERC721BalanceVoucherSet2 =
        await contractVoucherSets.balanceOf(
          users.seller.address,
          tokenSupplyKey2
        );
      
      assert.isTrue(sellerERC1155ERC721BalanceVoucherSet2.eq(constants.TWO));
    });

    it('must fail: adding new order with incorrect payment method', async () => {
      contractMockBosonRouter = (await MockBosonRouter_Factory.deploy(
        contractVoucherKernel.address,
        contractTokenRegistry.address,
        contractCashier.address
      )) as Contract & MockBosonRouter;

      await contractMockBosonRouter.deployed();

      //Set mock so that passing wrong payment type from requestCreateOrderETHETH to createPaymentMethod can be tested
      await contractVoucherKernel.setBosonRouterAddress(
        contractMockBosonRouter.address
      );

      await contractCashier.setBosonRouterAddress(
        contractMockBosonRouter.address
      );

      const sellerInstance = contractMockBosonRouter.connect(
        users.seller.signer
      );

      await expect(
        sellerInstance.requestCreateOrderETHETH(
          [
            constants.PROMISE_VALID_FROM,
            constants.PROMISE_VALID_TO,
            constants.PROMISE_PRICE1,
            constants.PROMISE_DEPOSITSE1,
            constants.PROMISE_DEPOSITBU1,
            constants.ORDER_QUANTITY1,
          ],
          {
            value: constants.PROMISE_DEPOSITSE1,
          }
        )
      ).to.be.revertedWith(revertReasons.INVALID_PAYMENT_METHOD);
    });
  });

  describe('Commit to buy a voucher (ERC1155)', () => {
    beforeEach('execute prerequisite steps', async () => {
      //Create first voucher set
      const sellerInstance = contractBosonRouter.connect(users.seller.signer);
      const txOrder = await sellerInstance.requestCreateOrderETHETH(
        [
          constants.PROMISE_VALID_FROM,
          constants.PROMISE_VALID_TO,
          constants.PROMISE_PRICE1,
          constants.PROMISE_DEPOSITSE1,
          constants.PROMISE_DEPOSITBU1,
          constants.ORDER_QUANTITY1,
        ],
        {
          value: constants.PROMISE_DEPOSITSE1,
        }
      );

      const txReceipt = await txOrder.wait();
      eventUtils.assertEventEmitted(
        txReceipt,
        BosonRouter_Factory,
        eventNames.LOG_ORDER_CREATED,
        (ev) => {
          assert.isTrue(ev._tokenIdSupply.gt(constants.ZERO));
          tokenSupplyKey1 = ev._tokenIdSupply;
        }
      );

      eventUtils.assertEventEmitted(
        txReceipt,
        VoucherKernel_Factory,
        eventNames.LOG_PROMISE_CREATED,
        (ev) => {
          assert.isTrue(ev._promiseId > 0);
          promiseId1 = ev._promiseId;
        }
      );

      //Create 2nd voucher set
      const txOrder2 = await sellerInstance.requestCreateOrderETHETH(
        [
          constants.PROMISE_VALID_FROM,
          constants.PROMISE_VALID_TO,
          constants.PROMISE_PRICE2,
          constants.PROMISE_DEPOSITSE2,
          constants.PROMISE_DEPOSITBU2,
          constants.ORDER_QUANTITY2,
        ],
        {
          value: constants.PROMISE_DEPOSITSE2 * constants.ORDER_QUANTITY2,
        }
      );

      const txReceipt2 = await txOrder2.wait();

      eventUtils.assertEventEmitted(
        txReceipt2,
        BosonRouter_Factory,
        eventNames.LOG_ORDER_CREATED,
        (ev) => {
          assert.isTrue(ev._tokenIdSupply.gt(constants.ZERO));
          tokenSupplyKey2 = ev._tokenIdSupply;
        }
      );

      eventUtils.assertEventEmitted(
        txReceipt2,
        VoucherKernel_Factory,
        eventNames.LOG_PROMISE_CREATED,
        (ev) => {
          assert.isTrue(ev._promiseId > 0);
          promiseId2 = ev._promiseId;
        }
      );
    });

    it('fill one order (aka commit to buy a voucher)', async () => {
      //Buyer commits
      const routerFromBuyer = contractBosonRouter.connect(users.buyer.signer);

      const txFillOrder = await routerFromBuyer.requestVoucherETHETH(
        tokenSupplyKey1,
        users.seller.address,
        {
          value: constants.PROMISE_PRICE1 + constants.PROMISE_DEPOSITBU1,
        }
      );

      const txReceipt = await txFillOrder.wait();

      let tokenVoucherKey;

      eventUtils.assertEventEmitted(
        txReceipt,
        VoucherKernel_Factory,
        eventNames.LOG_VOUCHER_DELIVERED,
        (ev) => {
          assert.isTrue(ev._tokenIdSupply.eq(tokenSupplyKey1));
          assert.isTrue(ev._tokenIdVoucher.gt(constants.ZERO));
          assert.isTrue(ev._issuer === users.seller.address);
          assert.isTrue(ev._holder === users.buyer.address);
          assert.isTrue(ev._promiseId === promiseId1);
          tokenVoucherKey = ev._tokenIdVoucher;
        }
      );

      eventUtils.assertEventEmitted(
        txReceipt,
        VoucherSets_Factory,
        eventNames.TRANSFER_SINGLE,
        (ev) => {
          assert.isTrue(ev.operator === contractVoucherKernel.address);
          assert.isTrue(ev.from === users.seller.address);
          assert.isTrue(ev.to === constants.ZERO_ADDRESS);
          assert.isTrue(ev.id.eq(tokenSupplyKey1));
          assert.isTrue(ev.value.eq(constants.ONE));
        }
      );

      eventUtils.assertEventEmitted(
        txReceipt,
        Vouchers_Factory,
        eventNames.TRANSFER,
        (ev) => {
          assert.isTrue(ev.from === constants.ZERO_ADDRESS);
          assert.isTrue(ev.to === users.buyer.address);
          assert.isTrue(ev.tokenId.eq(tokenVoucherKey));
        }
      );

      //Check Voucher Kernel state
      const voucherStatus = await contractVoucherKernel.getVoucherStatus(
        tokenVoucherKey
      );

      assert.isTrue(
        voucherStatus[constants.VOUCHER_STATUS_FIELDS.status] == 128
      ); //128 = COMMITTED

      assert.isFalse(
        voucherStatus[constants.VOUCHER_STATUS_FIELDS.isPaymentReleased],
        'Payment released not false'
      );
      assert.isFalse(
        voucherStatus[constants.VOUCHER_STATUS_FIELDS.isDepositsReleased],
        'Deposit released not false'
      );

      //Check ERC1155ERC721 state
      const sellerERC1155ERC721Balance =
        await contractVoucherSets.balanceOf(
          users.seller.address,
          tokenSupplyKey1
        );

      assert.isTrue(sellerERC1155ERC721Balance.eq(constants.ZERO));

      const buyerERC721Balance =
        await contractVouchers.balanceOf(
          users.buyer.address
        );

      const erc721TokenOwner = await contractVouchers.ownerOf(
        tokenVoucherKey
      );
      assert.isTrue(buyerERC721Balance.eq(constants.ONE));
      assert.strictEqual(users.buyer.address, erc721TokenOwner);
    });

    it('fill second order (aka commit to buy a voucher)', async () => {
      const routerFromBuyer = contractBosonRouter.connect(users.buyer.signer);

      const txFillOrder = await routerFromBuyer.requestVoucherETHETH(
        tokenSupplyKey2,
        users.seller.address,
        {
          value: constants.PROMISE_PRICE2 + constants.PROMISE_DEPOSITBU2,
        }
      );
      const txReceipt = await txFillOrder.wait();
      let tokenVoucherKey;

      eventUtils.assertEventEmitted(
        txReceipt,
        VoucherKernel_Factory,
        eventNames.LOG_VOUCHER_DELIVERED,
        (ev) => {
          assert.isTrue(ev._tokenIdSupply.eq(tokenSupplyKey2));
          assert.isTrue(ev._tokenIdVoucher.gt(constants.ZERO));
          assert.isTrue(ev._issuer === users.seller.address);
          assert.isTrue(ev._holder === users.buyer.address);
          assert.isTrue(ev._promiseId === promiseId2);
          tokenVoucherKey = ev._tokenIdVoucher;
        }
      );

      eventUtils.assertEventEmitted(
        txReceipt,
        VoucherSets_Factory,
        eventNames.TRANSFER_SINGLE,
        (ev) => {
          assert.isTrue(ev.operator === contractVoucherKernel.address);
          assert.isTrue(ev.from === users.seller.address);
          assert.isTrue(ev.to === constants.ZERO_ADDRESS);
          assert.isTrue(ev.id.eq(tokenSupplyKey2));
          assert.isTrue(ev.value.eq(constants.ONE));
        }
      );

      eventUtils.assertEventEmitted(
        txReceipt,
        Vouchers_Factory,
        eventNames.TRANSFER,
        (ev) => {
          assert.isTrue(ev.from === constants.ZERO_ADDRESS);
          assert.isTrue(ev.to === users.buyer.address);
          assert.isTrue(ev.tokenId.eq(tokenVoucherKey));
        }
      );

      //Check Voucher Kernel state
      const voucherStatus = await contractVoucherKernel.getVoucherStatus(
        tokenVoucherKey
      );

      assert.isTrue(
        voucherStatus[constants.VOUCHER_STATUS_FIELDS.status] == 128
      ); //128 = COMMITTED
      assert.isFalse(
        voucherStatus[constants.VOUCHER_STATUS_FIELDS.isPaymentReleased],
        'Payment released not false'
      );
      assert.isFalse(
        voucherStatus[constants.VOUCHER_STATUS_FIELDS.isDepositsReleased],
        'Deposit released not false'
      );

      //Check ERC1155ERC721 state
      const sellerERC1155ERC721Balance = 
        await contractVoucherSets.balanceOf(
          users.seller.address,
          tokenSupplyKey2
        );

      assert.isTrue(sellerERC1155ERC721Balance.eq(constants.ONE));

      const buyerERC721Balance =
        await contractVouchers.balanceOf(
          users.buyer.address
        );

      const erc721TokenOwner = await contractVouchers.ownerOf(
        tokenVoucherKey
      );

      assert.isTrue(buyerERC721Balance.eq(constants.ONE));
      assert.strictEqual(users.buyer.address, erc721TokenOwner);
    });

    it('must fail: adding new order with incorrect value sent', async () => {
      const sellerInstance = contractBosonRouter.connect(users.seller.signer);

      await expect(
        sellerInstance.requestCreateOrderETHETH(
          [
            constants.PROMISE_VALID_FROM,
            constants.PROMISE_VALID_TO,
            constants.PROMISE_PRICE1,
            constants.PROMISE_DEPOSITSE1,
            constants.PROMISE_DEPOSITBU1,
            constants.ORDER_QUANTITY1,
          ],
          {
            value: 0,
          }
        )
      ).to.be.revertedWith(revertReasons.INVALID_FUNDS);
    });

    it('must fail: fill an order with incorrect value', async () => {
      const buyerInstance = contractBosonRouter.connect(users.buyer.signer);

      await expect(
        buyerInstance.requestVoucherETHETH(
          tokenSupplyKey1,
          users.seller.address,
          {
            value: 0,
          }
        )
      ).to.be.revertedWith(revertReasons.INVALID_FUNDS);
    });
  }); //end describe

  describe('Vouchers (ERC721)', function () {
    beforeEach('execute prerequisite steps', async () => {
      //Create first voucher set
      const sellerInstance = contractBosonRouter.connect(users.seller.signer);
      const txOrder = await sellerInstance.requestCreateOrderETHETH(
        [
          constants.PROMISE_VALID_FROM,
          constants.PROMISE_VALID_TO,
          constants.PROMISE_PRICE1,
          constants.PROMISE_DEPOSITSE1,
          constants.PROMISE_DEPOSITBU1,
          constants.ORDER_QUANTITY1,
        ],
        {
          value: constants.PROMISE_DEPOSITSE1,
        }
      );

      let txReceipt = await txOrder.wait();

      eventUtils.assertEventEmitted(
        txReceipt,
        BosonRouter_Factory,
        eventNames.LOG_ORDER_CREATED,
        (ev) => {
          tokenSupplyKey1 = ev._tokenIdSupply;
          assert.isTrue(ev._tokenIdSupply.gt(constants.ZERO));
        }
      );

      eventUtils.assertEventEmitted(
        txReceipt,
        VoucherKernel_Factory,
        eventNames.LOG_PROMISE_CREATED,
        (ev) => {
          promiseId1 = ev._promiseId;
          assert.isTrue(ev._promiseId > 0);
        }
      );

      //Buyer commits - voucher set 1
      const buyerInstance = contractBosonRouter.connect(users.buyer.signer);
      const txFillOrder = await buyerInstance.requestVoucherETHETH(
        tokenSupplyKey1,
        users.seller.address,
        {
          value: constants.PROMISE_PRICE1 + constants.PROMISE_DEPOSITBU1,
        }
      );

      txReceipt = await txFillOrder.wait();
      eventUtils.assertEventEmitted(
        txReceipt,
        VoucherKernel_Factory,
        eventNames.LOG_VOUCHER_DELIVERED,
        (ev) => {
          tokenVoucherKey1 = ev._tokenIdVoucher;
          assert.isTrue(ev._tokenIdVoucher.gt(constants.ZERO));
        }
      );

      //Create 2nd voucher set
      const txOrder2 = await sellerInstance.requestCreateOrderETHETH(
        [
          constants.PROMISE_VALID_FROM,
          constants.PROMISE_VALID_TO,
          constants.PROMISE_PRICE2,
          constants.PROMISE_DEPOSITSE2,
          constants.PROMISE_DEPOSITBU2,
          constants.ORDER_QUANTITY2,
        ],
        {
          value: constants.PROMISE_DEPOSITSE2 * constants.ORDER_QUANTITY2,
        }
      );

      txReceipt = await txOrder2.wait();

      eventUtils.assertEventEmitted(
        txReceipt,
        BosonRouter_Factory,
        eventNames.LOG_ORDER_CREATED,
        (ev) => {
          tokenSupplyKey2 = ev._tokenIdSupply;
          assert.isTrue(ev._tokenIdSupply.gt(constants.ZERO));
        }
      );

      //Buyer commits - Voucher Set 2
      const txFillOrder2 = await buyerInstance.requestVoucherETHETH(
        tokenSupplyKey2,
        users.seller.address,
        {
          value: constants.PROMISE_PRICE2 + constants.PROMISE_DEPOSITBU2,
        }
      );

      txReceipt = await txFillOrder2.wait();
      eventUtils.assertEventEmitted(
        txReceipt,
        VoucherKernel_Factory,
        eventNames.LOG_VOUCHER_DELIVERED,
        (ev) => {
          tokenVoucherKey2 = ev._tokenIdVoucher;
          assert.isTrue(ev._tokenIdVoucher.gt(constants.ZERO));
        }
      );
    });

    it('redeeming one voucher', async () => {
      const buyerInstance = contractBosonRouter.connect(users.buyer.signer);
      const txRedeem = await buyerInstance.redeem(tokenVoucherKey1, {
        from: users.buyer.address,
      });

      const txReceipt = await txRedeem.wait();
      eventUtils.assertEventEmitted(
        txReceipt,
        VoucherKernel_Factory,
        eventNames.LOG_VOUCHER_REDEEMED,
        (ev) => {
          assert.isTrue(ev._tokenIdVoucher.eq(tokenVoucherKey1));
          assert.isTrue(ev._holder === users.buyer.address);
          assert.isTrue(ev._promiseId == promiseId1);
        }
      );

      //Check VoucherKernel state
      const voucherStatus = await contractVoucherKernel.getVoucherStatus(
        tokenVoucherKey1
      );
      assert.isTrue(
        voucherStatus[constants.VOUCHER_STATUS_FIELDS.status] == 192
      );

      const transactionBlock = await ethers.provider.getBlock(
        txRedeem.blockNumber
      );
      assert.equal(
        voucherStatus[
          constants.VOUCHER_STATUS_FIELDS.complainPeriodStart
        ].toString(),
        transactionBlock.timestamp.toString()
      );
    });

    it('mark non-redeemed voucher as expired', async () => {
      const statusBefore = await contractVoucherKernel.getVoucherStatus(
        tokenVoucherKey2
      );

      // [1000.0000] = hex"80" = 128 = COMMITTED
      assert.equal(
        ethers.utils.hexlify(
          statusBefore[constants.VOUCHER_STATUS_FIELDS.status] as number
        ),
        ethers.utils.hexlify(128),
        'initial voucher status not as expected (COMMITTED)'
      );

      // fast-forward for a year
      await advanceTimeSeconds(constants.SECONDS_IN_DAY * 365);
      const expTx = await contractVoucherKernel.triggerExpiration(
        tokenVoucherKey2
      );

      const txReceipt = await expTx.wait();
      eventUtils.assertEventEmitted(
        txReceipt,
        VoucherKernel_Factory,
        eventNames.LOG_EXPIRATION_TRIGGERED,
        (ev) => {
          assert.isTrue(ev._tokenIdVoucher.eq(tokenVoucherKey2));
          assert.equal(ev._triggeredBy, users.deployer.address);
        }
      );

      //Check VoucherKernel state
      const voucherStatus = await contractVoucherKernel.getVoucherStatus(
        tokenVoucherKey2
      );

      //[1001.0000] = hex"90" = 144 = EXPIRED
      assert.equal(
        ethers.utils.hexlify(
          voucherStatus[constants.VOUCHER_STATUS_FIELDS.status] as number
        ),
        ethers.utils.hexlify(144),
        'end voucher status not as expected (EXPIRED)'
      );
    });

    it('mark voucher as finalized', async () => {
      const buyerInstance = contractBosonRouter.connect(users.buyer.signer);

      await buyerInstance.redeem(tokenVoucherKey1);

      //fast forward 8 days (complain period is 7)
      await advanceTimeSeconds(constants.SECONDS_IN_DAY * 8);

      const txFinalize = await contractVoucherKernel.triggerFinalizeVoucher(
        tokenVoucherKey1
      );
      const txReceipt = await txFinalize.wait();
      eventUtils.assertEventEmitted(
        txReceipt,
        VoucherKernel_Factory,
        eventNames.LOG_FINALIZED_VOUCHER,
        (ev) => {
          assert.isTrue(ev._tokenIdVoucher.eq(tokenVoucherKey1));
        }
      );

      //Check VoucherKernel state
      const voucherStatus = await contractVoucherKernel.getVoucherStatus(
        tokenVoucherKey1
      );
      assert.isTrue(
        voucherStatus[constants.VOUCHER_STATUS_FIELDS.status] == 194
      );
    });

    it('must fail: unauthorized redemption', async () => {
      const attackerInstance = contractBosonRouter.connect(
        users.attacker.signer
      );
      await expect(
        attackerInstance.redeem(tokenVoucherKey1, {
          from: users.attacker.address,
        })
      ).to.be.revertedWith(revertReasons.UNAUTHORIZED_VOUCHER_OWNER);
    });
  });

  //HS:  All other withdraw functions are tested in 3_withdrawals.js. Do we want to move this one?. Withdrawal of deposit not included here
  describe('Withdrawals', function () {
    beforeEach('execute prerequisite steps', async () => {
      //Create first voucher set
      const sellerInstance = contractBosonRouter.connect(users.seller.signer);
      const txOrder = await sellerInstance.requestCreateOrderETHETH(
        [
          constants.PROMISE_VALID_FROM,
          constants.PROMISE_VALID_TO,
          constants.PROMISE_PRICE1,
          constants.PROMISE_DEPOSITSE1,
          constants.PROMISE_DEPOSITBU1,
          constants.ORDER_QUANTITY1,
        ],
        {
          value: constants.PROMISE_DEPOSITSE1,
        }
      );

      let txReceipt = await txOrder.wait();

      eventUtils.assertEventEmitted(
        txReceipt,
        BosonRouter_Factory,
        eventNames.LOG_ORDER_CREATED,
        (ev) => {
          tokenSupplyKey1 = ev._tokenIdSupply;
          assert.isTrue(ev._tokenIdSupply.gt(constants.ZERO));
        }
      );

      eventUtils.assertEventEmitted(
        txReceipt,
        VoucherKernel_Factory,
        eventNames.LOG_PROMISE_CREATED,
        (ev) => {
          promiseId1 = ev._promiseId;
          assert.isTrue(ev._promiseId > 0);
        }
      );

      //Buyer commits - voucher set 1
      const buyerInstance = contractBosonRouter.connect(users.buyer.signer);
      const txFillOrder = await buyerInstance.requestVoucherETHETH(
        tokenSupplyKey1,
        users.seller.address,
        {
          value: constants.PROMISE_PRICE1 + constants.PROMISE_DEPOSITBU1,
        }
      );

      txReceipt = await txFillOrder.wait();
      eventUtils.assertEventEmitted(
        txReceipt,
        VoucherKernel_Factory,
        eventNames.LOG_VOUCHER_DELIVERED,
        (ev) => {
          tokenVoucherKey1 = ev._tokenIdVoucher;
          assert.isTrue(ev._tokenIdVoucher.gt(constants.ZERO));
        }
      );

      //Buyer redeems voucher
      await buyerInstance.redeem(tokenVoucherKey1, {
        from: users.buyer.address,
      });
    });

    it('withdraw the escrowed payment from one redeemed voucher', async () => {
      const buyerEscrowedBefore = await contractCashier.getEscrowAmount(
        users.buyer.address
      );

      const sellerBalanceBefore = await ethers.provider.getBalance(
        users.seller.address
      );

      const cashierDeployer = contractCashier.connect(users.deployer.signer);
      const txWithdraw = await cashierDeployer.withdraw(tokenVoucherKey1, {
        from: users.deployer.address,
      });

      const txReceipt = await txWithdraw.wait();

      eventUtils.assertEventEmitted(
        txReceipt,
        Cashier_Factory,
        eventNames.LOG_AMOUNT_DISTRIBUTION,
        (ev) => {
          assert.isTrue(ev._tokenIdVoucher.eq(tokenVoucherKey1));
          assert.isTrue(ev._to === users.seller.address);
          assert.isTrue(ev._payment.eq(BN(constants.PROMISE_PRICE1)));
          assert.isTrue(BN(ev._type).eq(constants.ZERO));
        }
      );

      eventUtils.assertEventEmitted(
        txReceipt,
        Cashier_Factory,
        eventNames.LOG_WITHDRAWAL,
        (ev) => {
          assert.isTrue(ev._caller === users.deployer.address);
          assert.isTrue(ev._payee === users.seller.address);
          assert.isTrue(ev._payment.eq(BN(constants.PROMISE_PRICE1)));
        }
      );

      eventUtils.assertEventEmitted(
        txReceipt,
        VoucherKernel_Factory,
        eventNames.LOG_FUNDS_RELEASED,
        (ev) => {
          assert.isTrue(ev._tokenIdVoucher.eq(tokenVoucherKey1));
          assert.isTrue(BN(ev._type).eq(constants.ZERO));
        }
      );

      //Check Cashier state
      const buyerEscrowedAfter = await contractCashier.getEscrowAmount(
        users.buyer.address
      );

      buyerEscrowedAfter.gt(buyerEscrowedBefore);

      //Check VoucherKernel state
      const voucherStatus = await contractVoucherKernel.getVoucherStatus(
        tokenVoucherKey1
      );
      assert.isTrue(
        voucherStatus[constants.VOUCHER_STATUS_FIELDS.isPaymentReleased],
        'Payment not released'
      );

      //Check seller account balance
      const sellerBalanceAfter = await ethers.provider.getBalance(
        users.seller.address
      );
      const expectedSellerBalance = sellerBalanceBefore.add(
        BN(constants.PROMISE_PRICE1)
      );
      assert.isTrue(sellerBalanceAfter.eq(expectedSellerBalance));
    });
  });

  describe('TransferFrom: It is safe to interact with older ERC20 tokens', function () {
    let sellerInstance;
    beforeEach('set mock as boson router', async () => {
      contractMockBosonRouter = (await MockBosonRouter_Factory.deploy(
        contractVoucherKernel.address,
        contractTokenRegistry.address,
        contractCashier.address
      )) as Contract & MockBosonRouter;

      await contractMockBosonRouter.deployed();

      //Set mock so that failed transferFrom of tokens with no return value can be tested in transferFromAndAddEscrow
      await contractCashier.setBosonRouterAddress(
        contractMockBosonRouter.address
      );

      sellerInstance = contractMockBosonRouter.connect(users.seller.signer);
    });

    it('[Negative] safeTransferFrom will revert the transaction if it fails', async () => {
      await contractBSNTokenPrice.pause();

      await expect(
        sellerInstance.transferFromAndAddEscrowTest(
          contractBSNTokenPrice.address,
          BN(0)
        )
      ).to.be.revertedWith(revertReasons.PAUSED);
    });

    it('safeTransferFrom will NOT revert the transaction if it succeeds', async () => {
      await expect(
        sellerInstance.transferFromAndAddEscrowTest(
          contractBSNTokenPrice.address,
          BN(0)
        )
      ).to.not.be.reverted;
    });

    it('safeTransferFrom will NOT revert if token contract does not return anything', async () => {
      const MockERC20Permit = await deployMockContract(
        users.deployer.signer,
        IERC20Old.abi
      ); //deploys mock

      await MockERC20Permit.mock.transferFrom
        .withArgs(users.seller.address, contractCashier.address, 0)
        .returns();

      await expect(
        sellerInstance.transferFromAndAddEscrowTest(
          MockERC20Permit.address,
          BN(0)
        )
      ).to.not.be.reverted;
    });

    it('[NEGATIVE] safeTransferFrom will revert if token contract returns false', async () => {
      const MockERC20Permit = await deployMockContract(
        users.deployer.signer,
        IERC20.abi
      ); //deploys mock

      await MockERC20Permit.mock.transferFrom
        .withArgs(users.seller.address, contractCashier.address, 0)
        .returns(false);

      await expect(
        sellerInstance.transferFromAndAddEscrowTest(
          MockERC20Permit.address,
          BN(0)
        )
      ).to.be.revertedWith(revertReasons.SAFE_ERC20_FAIL);
    });

    it('[NEGATIVE] safeTransferFrom will revert if contract does not support transfer from', async () => {
      await expect(
        sellerInstance.transferFromAndAddEscrowTest(
          contractCashier.address,
          BN(0)
        )
      ).to.be.revertedWith(revertReasons.SAFE_ERC20_LOW_LEVEL_FAIL);
    });
  });

  describe('Creates unique Promise keys for every VoucherKernal instance', async () => {
    beforeEach(
      'Deploy and create another instance of the contracts',
      async () => {
        await deployContracts2();
      }
    );

    async function promiseKeyForVoucherKernel(voucherKernel: VoucherKernel) {
      return keccak256(
        solidityPack(
          ['address', 'uint256', 'uint256', 'uint256', 'address'],
          [
            users.seller.address,
            constants.ZERO,
            constants.PROMISE_VALID_FROM,
            constants.PROMISE_VALID_TO,
            voucherKernel.address,
          ]
        )
      );
    }

    it('Promise key is DIFFERENT for different instances of VoucherKernal contract', async () => {
      const promisekey1 = await promiseKeyForVoucherKernel(
        contractVoucherKernel
      );
      const promisekey2 = await promiseKeyForVoucherKernel(
        contractVoucherKernel_2
      );

      const sellerInstance = contractBosonRouter.connect(users.seller.signer);

      const txOrder1 = await sellerInstance.requestCreateOrderETHETH(
        [
          constants.PROMISE_VALID_FROM,
          constants.PROMISE_VALID_TO,
          constants.PROMISE_PRICE1,
          constants.PROMISE_DEPOSITSE1,
          constants.PROMISE_DEPOSITBU1,
          constants.ORDER_QUANTITY1,
        ],
        {
          value: constants.PROMISE_DEPOSITSE1,
        }
      );

      const txReceipt: ContractReceipt = await txOrder1.wait();

      const sellerInstance2 = contractBosonRouter_2.connect(
        users.seller.signer
      );

      const txOrder2 = await sellerInstance2.requestCreateOrderETHETH(
        [
          constants.PROMISE_VALID_FROM,
          constants.PROMISE_VALID_TO,
          constants.PROMISE_PRICE1,
          constants.PROMISE_DEPOSITSE1,
          constants.PROMISE_DEPOSITBU1,
          constants.ORDER_QUANTITY1,
        ],
        {
          value: constants.PROMISE_DEPOSITSE1,
        }
      );

      const txReceipt2: ContractReceipt = await txOrder2.wait();

      let promiseIdFromBosonRouter1: string;

      eventUtils.assertEventEmitted(
        txReceipt,
        VoucherKernel_Factory,
        eventNames.LOG_PROMISE_CREATED,
        (ev) => {
          promiseIdFromBosonRouter1 = ev._promiseId;
          assert.isTrue(ev._promiseId == promisekey1);
          assert.isTrue(ev._promiseId != promisekey2);
        }
      );

      eventUtils.assertEventEmitted(
        txReceipt2,
        VoucherKernel_Factory2,
        eventNames.LOG_PROMISE_CREATED,
        (ev) => {
          assert.isTrue(ev._promiseId == promisekey2);
          assert.isTrue(ev._promiseId != promiseIdFromBosonRouter1);
          assert.isTrue(ev._promiseId != promisekey1);
        }
      );

      const promiseKeyFromContract1 = await contractVoucherKernel.getPromiseKey(
        0
      );
      assert.equal(promiseKeyFromContract1, promisekey1, 'Wrong promise key 1');

      const promiseKeyFromContract2 =
        await contractVoucherKernel_2.getPromiseKey(0);
      assert.equal(promiseKeyFromContract2, promisekey2, 'Wrong promise key 2');
    });
  });
}); //end of contract

describe('Voucher tests - UNHAPPY PATH', () => {
  let contractVoucherSets: VoucherSets,
    contractVouchers: Vouchers,
    contractVoucherKernel: VoucherKernel,
    contractCashier: Cashier,
    contractBosonRouter: BosonRouter,
    contractTokenRegistry: TokenRegistry;
  let tokenSupplyKey1, tokenVoucherKey1;

  before(async () => {
    const signers = await ethers.getSigners();
    users = new Users(signers);

    VoucherSets_Factory = await ethers.getContractFactory('VoucherSets');
    Vouchers_Factory = await ethers.getContractFactory('Vouchers');
    VoucherKernel_Factory = await ethers.getContractFactory('VoucherKernel');
    Cashier_Factory = await ethers.getContractFactory('Cashier');
    BosonRouter_Factory = await ethers.getContractFactory('BosonRouter');
    TokenRegistry_Factory = await ethers.getContractFactory('TokenRegistry');
    MockBosonRouter_Factory = await ethers.getContractFactory(
      'MockBosonRouter'
    );
  });

  async function deployContracts() {

    contractTokenRegistry = (await TokenRegistry_Factory.deploy()) as Contract &
      TokenRegistry;
    contractVoucherSets = (await VoucherSets_Factory.deploy(
        'https://token-cdn-domain/{id}.json'
      )) as Contract & VoucherSets;
    contractVouchers = (await Vouchers_Factory.deploy(
        'https://token-cdn-domain//orders/metadata/'
      )) as Contract & Vouchers;
    contractVoucherKernel = (await VoucherKernel_Factory.deploy(
      contractVoucherSets.address,
      contractVouchers.address
    )) as Contract & VoucherKernel;
    contractCashier = (await Cashier_Factory.deploy(
      contractVoucherKernel.address
    )) as Contract & Cashier;
    contractBosonRouter = (await BosonRouter_Factory.deploy(
      contractVoucherKernel.address,
      contractTokenRegistry.address,
      contractCashier.address
    )) as Contract & BosonRouter;

   
    await contractTokenRegistry.deployed();
    await contractVoucherSets.deployed(); 
    await contractVouchers.deployed();
    await contractVoucherKernel.deployed();
    await contractCashier.deployed();
    await contractBosonRouter.deployed();
   
    await contractVoucherSets.setApprovalForAll(
      contractVoucherKernel.address,
      true
    );
    await contractVouchers.setApprovalForAll(
      contractVoucherKernel.address,
      true
    );
    await contractVoucherSets.setVoucherKernelAddress(
      contractVoucherKernel.address
    );
    await contractVouchers.setVoucherKernelAddress(
      contractVoucherKernel.address
    );

    await contractVoucherSets.setCashierAddress(contractCashier.address);
    await contractVouchers.setCashierAddress(contractCashier.address);

    await contractVoucherKernel.setBosonRouterAddress(
      contractBosonRouter.address
    );
    await contractVoucherKernel.setCashierAddress(contractCashier.address);

    await contractCashier.setBosonRouterAddress(contractBosonRouter.address);
    await contractCashier.setVoucherSetTokenAddress(
      contractVoucherSets.address
    );
    await contractCashier.setVoucherTokenAddress(
      contractVouchers.address
    );
  }

  beforeEach('setup promise dates based on the block timestamp', async () => {
    const timestamp = await Utils.getCurrTimestamp();

    constants.PROMISE_VALID_FROM = timestamp;
    constants.PROMISE_VALID_TO = timestamp + 2 * constants.SECONDS_IN_DAY;

    await deployContracts();
  });

  beforeEach('execute prerequisite steps', async () => {
    const sellerInstance = contractBosonRouter.connect(users.seller.signer);
    const txOrder = await sellerInstance.requestCreateOrderETHETH(
      [
        constants.PROMISE_VALID_FROM,
        constants.PROMISE_VALID_TO,
        constants.PROMISE_PRICE1,
        constants.PROMISE_DEPOSITSE1,
        constants.PROMISE_DEPOSITBU1,
        constants.ORDER_QUANTITY1,
      ],
      {
        value: constants.PROMISE_DEPOSITSE1,
      }
    );

    let txReceipt = await txOrder.wait();
    eventUtils.assertEventEmitted(
      txReceipt,
      BosonRouter_Factory,
      eventNames.LOG_ORDER_CREATED,
      (ev) => {
        assert.equal(ev._seller, users.seller.address);
        tokenSupplyKey1 = ev._tokenIdSupply;
      }
    );

    const buyerInstance = contractBosonRouter.connect(users.buyer.signer);
    const txFillOrder = await buyerInstance.requestVoucherETHETH(
      tokenSupplyKey1,
      users.seller.address,
      {
        value: constants.PROMISE_PRICE1 + constants.PROMISE_DEPOSITBU1,
      }
    );

    txReceipt = await txFillOrder.wait();
    eventUtils.assertEventEmitted(
      txReceipt,
      VoucherKernel_Factory,
      eventNames.LOG_VOUCHER_DELIVERED,
      (ev) => {
        tokenVoucherKey1 = ev._tokenIdVoucher;
        assert.isTrue(ev._tokenIdVoucher.gt(constants.ZERO));
      }
    );
  });

  describe('Wait periods', () => {
    it('change complain period', async () => {
      const complainPeriodSeconds =
        constants.PROMISE_CHALLENGE_PERIOD * constants.SECONDS_IN_DAY;

      const txChangePeriod = await contractVoucherKernel.setComplainPeriod(
        complainPeriodSeconds
      );

      const txReceipt = await txChangePeriod.wait();
      eventUtils.assertEventEmitted(
        txReceipt,
        VoucherKernel_Factory,
        eventNames.LOG_COMPLAIN_PERIOD_CHANGED,
        (ev) => {
          assert.isTrue(ev._newComplainPeriod.eq(BN(complainPeriodSeconds)));
          assert.equal(ev._triggeredBy, users.deployer.address);
        }
      );

      //Check VoucherKernel state
      const newComplainPeriod = await contractVoucherKernel.getComplainPeriod();
      assert.isTrue(newComplainPeriod.eq(BN(complainPeriodSeconds)));
    });

    it('must fail: unauthorized change of complain period', async () => {
      const attackerInstance = contractVoucherKernel.connect(
        users.attacker.signer
      );
      const complainPeriodSeconds =
        constants.PROMISE_CHALLENGE_PERIOD * constants.SECONDS_IN_DAY;

      await expect(
        attackerInstance.setComplainPeriod(complainPeriodSeconds)
      ).to.be.revertedWith(revertReasons.UNAUTHORIZED_OWNER);
    });

    it('change cancelOrFault period', async () => {
      const cancelFaultPeriodSeconds =
        constants.PROMISE_CANCELORFAULT_PERIOD * constants.SECONDS_IN_DAY;
      const txChangePeriod = await contractVoucherKernel.setCancelFaultPeriod(
        cancelFaultPeriodSeconds
      );

      const txReceipt = await txChangePeriod.wait();
      eventUtils.assertEventEmitted(
        txReceipt,
        VoucherKernel_Factory,
        eventNames.LOG_CANCEL_FAULT_PERIOD_CHANGED,
        (ev) => {
          assert.isTrue(
            ev._newCancelFaultPeriod.eq(BN(cancelFaultPeriodSeconds))
          );
          assert.equal(ev._triggeredBy, users.deployer.address);
        }
      );

      //Check VoucherKernel state
      const newCancelOrFaultPeriod =
        await contractVoucherKernel.getCancelFaultPeriod();
      assert.isTrue(newCancelOrFaultPeriod.eq(BN(cancelFaultPeriodSeconds)));
    });

    it('must fail: unauthorized change of cancelOrFault period', async () => {
      const attackerInstance = contractVoucherKernel.connect(
        users.attacker.signer
      );
      const cancelFaultPeriodSeconds =
        constants.PROMISE_CANCELORFAULT_PERIOD * constants.SECONDS_IN_DAY;

      await expect(
        attackerInstance.setCancelFaultPeriod(cancelFaultPeriodSeconds)
      ).to.be.revertedWith(revertReasons.UNAUTHORIZED_OWNER);
    });
  });

  describe('Refunds ...', function () {
    it('refunding one voucher', async () => {
      const buyerInstance = contractBosonRouter.connect(users.buyer.signer);
      const txRefund = await buyerInstance.refund(tokenVoucherKey1);

      const txReceipt = await txRefund.wait();
      eventUtils.assertEventEmitted(
        txReceipt,
        VoucherKernel_Factory,
        eventNames.LOG_VOUCHER_REFUNDED,
        (ev) => {
          assert.isTrue(ev._tokenIdVoucher.eq(BN(tokenVoucherKey1)));
        }
      );

      //Check VoucherKernel state
      const voucherStatus = await contractVoucherKernel.getVoucherStatus(
        tokenVoucherKey1
      );
      const transactionBlock = await ethers.provider.getBlock(
        txRefund.blockNumber
      );
      assert.equal(
        voucherStatus[
          constants.VOUCHER_STATUS_FIELDS.complainPeriodStart
        ].toString(),
        transactionBlock.timestamp.toString()
      );

      // [1010.0000] = hex"A0" = 160 = REFUND
      assert.equal(
        ethers.utils.hexlify(
          voucherStatus[constants.VOUCHER_STATUS_FIELDS.status] as number
        ),
        ethers.utils.hexlify(160),
        'end voucher status not as expected (REFUNDED)'
      );
    });

    it('refunding one voucher, then complain', async () => {
      const buyerInstance = contractBosonRouter.connect(users.buyer.signer);

      await buyerInstance.refund(tokenVoucherKey1);
      const complainTx = await buyerInstance.complain(tokenVoucherKey1);

      const txReceipt = await complainTx.wait();
      eventUtils.assertEventEmitted(
        txReceipt,
        VoucherKernel_Factory,
        eventNames.LOG_VOUCHER_COMPLAIN,
        (ev) => {
          assert.isTrue(ev._tokenIdVoucher.eq(BN(tokenVoucherKey1)));
        }
      );

      //Check VoucherKernel state
      const voucherStatus = await contractVoucherKernel.getVoucherStatus(
        tokenVoucherKey1
      );
      const transactionBlock = await ethers.provider.getBlock(
        complainTx.blockNumber
      );
      assert.equal(
        voucherStatus[
          constants.VOUCHER_STATUS_FIELDS.cancelFaultPeriodStart
        ].toString(),
        transactionBlock.timestamp.toString()
      );

      // [1010.1000] = hex"A8" = 168 = REFUND_COMPLAIN
      assert.equal(
        ethers.utils.hexlify(
          voucherStatus[constants.VOUCHER_STATUS_FIELDS.status] as number
        ),
        ethers.utils.hexlify(168),
        'end voucher status not as expected (REFUNDED_COMPLAINED)'
      );
    });

    it('refunding one voucher, then complain, then cancel/fault', async () => {
      const buyerInstance = contractBosonRouter.connect(users.buyer.signer);

      await buyerInstance.refund(tokenVoucherKey1, {
        from: users.buyer.address,
      });
      const complainTx = await buyerInstance.complain(tokenVoucherKey1, {
        from: users.buyer.address,
      });

      //Check VoucherKernel state
      const voucherStatusBefore = await contractVoucherKernel.getVoucherStatus(
        tokenVoucherKey1
      );
      const transactionBlock = await ethers.provider.getBlock(
        complainTx.blockNumber
      );
      assert.equal(
        voucherStatusBefore[
          constants.VOUCHER_STATUS_FIELDS.cancelFaultPeriodStart
        ].toString(),
        transactionBlock.timestamp.toString()
      );

      const sellerInstance = contractBosonRouter.connect(users.seller.signer);
      const cancelTx = await sellerInstance.cancelOrFault(tokenVoucherKey1);

      const txReceipt = await cancelTx.wait();
      eventUtils.assertEventEmitted(
        txReceipt,
        VoucherKernel_Factory,
        eventNames.LOG_VOUCHER_FAULT_CANCEL,
        (ev) => {
          assert.isTrue(ev._tokenIdVoucher.eq(BN(tokenVoucherKey1)));
        }
      );

      //Check VoucherKernel state
      const voucherStatusAfter = await contractVoucherKernel.getVoucherStatus(
        tokenVoucherKey1
      );

      //Check it didn't go into a code branch that changes the complainPeriodStart
      assert.equal(
        voucherStatusAfter[
          constants.VOUCHER_STATUS_FIELDS.complainPeriodStart
        ].toString(),
        voucherStatusBefore[
          constants.VOUCHER_STATUS_FIELDS.complainPeriodStart
        ].toString()
      );

      // [1010.1100] = hex"AC" = 172 = REFUND_COMPLAIN_COF
      assert.equal(
        ethers.utils.hexlify(
          voucherStatusAfter[constants.VOUCHER_STATUS_FIELDS.status] as number
        ),
        ethers.utils.hexlify(172),
        'end voucher status not as expected ' +
          '(REFUNDED_COMPLAINED_CANCELORFAULT)'
      );
    });

    it('must fail: refund then try to redeem', async () => {
      const buyerInstance = contractBosonRouter.connect(users.buyer.signer);
      await buyerInstance.refund(tokenVoucherKey1);

      await expect(buyerInstance.redeem(tokenVoucherKey1)).to.be.revertedWith(
        revertReasons.ALREADY_PROCESSED
      );
    });
  });

  describe('Cancel/Fault by the seller ...', () => {
    it('canceling one voucher', async () => {
      const sellerInstance = contractBosonRouter.connect(users.seller.signer);
      await sellerInstance.cancelOrFault(tokenVoucherKey1);

      const voucherStatus = await contractVoucherKernel.getVoucherStatus(
        tokenVoucherKey1
      );

      // [1000.0100] = hex"84" = 132 = CANCELORFAULT
      assert.equal(
        ethers.utils.hexlify(
          voucherStatus[constants.VOUCHER_STATUS_FIELDS.status] as number
        ),
        ethers.utils.hexlify(132),
        'end voucher status not as expected (CANCELORFAULT)'
      );
    });

    it('must fail: cancel/fault then try to redeem', async () => {
      const sellerInstance = contractBosonRouter.connect(users.seller.signer);
      const buyerInstance = contractBosonRouter.connect(users.buyer.signer);

      await sellerInstance.cancelOrFault(tokenVoucherKey1);
      await expect(buyerInstance.redeem(tokenVoucherKey1)).to.be.revertedWith(
        revertReasons.ALREADY_PROCESSED
      );
    });

    it('[NEGATIVE][cancelOrFault] should revert if not called via boson router', async () => {
      const sellerInstance = contractVoucherKernel.connect(users.seller.signer);

      const attackerInstance = contractVoucherKernel.connect(
        users.attacker.signer
      );

      await expect(
        sellerInstance.cancelOrFault(constants.ONE, users.seller.address)
      ).to.be.revertedWith(revertReasons.ONLY_FROM_ROUTER);

      await expect(
        attackerInstance.cancelOrFault(constants.ONE, users.attacker.address)
      ).to.be.revertedWith(revertReasons.ONLY_FROM_ROUTER);
    });
  });

  describe('Expirations (one universal test) ...', () => {
    it('Expired, then complain, then Cancel/Fault, then try to redeem', async () => {
      // fast-forward for three days
      const secondsInThreeDays = constants.SECONDS_IN_DAY * 3;
      await advanceTimeSeconds(secondsInThreeDays);

      await contractVoucherKernel.triggerExpiration(tokenVoucherKey1);

      let statusAfter = await contractVoucherKernel.getVoucherStatus(
        tokenVoucherKey1
      );

      // [1001.0000] = hex"90" = 144 = EXPIRED
      assert.equal(
        ethers.utils.hexlify(
          statusAfter[constants.VOUCHER_STATUS_FIELDS.status] as number
        ),
        ethers.utils.hexlify(144),
        'end voucher status not as expected (EXPIRED)'
      );

      const buyerInstance = contractBosonRouter.connect(users.buyer.signer);
      const complainTx = await buyerInstance.complain(tokenVoucherKey1);

      let txReceipt = await complainTx.wait();
      eventUtils.assertEventEmitted(
        txReceipt,
        VoucherKernel_Factory,
        eventNames.LOG_VOUCHER_COMPLAIN,
        (ev) => {
          assert.isTrue(ev._tokenIdVoucher.eq(BN(tokenVoucherKey1)));
        }
      );

      statusAfter = await contractVoucherKernel.getVoucherStatus(
        tokenVoucherKey1
      );

      // [1001.1000] = hex"98" = 152 = EXPIRED_COMPLAIN
      assert.equal(
        ethers.utils.hexlify(
          statusAfter[constants.VOUCHER_STATUS_FIELDS.status] as number
        ),
        ethers.utils.hexlify(152),
        'end voucher status not as expected (EXPIRED_COMPLAINED)'
      );

      // in the same test, because the EVM time machine is funky ...
      const sellerInstance = contractBosonRouter.connect(users.seller.signer);
      const cancelTx = await sellerInstance.cancelOrFault(tokenVoucherKey1);

      txReceipt = await cancelTx.wait();
      eventUtils.assertEventEmitted(
        txReceipt,
        VoucherKernel_Factory,
        eventNames.LOG_VOUCHER_FAULT_CANCEL,
        (ev) => {
          assert.isTrue(ev._tokenIdVoucher.eq(BN(tokenVoucherKey1)));
        }
      );

      statusAfter = await contractVoucherKernel.getVoucherStatus(
        tokenVoucherKey1
      );

      // [1001.1000] = hex"9C" = 156 = EXPIRED_COMPLAINED_CANCELORFAULT
      assert.equal(
        ethers.utils.hexlify(
          statusAfter[constants.VOUCHER_STATUS_FIELDS.status] as number
        ),
        ethers.utils.hexlify(156),
        'end voucher status not as expected ' +
          '(EXPIRED_COMPLAINED_CANCELORFAULT)'
      );

      // in the same test, because the EVM time machine is funky ...
      await expect(buyerInstance.redeem(tokenVoucherKey1)).to.be.revertedWith(
        revertReasons.ALREADY_PROCESSED
      );
    });
  });
});<|MERGE_RESOLUTION|>--- conflicted
+++ resolved
@@ -175,7 +175,6 @@
 
     const sixtySeconds = 60;
 
-<<<<<<< HEAD
     contractTokenRegistry_2 = (await TokenRegistry_Factory2.deploy()) as Contract &
       TokenRegistry;
       contractVoucherSets_2 = (await VoucherSets_Factory.deploy(
@@ -187,14 +186,6 @@
     contractVoucherKernel_2 = (await VoucherKernel_Factory.deploy(
       contractVoucherSets_2.address,
       contractVouchers_2.address
-=======
-    contractTokenRegistry_2 =
-      (await TokenRegistry_Factory2.deploy()) as Contract & TokenRegistry;
-    contractERC1155ERC721_2 =
-      (await ERC1155ERC721_Factory2.deploy()) as Contract & ERC1155ERC721;
-    contractVoucherKernel_2 = (await VoucherKernel_Factory2.deploy(
-      contractERC1155ERC721_2.address
->>>>>>> 87d44c96
     )) as Contract & VoucherKernel;
     contractCashier_2 = (await Cashier_Factory2.deploy(
       contractVoucherKernel_2.address
@@ -269,7 +260,6 @@
       assert.equal(voucherKernel, contractVoucherKernel.address);
     });
 
-<<<<<<< HEAD
     it('Should have set contract addresses properly for VoucherSets', async () => {
       const voucherKernel = await contractVoucherSets.getVoucherKernelAddress();
       const cashier = await contractVoucherSets.getCashierAddress();
@@ -281,25 +271,14 @@
     it('Should have set contract addresses properly for Vouchers', async () => {
       const voucherKernel = await contractVouchers.getVoucherKernelAddress();
       const cashier = await contractVouchers.getCashierAddress();
-=======
-    it('Should have set contract addresses properly for ERC1155ERC721', async () => {
-      const voucherKernel =
-        await contractERC1155ERC721.getVoucherKernelAddress();
-      const cashier = await contractERC1155ERC721.getCashierAddress();
->>>>>>> 87d44c96
 
       assert.equal(voucherKernel, contractVoucherKernel.address);
       assert.equal(cashier, contractCashier.address);
     });
 
     it('Should have set contract addresses properly for VoucherKernel', async () => {
-<<<<<<< HEAD
       const voucherSetTokenContract = await contractVoucherKernel.getVoucherSetTokenAddress();
       assert.equal(voucherSetTokenContract, contractVoucherSets.address);
-=======
-      const tokensContract =
-        await contractVoucherKernel.getTokensContractAddress();
->>>>>>> 87d44c96
 
       const voucherTokenContract = await contractVoucherKernel.getVoucherTokenAddress();
       assert.equal(voucherTokenContract, contractVouchers.address);
