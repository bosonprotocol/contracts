--- conflicted
+++ resolved
@@ -1,32 +1,24 @@
 const {assert} = require('chai');
 const truffleAssert = require('truffle-assertions');
 
-<<<<<<< HEAD
 const constants = require('../testHelpers/constants');
 const Users = require('../testHelpers/users');
 const Utils = require('../testHelpers/utils');
-=======
-const ERC1155ERC721 = artifacts.require("ERC1155ERC721");
-const VoucherKernel = artifacts.require("VoucherKernel");
-const Cashier 		= artifacts.require("Cashier");
-const BosonRouter = artifacts.require("BosonRouter")
-const BosonToken 	= artifacts.require("BosonTokenPrice");
-const FundLimitsOracle 	= artifacts.require('FundLimitsOracle');
->>>>>>> 42a19dae
 
 const ERC1155ERC721 = artifacts.require('ERC1155ERC721');
 const VoucherKernel = artifacts.require('VoucherKernel');
 const Cashier = artifacts.require('Cashier');
+const BosonRouter = artifacts.require('BosonRouter');
 const BosonToken = artifacts.require('BosonTokenPrice');
 const FundLimitsOracle = artifacts.require('FundLimitsOracle');
 
-<<<<<<< HEAD
 contract('FundLimitsOracle', async (addresses) => {
   const users = new Users(addresses);
 
   let contractERC1155ERC721,
     contractVoucherKernel,
     contractCashier,
+    contractBosonRouter,
     contractBSNTokenPrice,
     contractFundLimitsOracle;
   let expectedLimit;
@@ -46,10 +38,12 @@
     contractVoucherKernel = await VoucherKernel.new(
       contractERC1155ERC721.address
     );
-    contractCashier = await Cashier.new(
+    contractCashier = await Cashier.new(contractVoucherKernel.address);
+    contractBosonRouter = await BosonRouter.new(
       contractVoucherKernel.address,
       contractERC1155ERC721.address,
-      contractFundLimitsOracle.address
+      contractFundLimitsOracle.address,
+      contractCashier.address
     );
 
     contractBSNTokenPrice = await BosonToken.new('BosonTokenPrice', 'BPRC');
@@ -61,7 +55,16 @@
     await contractERC1155ERC721.setVoucherKernelAddress(
       contractVoucherKernel.address
     );
+    await contractERC1155ERC721.setBosonRouterAddress(
+      contractBosonRouter.address
+    );
+
+    await contractVoucherKernel.setBosonRouterAddress(
+      contractBosonRouter.address
+    );
     await contractVoucherKernel.setCashierAddress(contractCashier.address);
+
+    await contractCashier.setBosonRouterAddress(contractBosonRouter.address);
   }
 
   describe('FundLimitsOracle interaction', () => {
@@ -152,129 +155,6 @@
           'LogETHLimitChanged was not emitted'
         );
       });
-=======
-const UtilsBuilder = require('../testHelpers/utilsBuilder');
-const Utils = require('../testHelpers/utils');
-let utils;
-const config = require('../testHelpers/config.json');
-const { assert } = require("chai");
-
-contract("FundLimitsOracle", async accounts => {
-	let Deployer = config.accounts.deployer
-    let Attacker = config.accounts.attacker
-    
-    let contractERC1155ERC721,
-        contractVoucherKernel,
-        contractCashier,
-        contractBosonRouter,
-        contractBSNTokenPrice,
-        contractBSNTokenDeposit,
-        contractFundLimitsOracle
-
-    let expectedLimit
-    const FIVE_ETHERS = (5 * 10 ** 18).toString()
-    const FIVE_TOKENS = (5 * 10 ** 16).toString()
-
-    async function deployContracts() {
-		const timestamp = await Utils.getCurrTimestamp()
-		helpers.PROMISE_VALID_FROM = timestamp
-        helpers.PROMISE_VALID_TO = timestamp + 2 * helpers.SECONDS_IN_DAY;
-        
-        contractFundLimitsOracle = await FundLimitsOracle.new();
-
-		contractERC1155ERC721 = await ERC1155ERC721.new();
-		contractVoucherKernel = await VoucherKernel.new(contractERC1155ERC721.address);
-        contractCashier = await Cashier.new(contractVoucherKernel.address)
-        contractBosonRouter = await BosonRouter.new(contractVoucherKernel.address, contractERC1155ERC721.address, contractFundLimitsOracle.address, contractCashier.address);
-
-		contractBSNTokenPrice = await BosonToken.new("BosonTokenPrice", "BPRC");
-		contractBSNTokenDeposit = await BosonToken.new("BosonTokenDeposit", "BDEP");
-
-		await contractERC1155ERC721.setApprovalForAll(contractVoucherKernel.address, 'true')
-        await contractERC1155ERC721.setVoucherKernelAddress(contractVoucherKernel.address)
-        await contractERC1155ERC721.setBosonRouterAddress(contractBosonRouter.address);
-        
-        await contractVoucherKernel.setBosonRouterAddress(contractBosonRouter.address);
-        await contractVoucherKernel.setCashierAddress(contractCashier.address)
-
-        await contractCashier.setBosonRouterAddress(contractBosonRouter.address);
-    }
-
-	describe('FundLimitsOracle interaction', function() {
-
-        before(async () => {
-            await deployContracts()
-        })
-
-        describe("ETH", () => {
-            it("Should have set ETH Limit initially to 1 ETH", async () => {
-                const ONE_ETH = (1 * 10 ** 18).toString()
-
-                const ethLimit = await contractFundLimitsOracle.getETHLimit()
-    
-                assert.equal(ethLimit.toString(), ONE_ETH, "ETH Limit not set properly")
-            })
-    
-            it("Owner should change ETH Limit", async () => {
-                
-                await contractFundLimitsOracle.setETHLimit(FIVE_ETHERS);
-    
-                expectedLimit = await contractFundLimitsOracle.getETHLimit()
-    
-                assert.equal(expectedLimit.toString(), FIVE_ETHERS, "ETH Limit not correctly set")
-            })
-    
-            it("Should emit LogETHLimitChanged", async () => {
-    
-                setLimitTx = await contractFundLimitsOracle.setETHLimit(FIVE_ETHERS);
-    
-                truffleAssert.eventEmitted(setLimitTx, 'LogETHLimitChanged', (ev) => {
-                        return ev._triggeredBy == Deployer.address
-                    }, 
-                "LogETHLimitChanged was not emitted"
-                )
-            })
-    
-            it("[NEGATIVE] Should revert if attacker tries to change ETH Limit", async () => {
-                await truffleAssert.reverts(
-                    contractFundLimitsOracle.setETHLimit(FIVE_ETHERS, {from: Attacker.address}),
-                    truffleAssert.ErrorType.REVERT
-                )
-            })
-        })
-
-        describe("Token", () => {
-
-            it("Owner should set Token Limit", async () => {
-                
-                await contractFundLimitsOracle.setTokenLimit(contractBSNTokenPrice.address, FIVE_TOKENS);
-    
-                expectedLimit = await contractFundLimitsOracle.getTokenLimit(contractBSNTokenPrice.address)
-    
-                assert.equal(expectedLimit.toString(), FIVE_TOKENS, "ETH Limit not correctly set")
-            })
-    
-            it("Should emit LogTokenLimitChanged", async () => {
-    
-                setLimitTx = await contractFundLimitsOracle.setTokenLimit(contractBSNTokenPrice.address, FIVE_TOKENS);
-    
-                truffleAssert.eventEmitted(setLimitTx, 'LogTokenLimitChanged', (ev) => {
-                        return ev._triggeredBy == Deployer.address
-                    }, 
-                "LogETHLimitChanged was not emitted"
-                )
-            })
-    
-            it("[NEGATIVE] Should revert if attacker tries to change Token Limit", async () => {
-                await truffleAssert.reverts(
-                    contractFundLimitsOracle.setTokenLimit(contractBSNTokenPrice.address, FIVE_TOKENS, {from: Attacker.address}),
-                    truffleAssert.ErrorType.REVERT
-                )
-            })
-        })
-		
-	})
->>>>>>> 42a19dae
 
       it(
         '[NEGATIVE] Should revert if attacker tries to change ' + 'Token Limit',
