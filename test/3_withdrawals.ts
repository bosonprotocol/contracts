--- conflicted
+++ resolved
@@ -582,24 +582,12 @@
         );
       });
 
-<<<<<<< HEAD
-        await utils.refund(voucherID, users.buyer.signer);
-        await utils.complain(voucherID, users.buyer.signer);
-        await utils.cancel(voucherID, users.seller.signer);
-        await utils.finalize(voucherID, users.deployer.signer);
-
-        const withdrawTx = await utils.withdraw(
-          voucherID,
-          users.deployer.signer
-        );
-=======
       it('COMMIT->CANCEL->COMPLAIN->FINALIZE', async () => {
         const expectedBuyerAmount = BN(constants.buyer_deposit)
           .add(BN(constants.product_price))
           .add(BN(constants.seller_deposit).div(BN(2))); // 0.3 + 0.04 + 0.025
         const expectedSellerAmount = BN(constants.seller_deposit).div(BN(4)); // 0.0125
         const expectedEscrowAmount = BN(constants.seller_deposit).div(BN(4)); // 0.0125
->>>>>>> 2c2913f1
 
         // expected content of LOG_AMOUNT_DISTRIBUTION
         const paymentAmountDistribution = {
@@ -668,13 +656,6 @@
           },
         };
 
-<<<<<<< HEAD
-        await utils.cancel(voucherID, users.seller.signer);
-        await utils.complain(voucherID, users.buyer.signer);
-        await utils.finalize(voucherID, users.deployer.signer);
-
-        const withdrawTx = await utils.withdraw(
-=======
         const depositAmountDistribution = {
           sellerDeposit: {
             receivers: [users.seller, users.buyer],
@@ -703,7 +684,6 @@
         };
 
         await allPaths(
->>>>>>> 2c2913f1
           voucherID,
           [{m: 'cancel', c: users.seller}],
           paymentAmountDistribution,
