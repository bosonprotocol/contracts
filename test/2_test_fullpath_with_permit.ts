import {ethers} from 'hardhat';
import {Signer, ContractFactory, Contract} from 'ethers';
import {assert, expect} from 'chai';
import {ecsign} from 'ethereumjs-util';
import constants from '../testHelpers/constants';
import {advanceTimeSeconds} from '../testHelpers/timemachine';
import Users from '../testHelpers/users';
import Utils from '../testHelpers/utils';
import UtilsBuilder from '../testHelpers/utilsBuilder';
import {toWei, getApprovalDigest} from '../testHelpers/permitUtils';
import {
  BosonRouter,
  VoucherSets,
  Vouchers,
  VoucherKernel,
  Cashier,
  TokenRegistry,
  MockBosonRouter,
  MockERC20Permit,
  MockERC721Receiver,
} from '../typechain';
const {keccak256, solidityPack} = ethers.utils;

let VoucherSets_Factory: ContractFactory;
let Vouchers_Factory: ContractFactory;
let VoucherKernel_Factory: ContractFactory;
let Cashier_Factory: ContractFactory;
let BosonRouter_Factory: ContractFactory;
let TokenRegistry_Factory: ContractFactory;
let MockBosonRouter_Factory: ContractFactory;
let MockERC20Permit_Factory: ContractFactory;
let MockERC721Receiver_Factory: ContractFactory;

import revertReasons from '../testHelpers/revertReasons';
import * as eventUtils from '../testHelpers/events';
const eventNames = eventUtils.eventNames;
import fnSignatures from '../testHelpers/functionSignatures';

const BN = ethers.BigNumber.from;

let utils: Utils;
let users;

describe('Cashier and VoucherKernel', () => {
  let promiseId: string, tokenSupplyKey: string;

  before(async () => {
    const signers: Signer[] = await ethers.getSigners();
    users = new Users(signers);

    VoucherSets_Factory = await ethers.getContractFactory('VoucherSets');
    Vouchers_Factory = await ethers.getContractFactory('Vouchers');
    VoucherKernel_Factory = await ethers.getContractFactory('VoucherKernel');
    Cashier_Factory = await ethers.getContractFactory('Cashier');
    BosonRouter_Factory = await ethers.getContractFactory('BosonRouter');
    TokenRegistry_Factory = await ethers.getContractFactory('TokenRegistry');
    MockBosonRouter_Factory = await ethers.getContractFactory(
      'MockBosonRouter'
    );
    MockERC20Permit_Factory = await ethers.getContractFactory(
      'MockERC20Permit'
    );
    MockERC721Receiver_Factory = await ethers.getContractFactory(
      'MockERC721Receiver'
    );

    await setPeriods();
  });

  let contractVoucherSets: VoucherSets,
    contractVouchers: Vouchers,
    contractVoucherKernel: VoucherKernel,
    contractCashier: Cashier,
    contractBosonRouter: BosonRouter,
    contractBSNTokenPrice: MockERC20Permit,
    contractBSNTokenDeposit: MockERC20Permit,
    contractTokenRegistry: TokenRegistry,
    contractMockERC721Receiver: MockERC721Receiver,
    contractMockBosonRouter: MockBosonRouter;

  const deadline = toWei(1);

  let timestamp;

  let distributedAmounts = {
    buyerAmount: BN(0),
    sellerAmount: BN(0),
    escrowAmount: BN(0),
  };

  async function setPeriods() {
    const timestamp = await Utils.getCurrTimestamp();

    constants.PROMISE_VALID_FROM = timestamp;
    constants.PROMISE_VALID_TO = timestamp + 2 * constants.SECONDS_IN_DAY;
  }

  async function deployContracts() {
    const sixtySeconds = 60;

    contractTokenRegistry = (await TokenRegistry_Factory.deploy()) as Contract &
      TokenRegistry;
    contractVoucherSets = (await VoucherSets_Factory.deploy(
      'https://token-cdn-domain/{id}.json'
    )) as Contract & VoucherSets;
    contractVouchers = (await Vouchers_Factory.deploy(
      'https://token-cdn-domain//orders/metadata/'
    )) as Contract & Vouchers;
    contractVoucherKernel = (await VoucherKernel_Factory.deploy(
      contractVoucherSets.address,
      contractVouchers.address
    )) as Contract & VoucherKernel;
    contractCashier = (await Cashier_Factory.deploy(
      contractVoucherKernel.address
    )) as Contract & Cashier;
    contractBosonRouter = (await BosonRouter_Factory.deploy(
      contractVoucherKernel.address,
      contractTokenRegistry.address,
      contractCashier.address
    )) as Contract & BosonRouter;

    contractBSNTokenPrice = (await MockERC20Permit_Factory.deploy(
      'BosonTokenPrice',
      'BPRC'
    )) as Contract & MockERC20Permit;

    contractBSNTokenDeposit = (await MockERC20Permit_Factory.deploy(
      'BosonTokenDeposit',
      'BDEP'
    )) as Contract & MockERC20Permit;

    contractMockERC721Receiver =
      (await MockERC721Receiver_Factory.deploy()) as Contract &
        MockERC721Receiver;

    await contractTokenRegistry.deployed();
    await contractVoucherSets.deployed(); 
    await contractVouchers.deployed();
    await contractVoucherKernel.deployed();
    await contractCashier.deployed();
    await contractBosonRouter.deployed();
    await contractBSNTokenPrice.deployed();
    await contractBSNTokenDeposit.deployed();
<<<<<<< HEAD
    await contractVoucherSets.setApprovalForAll(
      contractVoucherKernel.address,
      true
    );
    await contractVouchers.setApprovalForAll(
=======
    await contractMockERC721Receiver.deployed();

    await contractERC1155ERC721.setApprovalForAll(
>>>>>>> 87d44c96
      contractVoucherKernel.address,
      true
    );
    await contractVoucherSets.setVoucherKernelAddress(
      contractVoucherKernel.address
    );
    await contractVouchers.setVoucherKernelAddress(
      contractVoucherKernel.address
    );

    await contractVoucherSets.setCashierAddress(contractCashier.address);
    await contractVouchers.setCashierAddress(contractCashier.address);

    await contractVoucherKernel.setBosonRouterAddress(
      contractBosonRouter.address
    );
    await contractVoucherKernel.setCashierAddress(contractCashier.address);

    await contractCashier.setBosonRouterAddress(contractBosonRouter.address);
<<<<<<< HEAD
    await contractCashier.setVoucherSetTokenAddress(
      contractVoucherSets.address
    );
    await contractCashier.setVoucherTokenAddress(
      contractVouchers.address
=======

    await contractCashier.setTokenContractAddress(
      contractERC1155ERC721.address
>>>>>>> 87d44c96
    );

    await contractVoucherKernel.setComplainPeriod(sixtySeconds);
    await contractVoucherKernel.setCancelFaultPeriod(sixtySeconds);

    await contractTokenRegistry.setTokenLimit(
      contractBSNTokenPrice.address,
      constants.TOKEN_LIMIT
    );
    await contractTokenRegistry.setTokenLimit(
      contractBSNTokenDeposit.address,
      constants.TOKEN_LIMIT
    );
    await contractTokenRegistry.setETHLimit(constants.ETHER_LIMIT);

    //Set Boson Token as it's own wrapper so that the same interface can be called in the code
    await contractTokenRegistry.setTokenWrapperAddress(
      contractBSNTokenPrice.address,
      contractBSNTokenPrice.address
    );

    await contractTokenRegistry.setTokenWrapperAddress(
      contractBSNTokenDeposit.address,
      contractBSNTokenDeposit.address
    );

    // calculate expected tokenSupplyID for first voucher
    promiseId = keccak256(
      solidityPack(
        ['address', 'uint256', 'uint256', 'uint256', 'address'],
        [
          users.seller.address,
          constants.ZERO,
          constants.PROMISE_VALID_FROM,
          constants.PROMISE_VALID_TO,
          contractVoucherKernel.address,
        ]
      )
    );

    // calculate expected tokenSupplyID for first voucher
    const tokenIndex = constants.ONE;
    const TYPE_NF_BIT = constants.ONE.shl(255);
    tokenSupplyKey = TYPE_NF_BIT.or(tokenIndex.shl(128)).toString();
  }

  describe('TOKEN SUPPLY CREATION (Voucher batch creation)', () => {
    const vouchersToBuy = 5;

    const paymentMethods = {
      ETHETH: 1,
      ETHTKN: 2,
      TKNETH: 3,
      TKNTKN: 4,
    };

    describe('ETHETH', () => {
      beforeEach(async () => {
        await deployContracts();

        utils = await UtilsBuilder.create()
          .ETHETH()
          .buildAsync(
            contractVoucherSets,
            contractVouchers,
            contractVoucherKernel,
            contractCashier,
            contractBosonRouter
          );
      });

      it('All expected events are emitted', async () => {
        expect(
          await utils.createOrder(
            users.seller,
            constants.PROMISE_VALID_FROM,
            constants.PROMISE_VALID_TO,
            constants.PROMISE_PRICE1,
            constants.PROMISE_DEPOSITSE1,
            constants.PROMISE_DEPOSITBU1,
            constants.QTY_10,
            true
          )
        )
          .to.emit(contractBosonRouter, eventNames.LOG_ORDER_CREATED)
          .withArgs(
            tokenSupplyKey,
            users.seller.address,
            constants.QTY_10,
            paymentMethods.ETHETH
          )
          .to.emit(contractVoucherKernel, eventNames.LOG_PROMISE_CREATED)
          .withArgs(
            promiseId,
            constants.ONE,
            users.seller.address,
            constants.PROMISE_VALID_FROM,
            constants.PROMISE_VALID_TO,
            constants.ZERO
          )
          .to.emit(contractVoucherSets, eventNames.TRANSFER_SINGLE)
          .withArgs(
            contractVoucherKernel.address,
            constants.ZERO_ADDRESS,
            users.seller.address,
            tokenSupplyKey,
            constants.QTY_10
          );
      });

      describe('After creation', () => {
        beforeEach(async () => {
          await utils.createOrder(
            users.seller,
            constants.PROMISE_VALID_FROM,
            constants.PROMISE_VALID_TO,
            constants.PROMISE_PRICE1,
            constants.PROMISE_DEPOSITSE1,
            constants.PROMISE_DEPOSITBU1,
            constants.QTY_10
          );
        });

        describe('Voucher Kernel state', () => {
          it('Promise info is correct', async () => {
            const promiseData = await contractVoucherKernel.getPromiseData(
              promiseId
            );
            assert.equal(
              promiseData[constants.PROMISE_DATA_FIELDS.promiseId],
              promiseId,
              'Promise Id incorrect'
            );

            assert.equal(
              promiseData[constants.PROMISE_DATA_FIELDS.nonce].toString(),
              constants.ONE.toString(),
              'Promise data field -> nonce is incorrect'
            );
            assert.equal(
              promiseData[constants.PROMISE_DATA_FIELDS.validFrom].toString(),
              constants.PROMISE_VALID_FROM.toString(),
              'Promise data field -> validFrom is incorrect'
            );

            assert.equal(
              promiseData[constants.PROMISE_DATA_FIELDS.validTo].toString(),
              constants.PROMISE_VALID_TO.toString(),
              'Promise data field -> validTo is incorrect'
            );
            assert.equal(
              promiseData[constants.PROMISE_DATA_FIELDS.idx].toString(),
              constants.ZERO.toString(),
              'Promise data field -> idx is incorrect'
            );

            const promiseSeller = await contractVoucherKernel.getSupplyHolder(
              tokenSupplyKey
            );

            assert.strictEqual(
              promiseSeller,
              users.seller.address,
              'Seller incorrect'
            );

            const promiseOrderData = await contractVoucherKernel.getOrderCosts(
              tokenSupplyKey
            );
            assert.isTrue(
              promiseOrderData[constants.PROMISE_ORDER_FIELDS.price].eq(
                BN(constants.PROMISE_PRICE1)
              ),
              'Promise product price mismatch'
            );
            assert.isTrue(
              promiseOrderData[constants.PROMISE_ORDER_FIELDS.depositSe].eq(
                BN(constants.PROMISE_DEPOSITSE1)
              ),
              'Promise seller deposit mismatch'
            );
            assert.isTrue(
              promiseOrderData[constants.PROMISE_ORDER_FIELDS.depositBu].eq(
                BN(constants.PROMISE_DEPOSITBU1)
              ),
              'Promise buyer deposit mismatch'
            );

            const tokenNonce = await contractVoucherKernel.getTokenNonce(
              users.seller.address
            );

            assert.isTrue(
              tokenNonce.eq(constants.ONE.toString()),
              'Voucher kernel nonce mismatch'
            );

            assert.equal(
              promiseId,
              await contractVoucherKernel.getPromiseIdFromSupplyId(
                tokenSupplyKey
              ),
              'PromiseId mismatch'
            );
          });

          it('Should create payment method ETHETH', async () => {
            expect(
              await contractVoucherKernel.getVoucherPaymentMethod(
                tokenSupplyKey
              )
            ).to.equal(
              paymentMethods.ETHETH,
              'Payment Method ETHETH not set correctly'
            );
          });

          it('Deposit and Price address should be constants.ZERO', async () => {
            expect(
              await contractVoucherKernel.getVoucherPriceToken(tokenSupplyKey)
            ).to.equal(
              constants.ZERO_ADDRESS,
              'ETHETH Method Price Token Address mismatch'
            );

            expect(
              await contractVoucherKernel.getVoucherDepositToken(tokenSupplyKey)
            ).to.equal(
              constants.ZERO_ADDRESS,
              'ETHETH Method Deposit Token Address mismatch'
            );
          });
        });

        it('Voucher Sets token state is correct', async () => {
          const sellerERC1155ERC721Balance = (
            await contractVoucherSets.functions[fnSignatures.balanceOf1155](
              users.seller.address,
              tokenSupplyKey
            )
          )[0];

          assert.isTrue(
            sellerERC1155ERC721Balance.eq(constants.QTY_10),
            'Voucher Set token seller balance mismatch'
          );
        });

        it('ESCROW has correct balance', async () => {
          const expectedBalance = BN(constants.PROMISE_DEPOSITSE1).mul(
            BN(constants.QTY_10)
          );

          expect(
            await ethers.provider.getBalance(contractCashier.address)
          ).to.equal(expectedBalance, 'Escrow balance is incorrect');
          expect(
            await contractCashier.getEscrowAmount(users.seller.address)
          ).to.equal(expectedBalance, 'Escrow stored amount is incorrect');
        });

        it('Get correct remaining qty for supply', async () => {
          expect(
            await contractVoucherKernel.getRemQtyForSupply(
              tokenSupplyKey,
              users.seller.address
            )
          ).to.equal(constants.QTY_10, 'Remaining qty is not correct');

          for (let i = 0; i < vouchersToBuy; i++) {
            await utils.commitToBuy(
              users.buyer,
              users.seller,
              tokenSupplyKey,
              constants.PROMISE_PRICE1,
              constants.PROMISE_DEPOSITBU1
            );
            expect(
              await contractVoucherKernel.getRemQtyForSupply(
                tokenSupplyKey,
                users.seller.address
              )
            ).to.equal(
              constants.QTY_10 - i - 1,
              `Remaining qty is not correct [${i}]`
            );
          }
        });
      });

      it('It should be possible to create Order with 0 buyer deposit', async () => {
        await utils.createOrder(
          users.seller,
          constants.PROMISE_VALID_FROM,
          constants.PROMISE_VALID_TO,
          constants.PROMISE_PRICE1,
          constants.PROMISE_DEPOSITSE1,
          constants.ZERO,
          constants.QTY_10,
          true
        );
        const promiseOrderData = await contractVoucherKernel.getOrderCosts(
          tokenSupplyKey
        );
        assert.isTrue(
          promiseOrderData[constants.PROMISE_ORDER_FIELDS.price].eq(
            BN(constants.PROMISE_PRICE1)
          ),
          'Promise product price mismatch'
        );

        assert.isTrue(
          promiseOrderData[constants.PROMISE_ORDER_FIELDS.depositSe].eq(
            BN(constants.PROMISE_DEPOSITSE1)
          ),
          'Promise seller deposit mismatch'
        );
        assert.isTrue(
          promiseOrderData[constants.PROMISE_ORDER_FIELDS.depositBu].eq(
            BN(constants.ZERO)
          ),
          'Promise buyer deposit mismatch'
        );
      });

      it('[NEGATIVE] Should revert if validTo is set below 5 minutes from now', async () => {
        await expect(
          utils.createOrder(
            users.seller,
            constants.PROMISE_VALID_FROM,
            constants.PROMISE_VALID_FROM + constants.ONE_MINUTE,
            constants.PROMISE_PRICE1,
            constants.PROMISE_DEPOSITSE1,
            constants.PROMISE_DEPOSITBU1,
            constants.QTY_10
          )
        ).to.be.revertedWith(revertReasons.INVALID_VALIDITY_TO);
      });

      it('[NEGATIVE] Should revert if validFrom is greater than validTo', async () => {
        await expect(
          utils.createOrder(
            users.seller,
            constants.PROMISE_VALID_TO,
            constants.PROMISE_VALID_FROM,
            constants.PROMISE_PRICE1,
            constants.PROMISE_DEPOSITSE1,
            constants.PROMISE_DEPOSITBU1,
            constants.QTY_10
          )
        ).to.be.revertedWith(revertReasons.INVALID_VALIDITY_FROM);
      });

      it('[NEGATIVE] Should not create a supply if price is above the limit', async () => {
        await expect(
          utils.createOrder(
            users.seller,
            constants.PROMISE_VALID_FROM,
            constants.PROMISE_VALID_FROM + constants.ONE_MINUTE,
            constants.ABOVE_ETH_LIMIT,
            constants.PROMISE_DEPOSITSE1,
            constants.PROMISE_DEPOSITBU1,
            constants.ONE,
            true
          )
        ).to.be.revertedWith(revertReasons.ABOVE_LIMIT);
      });

      it('[NEGATIVE] Should not create a supply if depositBu is above the limit', async () => {
        await expect(
          utils.createOrder(
            users.seller,
            constants.PROMISE_VALID_FROM,
            constants.PROMISE_VALID_FROM + constants.ONE_MINUTE,
            constants.PROMISE_PRICE1,
            constants.PROMISE_DEPOSITSE1,
            constants.ABOVE_ETH_LIMIT,
            constants.ONE,
            true
          )
        ).to.be.revertedWith(revertReasons.ABOVE_LIMIT);
      });

      it('[NEGATIVE] Should not create a supply if depositSe is above the limit', async () => {
        await expect(
          utils.createOrder(
            users.seller,
            constants.PROMISE_VALID_FROM,
            constants.PROMISE_VALID_FROM + constants.ONE_MINUTE,
            constants.PROMISE_PRICE1,
            constants.ABOVE_ETH_LIMIT,
            constants.PROMISE_DEPOSITBU1,
            constants.ONE,
            true
          )
        ).to.be.revertedWith(revertReasons.ABOVE_LIMIT);
      });

      it('[NEGATIVE] Should not create a supply if quantity is zero', async () => {
        await expect(
          utils.createOrder(
            users.seller,
            constants.PROMISE_VALID_FROM,
            constants.PROMISE_VALID_TO,
            constants.PROMISE_PRICE1,
            constants.PROMISE_DEPOSITSE1,
            constants.PROMISE_DEPOSITBU1,
            constants.ZERO,
            true
          )
        ).to.be.revertedWith(revertReasons.INVALID_QUANTITY_LONG);
      });
    });

    describe('[WITH PERMIT]', () => {
      describe('ETHTKN', () => {
        beforeEach(async () => {
          await deployContracts();

          utils = await UtilsBuilder.create()
            .ERC20withPermit()
            .ETHTKN()
            .buildAsync(
              contractVoucherSets,
              contractVouchers,
              contractVoucherKernel,
              contractCashier,
              contractBosonRouter,
              contractBSNTokenPrice,
              contractBSNTokenDeposit
            );

          const tokensToMint = BN(constants.seller_deposit).mul(
            BN(constants.QTY_20)
          );

          await utils.mintTokens(
            'contractBSNTokenDeposit',
            users.seller.address,
            tokensToMint
          );
          await utils.mintTokens(
            'contractBSNTokenDeposit',
            users.buyer.address,
            tokensToMint
          );
        });

        it('All expected events are emitted', async () => {
          await expect(
            utils.createOrder(
              users.seller,
              constants.PROMISE_VALID_FROM,
              constants.PROMISE_VALID_TO,
              constants.PROMISE_PRICE1,
              constants.PROMISE_DEPOSITSE1,
              constants.PROMISE_DEPOSITBU1,
              constants.QTY_10,
              true
            )
          )
            .to.emit(contractBosonRouter, eventNames.LOG_ORDER_CREATED)
            .withArgs(
              tokenSupplyKey,
              users.seller.address,
              constants.QTY_10,
              paymentMethods.ETHTKN
            )
            .to.emit(contractVoucherKernel, eventNames.LOG_PROMISE_CREATED)
            .withArgs(
              promiseId,
              constants.ONE,
              users.seller.address,
              constants.PROMISE_VALID_FROM,
              constants.PROMISE_VALID_TO,
              constants.ZERO
            )
            .to.emit(contractVoucherSets, eventNames.TRANSFER_SINGLE)
            .withArgs(
              contractVoucherKernel.address,
              constants.ZERO_ADDRESS,
              users.seller.address,
              tokenSupplyKey,
              constants.QTY_10
            );
        });

        describe('After creation', () => {
          beforeEach(async () => {
            await utils.createOrder(
              users.seller,
              constants.PROMISE_VALID_FROM,
              constants.PROMISE_VALID_TO,
              constants.PROMISE_PRICE1,
              constants.PROMISE_DEPOSITSE1,
              constants.PROMISE_DEPOSITBU1,
              constants.QTY_10
            );
          });

          describe('Voucher Kernel state', () => {
            it('Promise info is correct', async () => {
              const promiseData = await contractVoucherKernel.getPromiseData(
                promiseId
              );
              assert.equal(
                promiseData[constants.PROMISE_DATA_FIELDS.promiseId],
                promiseId,
                'Promise Id incorrect'
              );

              assert.equal(
                promiseData[constants.PROMISE_DATA_FIELDS.nonce].toString(),
                constants.ONE.toString(),
                'Promise data field -> nonce is incorrect'
              );
              assert.equal(
                promiseData[constants.PROMISE_DATA_FIELDS.validFrom].toString(),
                constants.PROMISE_VALID_FROM.toString(),
                'Promise data field -> validFrom is incorrect'
              );

              assert.equal(
                promiseData[constants.PROMISE_DATA_FIELDS.validTo].toString(),
                constants.PROMISE_VALID_TO.toString(),
                'Promise data field -> validTo is incorrect'
              );
              assert.equal(
                promiseData[constants.PROMISE_DATA_FIELDS.idx].toString(),
                constants.ZERO.toString(),
                'Promise data field -> idx is incorrect'
              );

              const promiseSeller = await contractVoucherKernel.getSupplyHolder(
                tokenSupplyKey
              );

              assert.strictEqual(
                promiseSeller,
                users.seller.address,
                'Seller incorrect'
              );

              const promiseOrderData =
                await contractVoucherKernel.getOrderCosts(tokenSupplyKey);
              assert.isTrue(
                promiseOrderData[constants.PROMISE_ORDER_FIELDS.price].eq(
                  BN(constants.PROMISE_PRICE1)
                ),
                'Promise product price mismatch'
              );
              assert.isTrue(
                promiseOrderData[constants.PROMISE_ORDER_FIELDS.depositSe].eq(
                  BN(constants.PROMISE_DEPOSITSE1)
                ),
                'Promise seller deposit mismatch'
              );
              assert.isTrue(
                promiseOrderData[constants.PROMISE_ORDER_FIELDS.depositBu].eq(
                  BN(constants.PROMISE_DEPOSITBU1)
                ),
                'Promise buyer deposit mismatch'
              );

              const tokenNonce = await contractVoucherKernel.getTokenNonce(
                users.seller.address
              );

              assert.isTrue(
                tokenNonce.eq(constants.ONE),
                'Voucher kernel nonce mismatch'
              );

              assert.equal(
                promiseId,
                await contractVoucherKernel.getPromiseIdFromSupplyId(
                  tokenSupplyKey
                ),
                'PromiseId mismatch'
              );
            });

            it('Should create payment method ETHTKN', async () => {
              expect(
                await contractVoucherKernel.getVoucherPaymentMethod(
                  tokenSupplyKey
                )
              ).to.equal(
                paymentMethods.ETHTKN,
                'Payment Method ETHTKN not set correctly'
              );
            });

            it('Deposit contract should be correct and Price address should be constants.ZERO', async () => {
              expect(
                await contractVoucherKernel.getVoucherPriceToken(tokenSupplyKey)
              ).to.equal(
                constants.ZERO_ADDRESS,
                'ETHTKN Method Price Token Address mismatch'
              );

              expect(
                await contractVoucherKernel.getVoucherDepositToken(
                  tokenSupplyKey
                )
              ).to.equal(
                contractBSNTokenDeposit.address,
                'ETHTKN Method Deposit Token Address mismatch'
              );
            });
          });

          it('Voucher Sets token state is correct', async () => {
            const sellerERC1155ERC721Balance = (
              await contractVoucherSets.functions[fnSignatures.balanceOf1155](
                users.seller.address,
                tokenSupplyKey
              )
            )[0];
  
            assert.isTrue(
              sellerERC1155ERC721Balance.eq(constants.QTY_10),
              'Voucher Set token seller balance mismatch'
            );
          });

          it('Cashier has correct balance in Deposit Contract', async () => {
            const expectedBalance = BN(constants.PROMISE_DEPOSITSE1).mul(
              BN(constants.QTY_10)
            );
            expect(
              await contractBSNTokenDeposit.balanceOf(contractCashier.address)
            ).to.equal(expectedBalance, 'Escrow amount is incorrect');
          });

          it('escrowTokens has correct balance', async () => {
            const expectedBalance = BN(constants.PROMISE_DEPOSITSE1).mul(
              BN(constants.QTY_10)
            );
            const escrowTokens = await contractCashier.getEscrowTokensAmount(
              contractBSNTokenDeposit.address,
              users.seller.address
            );

            assert.isTrue(
              escrowTokens.eq(expectedBalance),
              'Escrow amount is incorrect'
            );
          });

          it('Get correct remaining qty for supply', async () => {
            expect(
              await contractVoucherKernel.getRemQtyForSupply(
                tokenSupplyKey,
                users.seller.address
              )
            ).to.equal(constants.QTY_10, 'Remaining qty is not correct');

            for (let i = 0; i < vouchersToBuy; i++) {
              await utils.commitToBuy(
                users.buyer,
                users.seller,
                tokenSupplyKey,
                constants.PROMISE_PRICE1,
                constants.PROMISE_DEPOSITBU1
              );
              expect(
                await contractVoucherKernel.getRemQtyForSupply(
                  tokenSupplyKey,
                  users.seller.address
                )
              ).to.equal(
                constants.QTY_10 - i - 1,
                `Remaining qty is not correct [${i}]`
              );
            }
          });
        });

        it('It should be possible to create Order with 0 buyer deposit', async () => {
          await utils.createOrder(
            users.seller,
            constants.PROMISE_VALID_FROM,
            constants.PROMISE_VALID_TO,
            constants.PROMISE_PRICE1,
            constants.PROMISE_DEPOSITSE1,
            constants.ZERO,
            constants.QTY_10,
            true
          );
          const promiseOrderData = await contractVoucherKernel.getOrderCosts(
            tokenSupplyKey
          );
          assert.isTrue(
            promiseOrderData[constants.PROMISE_ORDER_FIELDS.price].eq(
              BN(constants.PROMISE_PRICE1)
            ),
            'Promise product price mismatch'
          );

          assert.isTrue(
            promiseOrderData[constants.PROMISE_ORDER_FIELDS.depositSe].eq(
              BN(constants.PROMISE_DEPOSITSE1)
            ),
            'Promise seller deposit mismatch'
          );
          assert.isTrue(
            promiseOrderData[constants.PROMISE_ORDER_FIELDS.depositBu].eq(
              BN(constants.ZERO)
            ),
            'Promise buyer deposit mismatch'
          );
        });

        it('[NEGATIVE] Should revert if validTo is set below 5 minutes from now', async () => {
          await expect(
            utils.createOrder(
              users.seller,
              constants.PROMISE_VALID_FROM,
              constants.PROMISE_VALID_FROM + constants.ONE_MINUTE,
              constants.PROMISE_PRICE1,
              constants.PROMISE_DEPOSITSE1,
              constants.PROMISE_DEPOSITBU1,
              constants.QTY_10
            )
          ).to.be.revertedWith(revertReasons.INVALID_VALIDITY_TO);
        });

        it('[NEGATIVE] Should revert if validFrom is greater than validTo', async () => {
          await expect(
            utils.createOrder(
              users.seller,
              constants.PROMISE_VALID_TO,
              constants.PROMISE_VALID_FROM,
              constants.PROMISE_PRICE1,
              constants.PROMISE_DEPOSITSE1,
              constants.PROMISE_DEPOSITBU1,
              constants.QTY_10
            )
          ).to.be.revertedWith(revertReasons.INVALID_VALIDITY_FROM);
        });

        it('[NEGATIVE] Should revert if token deposit contract address is constants.ZERO address', async () => {
          const txValue = BN(constants.seller_deposit).mul(BN(constants.ONE));
          const nonce = await contractBSNTokenDeposit.nonces(
            users.seller.address
          );

          const digest = await getApprovalDigest(
            contractBSNTokenDeposit,
            users.seller.address,
            contractCashier.address,
            txValue,
            nonce,
            deadline
          );

          const {v, r, s} = ecsign(
            Buffer.from(digest.slice(2), 'hex'),
            Buffer.from(users.seller.privateKey.slice(2), 'hex')
          );

          const sellerInstance = contractBosonRouter.connect(
            users.seller.signer
          );

          await expect(
            sellerInstance.requestCreateOrderETHTKNWithPermit(
              constants.ZERO_ADDRESS,
              txValue,
              deadline,
              v,
              r,
              s,
              [
                constants.PROMISE_VALID_FROM,
                constants.PROMISE_VALID_TO,
                constants.PROMISE_PRICE1,
                constants.seller_deposit,
                constants.PROMISE_DEPOSITBU1,
                constants.ORDER_QUANTITY1,
              ]
            )
          ).to.be.revertedWith(revertReasons.ZERO_ADDRESS_NOT_ALLOWED);
        });

        it('[NEGATIVE] Should not create a supply if price is above the limit', async () => {
          await expect(
            utils.createOrder(
              users.seller,
              constants.PROMISE_VALID_FROM,
              constants.PROMISE_VALID_TO,
              constants.ABOVE_ETH_LIMIT,
              constants.PROMISE_DEPOSITSE1,
              constants.PROMISE_DEPOSITBU1,
              constants.QTY_10,
              true
            )
          ).to.be.revertedWith(revertReasons.ABOVE_LIMIT);
        });

        it('[NEGATIVE] Should not create a supply if depositBu is above the limit', async () => {
          await expect(
            utils.createOrder(
              users.seller,
              constants.PROMISE_VALID_FROM,
              constants.PROMISE_VALID_TO,
              constants.PROMISE_PRICE1,
              constants.PROMISE_DEPOSITSE1,
              constants.ABOVE_TOKEN_LIMIT,
              constants.QTY_10,
              true
            )
          ).to.be.revertedWith(revertReasons.ABOVE_LIMIT);
        });

        it('[NEGATIVE] Should not create a supply if depositSe is above the limit', async () => {
          await expect(
            utils.createOrder(
              users.seller,
              constants.PROMISE_VALID_FROM,
              constants.PROMISE_VALID_TO,
              constants.PROMISE_PRICE1,
              constants.ABOVE_TOKEN_LIMIT,
              constants.PROMISE_DEPOSITBU1,
              constants.QTY_10,
              true
            )
          ).to.be.revertedWith(revertReasons.ABOVE_LIMIT);
        });

        it('[NEGATIVE] Should not create a supply if quantity is zero', async () => {
          await expect(
            utils.createOrder(
              users.seller,
              constants.PROMISE_VALID_FROM,
              constants.PROMISE_VALID_TO,
              constants.PROMISE_PRICE1,
              constants.PROMISE_DEPOSITSE1,
              constants.PROMISE_DEPOSITBU1,
              constants.ZERO,
              true
            )
          ).to.be.revertedWith(revertReasons.INVALID_QUANTITY_LONG);
        });

        it('[NEGATIVE] Should revert if wrong amount of tokens sent', async () => {
          const txValue = BN(constants.PROMISE_DEPOSITSE1)
            .mul(BN(constants.QTY_10))
            .div(2);
          const nonce = await contractBSNTokenDeposit.nonces(
            users.seller.address
          );

          const digest = await getApprovalDigest(
            contractBSNTokenDeposit,
            users.seller.address,
            contractBosonRouter.address,
            txValue,
            nonce,
            deadline
          );

          const {v, r, s} = ecsign(
            Buffer.from(digest.slice(2), 'hex'),
            Buffer.from(users.seller.privateKey.slice(2), 'hex')
          );

          const sellerInstance = contractBosonRouter.connect(
            users.seller.signer
          );
          await expect(
            sellerInstance.requestCreateOrderETHTKNWithPermit(
              contractBSNTokenDeposit.address,
              txValue,
              deadline,
              v,
              r,
              s,
              [
                constants.PROMISE_VALID_FROM,
                constants.PROMISE_VALID_TO,
                constants.PROMISE_PRICE1,
                constants.PROMISE_DEPOSITSE1,
                constants.PROMISE_DEPOSITBU1,
                constants.QTY_10,
              ]
            )
          ).to.be.revertedWith(revertReasons.INVALID_FUNDS);
        });
      });

      describe('TKNETH', () => {
        beforeEach(async () => {
          await deployContracts();

          utils = await UtilsBuilder.create()
            .ERC20withPermit()
            .TKNETH()
            .buildAsync(
              contractVoucherSets,
              contractVouchers,
              contractVoucherKernel,
              contractCashier,
              contractBosonRouter,
              contractBSNTokenPrice,
              contractBSNTokenDeposit
            );

          const tokensToMint = BN(constants.product_price).mul(
            BN(constants.QTY_10)
          );
          await utils.mintTokens(
            'contractBSNTokenPrice',
            users.buyer.address,
            tokensToMint
          );
        });

        it('All expected events are emitted', async () => {
          await expect(
            utils.createOrder(
              users.seller,
              constants.PROMISE_VALID_FROM,
              constants.PROMISE_VALID_TO,
              constants.PROMISE_PRICE1,
              constants.PROMISE_DEPOSITSE1,
              constants.PROMISE_DEPOSITBU1,
              constants.QTY_10,
              true
            )
          )
            .to.emit(contractBosonRouter, eventNames.LOG_ORDER_CREATED)
            .withArgs(
              tokenSupplyKey,
              users.seller.address,
              constants.QTY_10,
              paymentMethods.TKNETH
            )
            .to.emit(contractVoucherKernel, eventNames.LOG_PROMISE_CREATED)
            .withArgs(
              promiseId,
              constants.ONE,
              users.seller.address,
              constants.PROMISE_VALID_FROM,
              constants.PROMISE_VALID_TO,
              constants.ZERO
            )
            .to.emit(contractVoucherSets, eventNames.TRANSFER_SINGLE)
            .withArgs(
              contractVoucherKernel.address,
              constants.ZERO_ADDRESS,
              users.seller.address,
              tokenSupplyKey,
              constants.QTY_10
            );
        });

        describe('After creation', () => {
          beforeEach(async () => {
            await utils.createOrder(
              users.seller,
              constants.PROMISE_VALID_FROM,
              constants.PROMISE_VALID_TO,
              constants.PROMISE_PRICE1,
              constants.PROMISE_DEPOSITSE1,
              constants.PROMISE_DEPOSITBU1,
              constants.QTY_10
            );
          });

          describe('Voucher Kernel state', () => {
            it('Promise info is correct', async () => {
              const promiseData = await contractVoucherKernel.getPromiseData(
                promiseId
              );
              assert.equal(
                promiseData[constants.PROMISE_DATA_FIELDS.promiseId],
                promiseId,
                'Promise Id incorrect'
              );

              assert.equal(
                promiseData[constants.PROMISE_DATA_FIELDS.nonce].toString(),
                constants.ONE.toString(),
                'Promise data field -> nonce is incorrect'
              );
              assert.equal(
                promiseData[constants.PROMISE_DATA_FIELDS.validFrom].toString(),
                constants.PROMISE_VALID_FROM.toString(),
                'Promise data field -> validFrom is incorrect'
              );

              assert.equal(
                promiseData[constants.PROMISE_DATA_FIELDS.validTo].toString(),
                constants.PROMISE_VALID_TO.toString(),
                'Promise data field -> validTo is incorrect'
              );
              assert.equal(
                promiseData[constants.PROMISE_DATA_FIELDS.idx].toString(),
                constants.ZERO.toString(),
                'Promise data field -> idx is incorrect'
              );

              const promiseSeller = await contractVoucherKernel.getSupplyHolder(
                tokenSupplyKey
              );

              assert.strictEqual(
                promiseSeller,
                users.seller.address,
                'Seller incorrect'
              );

              const promiseOrderData =
                await contractVoucherKernel.getOrderCosts(tokenSupplyKey);
              assert.isTrue(
                promiseOrderData[constants.PROMISE_ORDER_FIELDS.price].eq(
                  BN(constants.PROMISE_PRICE1)
                ),
                'Promise product price mismatch'
              );
              assert.isTrue(
                promiseOrderData[constants.PROMISE_ORDER_FIELDS.depositSe].eq(
                  BN(constants.PROMISE_DEPOSITSE1)
                ),
                'Promise seller deposit mismatch'
              );
              assert.isTrue(
                promiseOrderData[constants.PROMISE_ORDER_FIELDS.depositBu].eq(
                  BN(constants.PROMISE_DEPOSITBU1)
                ),
                'Promise buyer deposit mismatch'
              );

              const tokenNonce = await contractVoucherKernel.getTokenNonce(
                users.seller.address
              );

              assert.isTrue(
                tokenNonce.eq(constants.ONE.toString()),
                'Voucher kernel nonce mismatch'
              );

              assert.equal(
                promiseId,
                await contractVoucherKernel.getPromiseIdFromSupplyId(
                  tokenSupplyKey
                ),
                'PromiseId mismatch'
              );
            });

            it('Should create payment method TKNETH', async () => {
              expect(
                await contractVoucherKernel.getVoucherPaymentMethod(
                  tokenSupplyKey
                )
              ).to.equal(
                paymentMethods.TKNETH,
                'Payment Method TKNETH not set correctly'
              );
            });

            it('Price address should be correct and Deposit should be constants.ZERO', async () => {
              expect(
                await contractVoucherKernel.getVoucherPriceToken(tokenSupplyKey)
              ).to.equal(
                contractBSNTokenPrice.address,
                'TKNETH Method Price Token Address mismatch'
              );

              expect(
                await contractVoucherKernel.getVoucherDepositToken(
                  tokenSupplyKey
                )
              ).to.equal(
                constants.ZERO_ADDRESS,
                'TKNETH Method Deposit Token Address mismatch'
              );
            });
          });

          it('Voucher Sets token state is correct', async () => {
            const sellerERC1155ERC721Balance = (
              await contractVoucherSets.functions[fnSignatures.balanceOf1155](
                users.seller.address,
                tokenSupplyKey
              )
            )[0];
  
            assert.isTrue(
              sellerERC1155ERC721Balance.eq(constants.QTY_10),
              'Voucher Set token seller balance mismatch'
            );
          });

          it('ESCROW has correct balance', async () => {
            const expectedBalance = BN(constants.PROMISE_DEPOSITSE1).mul(
              BN(constants.QTY_10)
            );

            expect(
              await ethers.provider.getBalance(contractCashier.address)
            ).to.equal(expectedBalance, 'Escrow balance is incorrect');
            expect(
              await contractCashier.getEscrowAmount(users.seller.address)
            ).to.equal(expectedBalance, 'Escrow stored amount is incorrect');
          });

          it('Get correct remaining qty for supply', async () => {
            expect(
              await contractVoucherKernel.getRemQtyForSupply(
                tokenSupplyKey,
                users.seller.address
              )
            ).to.equal(constants.QTY_10, 'Remaining qty is not correct');

            for (let i = 0; i < vouchersToBuy; i++) {
              await utils.commitToBuy(
                users.buyer,
                users.seller,
                tokenSupplyKey,
                constants.PROMISE_PRICE1,
                constants.PROMISE_DEPOSITBU1
              );
              expect(
                await contractVoucherKernel.getRemQtyForSupply(
                  tokenSupplyKey,
                  users.seller.address
                )
              ).to.equal(
                constants.QTY_10 - i - 1,
                `Remaining qty is not correct [${i}]`
              );
            }
          });
        });

        it('It should be possible to create Order with 0 buyer deposit', async () => {
          await utils.createOrder(
            users.seller,
            constants.PROMISE_VALID_FROM,
            constants.PROMISE_VALID_TO,
            constants.PROMISE_PRICE1,
            constants.PROMISE_DEPOSITSE1,
            constants.ZERO,
            constants.QTY_10,
            true
          );
          const promiseOrderData = await contractVoucherKernel.getOrderCosts(
            tokenSupplyKey
          );
          assert.isTrue(
            promiseOrderData[constants.PROMISE_ORDER_FIELDS.price].eq(
              BN(constants.PROMISE_PRICE1)
            ),
            'Promise product price mismatch'
          );

          assert.isTrue(
            promiseOrderData[constants.PROMISE_ORDER_FIELDS.depositSe].eq(
              BN(constants.PROMISE_DEPOSITSE1)
            ),
            'Promise seller deposit mismatch'
          );
          assert.isTrue(
            promiseOrderData[constants.PROMISE_ORDER_FIELDS.depositBu].eq(
              BN(constants.ZERO)
            ),
            'Promise buyer deposit mismatch'
          );
        });

        it('[NEGATIVE] Should fail if token price contract is constants.ZERO address', async () => {
          const sellerInstance = contractBosonRouter.connect(
            users.seller.signer
          );

          await expect(
            sellerInstance.requestCreateOrderTKNETH(constants.ZERO_ADDRESS, [
              constants.PROMISE_VALID_FROM,
              constants.PROMISE_VALID_TO,
              constants.PROMISE_PRICE1,
              constants.seller_deposit,
              constants.PROMISE_DEPOSITBU1,
              constants.ORDER_QUANTITY1,
            ])
          ).to.be.revertedWith(revertReasons.ZERO_ADDRESS_NOT_ALLOWED);
        });

        it('[NEGATIVE] Should not create a supply if price is above the limit', async () => {
          await expect(
            utils.createOrder(
              users.seller,
              constants.PROMISE_VALID_FROM,
              constants.PROMISE_VALID_TO,
              constants.ABOVE_TOKEN_LIMIT,
              constants.PROMISE_DEPOSITSE1,
              constants.PROMISE_DEPOSITBU1,
              constants.QTY_10,
              true
            )
          ).to.be.revertedWith(revertReasons.ABOVE_LIMIT);
        });

        it('[NEGATIVE] Should not create a supply if depositBu is above the limit', async () => {
          await expect(
            utils.createOrder(
              users.seller,
              constants.PROMISE_VALID_FROM,
              constants.PROMISE_VALID_TO,
              constants.PROMISE_PRICE1,
              constants.PROMISE_DEPOSITSE1,
              constants.ABOVE_TOKEN_LIMIT,
              constants.QTY_10,
              true
            )
          ).to.be.revertedWith(revertReasons.ABOVE_LIMIT);
        });

        it('[NEGATIVE] Should not create a supply if depositSe is above the limit', async () => {
          await expect(
            utils.createOrder(
              users.seller,
              constants.PROMISE_VALID_FROM,
              constants.PROMISE_VALID_TO,
              constants.PROMISE_PRICE1,
              constants.ABOVE_ETH_LIMIT,
              constants.PROMISE_DEPOSITBU1,
              constants.QTY_10,
              true
            )
          ).to.be.revertedWith(revertReasons.ABOVE_LIMIT);
        });

        it('[NEGATIVE] Should not create a supply if quantity is zero', async () => {
          await expect(
            utils.createOrder(
              users.seller,
              constants.PROMISE_VALID_FROM,
              constants.PROMISE_VALID_TO,
              constants.PROMISE_PRICE1,
              constants.PROMISE_DEPOSITSE1,
              constants.PROMISE_DEPOSITBU1,
              constants.ZERO,
              true
            )
          ).to.be.revertedWith(revertReasons.INVALID_QUANTITY_LONG);
        });
      });

      describe('TKNTKN', () => {
        beforeEach(async () => {
          await deployContracts();

          utils = await UtilsBuilder.create()
            .ERC20withPermit()
            .TKNTKN()
            .buildAsync(
              contractVoucherSets,
              contractVouchers,
              contractVoucherKernel,
              contractCashier,
              contractBosonRouter,
              contractBSNTokenPrice,
              contractBSNTokenDeposit
            );

          const tokensToMint = BN(constants.product_price).mul(
            BN(constants.QTY_20)
          );

          await utils.mintTokens(
            'contractBSNTokenDeposit',
            users.seller.address,
            tokensToMint
          );
          await utils.mintTokens(
            'contractBSNTokenPrice',
            users.buyer.address,
            tokensToMint
          );
          await utils.mintTokens(
            'contractBSNTokenDeposit',
            users.buyer.address,
            tokensToMint
          );
        });

        it('All expected events are emitted', async () => {
          await expect(
            utils.createOrder(
              users.seller,
              constants.PROMISE_VALID_FROM,
              constants.PROMISE_VALID_TO,
              constants.PROMISE_PRICE1,
              constants.PROMISE_DEPOSITSE1,
              constants.PROMISE_DEPOSITBU1,
              constants.QTY_10,
              true
            )
          )
            .to.emit(contractBosonRouter, eventNames.LOG_ORDER_CREATED)
            .withArgs(
              tokenSupplyKey,
              users.seller.address,
              constants.QTY_10,
              paymentMethods.TKNTKN
            )
            .to.emit(contractVoucherKernel, eventNames.LOG_PROMISE_CREATED)
            .withArgs(
              promiseId,
              constants.ONE,
              users.seller.address,
              constants.PROMISE_VALID_FROM,
              constants.PROMISE_VALID_TO,
              constants.ZERO
            )
            .to.emit(contractVoucherSets, eventNames.TRANSFER_SINGLE)
            .withArgs(
              contractVoucherKernel.address,
              constants.ZERO_ADDRESS,
              users.seller.address,
              tokenSupplyKey,
              constants.QTY_10
            );
        });

        describe('After creation', () => {
          beforeEach(async () => {
            await utils.createOrder(
              users.seller,
              constants.PROMISE_VALID_FROM,
              constants.PROMISE_VALID_TO,
              constants.PROMISE_PRICE1,
              constants.PROMISE_DEPOSITSE1,
              constants.PROMISE_DEPOSITBU1,
              constants.QTY_10
            );
          });

          describe('Voucher Kernel state', () => {
            it('Promise info is correct', async () => {
              const promiseData = await contractVoucherKernel.getPromiseData(
                promiseId
              );
              assert.equal(
                promiseData[constants.PROMISE_DATA_FIELDS.promiseId],
                promiseId,
                'Promise Id incorrect'
              );

              assert.equal(
                promiseData[constants.PROMISE_DATA_FIELDS.nonce].toString(),
                constants.ONE.toString(),
                'Promise data field -> nonce is incorrect'
              );
              assert.equal(
                promiseData[constants.PROMISE_DATA_FIELDS.validFrom].toString(),
                constants.PROMISE_VALID_FROM.toString(),
                'Promise data field -> validFrom is incorrect'
              );

              assert.equal(
                promiseData[constants.PROMISE_DATA_FIELDS.validTo].toString(),
                constants.PROMISE_VALID_TO.toString(),
                'Promise data field -> validTo is incorrect'
              );
              assert.equal(
                promiseData[constants.PROMISE_DATA_FIELDS.idx].toString(),
                constants.ZERO.toString(),
                'Promise data field -> idx is incorrect'
              );

              const promiseSeller = await contractVoucherKernel.getSupplyHolder(
                tokenSupplyKey
              );

              assert.strictEqual(
                promiseSeller,
                users.seller.address,
                'Seller incorrect'
              );

              const promiseOrderData =
                await contractVoucherKernel.getOrderCosts(tokenSupplyKey);
              assert.isTrue(
                promiseOrderData[constants.PROMISE_ORDER_FIELDS.price].eq(
                  BN(constants.PROMISE_PRICE1)
                ),
                'Promise product price mismatch'
              );
              assert.isTrue(
                promiseOrderData[constants.PROMISE_ORDER_FIELDS.depositSe].eq(
                  BN(constants.PROMISE_DEPOSITSE1)
                ),
                'Promise seller deposit mismatch'
              );
              assert.isTrue(
                promiseOrderData[constants.PROMISE_ORDER_FIELDS.depositBu].eq(
                  BN(constants.PROMISE_DEPOSITBU1)
                ),
                'Promise buyer deposit mismatch'
              );

              const tokenNonce = await contractVoucherKernel.getTokenNonce(
                users.seller.address
              );

              assert.isTrue(
                tokenNonce.eq(constants.ONE.toString()),
                'Voucher kernel nonce mismatch'
              );

              assert.equal(
                promiseId,
                await contractVoucherKernel.getPromiseIdFromSupplyId(
                  tokenSupplyKey
                ),
                'PromiseId mismatch'
              );
            });

            it('Should create payment method ETHETH', async () => {
              expect(
                await contractVoucherKernel.getVoucherPaymentMethod(
                  tokenSupplyKey
                )
              ).to.equal(
                paymentMethods.TKNTKN,
                'Payment Method TKNTKN not set correctly'
              );
            });

            it('Deposit and Price address should be correctly set', async () => {
              expect(
                await contractVoucherKernel.getVoucherPriceToken(tokenSupplyKey)
              ).to.equal(
                contractBSNTokenPrice.address,
                'TKNTKN Method Price Token Address mismatch'
              );

              expect(
                await contractVoucherKernel.getVoucherDepositToken(
                  tokenSupplyKey
                )
              ).to.equal(
                contractBSNTokenDeposit.address,
                'TKNTKN Method Deposit Token Address mismatch'
              );
            });
          });

          it('Voucher Sets token state is correct', async () => {
            const sellerERC1155ERC721Balance = (
              await contractVoucherSets.functions[fnSignatures.balanceOf1155](
                users.seller.address,
                tokenSupplyKey
              )
            )[0];
  
            assert.isTrue(
              sellerERC1155ERC721Balance.eq(constants.QTY_10),
              'Voucher Set token seller balance mismatch'
            );
          });

          it('Cashier has correct balance in Deposit Contract', async () => {
            // REWRITE
            const expectedBalance = BN(constants.PROMISE_DEPOSITSE1).mul(
              constants.QTY_10
            );

            expect(
              await contractBSNTokenDeposit.balanceOf(contractCashier.address)
            ).to.equal(expectedBalance, 'Escrow amount is incorrect');
          });

          it('escrowTokens has correct balance', async () => {
            const expectedBalance = BN(constants.PROMISE_DEPOSITSE1).mul(
              BN(constants.QTY_10)
            );

            expect(
              await contractCashier.getEscrowTokensAmount(
                contractBSNTokenDeposit.address,
                users.seller.address
              )
            ).to.equal(expectedBalance, 'Escrow amount is incorrect');
          });

          it('Get correct remaining qty for supply', async () => {
            expect(
              await contractVoucherKernel.getRemQtyForSupply(
                tokenSupplyKey,
                users.seller.address
              )
            ).to.equal(constants.QTY_10, 'Remaining qty is not correct');

            for (let i = 0; i < vouchersToBuy; i++) {
              await utils.commitToBuy(
                users.buyer,
                users.seller,
                tokenSupplyKey,
                constants.PROMISE_PRICE1,
                constants.PROMISE_DEPOSITBU1
              );
              expect(
                await contractVoucherKernel.getRemQtyForSupply(
                  tokenSupplyKey,
                  users.seller.address
                )
              ).to.equal(
                constants.QTY_10 - i - 1,
                `Remaining qty is not correct [${i}]`
              );
            }
          });
        });

        it('It should be possible to create Order with 0 buyer deposit', async () => {
          await utils.createOrder(
            users.seller,
            constants.PROMISE_VALID_FROM,
            constants.PROMISE_VALID_TO,
            constants.PROMISE_PRICE1,
            constants.PROMISE_DEPOSITSE1,
            constants.ZERO,
            constants.QTY_10,
            true
          );
          const promiseOrderData = await contractVoucherKernel.getOrderCosts(
            tokenSupplyKey
          );
          assert.isTrue(
            promiseOrderData[constants.PROMISE_ORDER_FIELDS.price].eq(
              BN(constants.PROMISE_PRICE1)
            ),
            'Promise product price mismatch'
          );

          assert.isTrue(
            promiseOrderData[constants.PROMISE_ORDER_FIELDS.depositSe].eq(
              BN(constants.PROMISE_DEPOSITSE1)
            ),
            'Promise seller deposit mismatch'
          );
          assert.isTrue(
            promiseOrderData[constants.PROMISE_ORDER_FIELDS.depositBu].eq(
              BN(constants.ZERO)
            ),
            'Promise buyer deposit mismatch'
          );
        });

        it('[NEGATIVE] Should revert if validTo is set below 5 minutes from now', async () => {
          await expect(
            utils.createOrder(
              users.seller,
              constants.PROMISE_VALID_FROM,
              constants.PROMISE_VALID_FROM + constants.ONE_MINUTE,
              constants.PROMISE_PRICE1,
              constants.PROMISE_DEPOSITSE1,
              constants.PROMISE_DEPOSITBU1,
              constants.QTY_10
            )
          ).to.be.revertedWith(revertReasons.INVALID_VALIDITY_TO);
        });

        it('[NEGATIVE] Should revert if validFrom is greater than validTo', async () => {
          await expect(
            utils.createOrder(
              users.seller,
              constants.PROMISE_VALID_TO,
              constants.PROMISE_VALID_FROM,
              constants.PROMISE_PRICE1,
              constants.PROMISE_DEPOSITSE1,
              constants.PROMISE_DEPOSITBU1,
              constants.QTY_10
            )
          ).to.be.revertedWith(revertReasons.INVALID_VALIDITY_FROM);
        });

        it('[NEGATIVE] Should revert if token price contract address is constants.ZERO address', async () => {
          const txValue = BN(constants.seller_deposit).mul(BN(constants.ONE));
          const nonce = await contractBSNTokenDeposit.nonces(
            users.seller.address
          );

          const digest = await getApprovalDigest(
            contractBSNTokenDeposit,
            users.seller.address,
            contractCashier.address,
            txValue,
            nonce,
            deadline
          );

          const {v, r, s} = ecsign(
            Buffer.from(digest.slice(2), 'hex'),
            Buffer.from(users.seller.privateKey.slice(2), 'hex')
          );

          const sellerInstance = contractBosonRouter.connect(
            users.seller.signer
          );

          await expect(
            sellerInstance.requestCreateOrderTKNTKNWithPermit(
              constants.ZERO_ADDRESS,
              contractBSNTokenDeposit.address,
              txValue,
              deadline,
              v,
              r,
              s,
              [
                constants.PROMISE_VALID_FROM,
                constants.PROMISE_VALID_TO,
                constants.PROMISE_PRICE1,
                constants.seller_deposit,
                constants.PROMISE_DEPOSITBU1,
                constants.ORDER_QUANTITY1,
              ]
            )
          ).to.be.revertedWith(revertReasons.ZERO_ADDRESS_NOT_ALLOWED);
        });

        it('[NEGATIVE] Should revert if token deposit contract address is constants.ZERO address', async () => {
          const txValue = BN(constants.seller_deposit).mul(BN(constants.ONE));
          const nonce = await contractBSNTokenDeposit.nonces(
            users.seller.address
          );
          const deadline = toWei(1);

          const digest = await getApprovalDigest(
            contractBSNTokenDeposit,
            users.seller.address,
            contractCashier.address,
            txValue,
            nonce,
            deadline
          );

          const {v, r, s} = ecsign(
            Buffer.from(digest.slice(2), 'hex'),
            Buffer.from(users.seller.privateKey.slice(2), 'hex')
          );

          const sellerInstance = contractBosonRouter.connect(
            users.seller.signer
          );

          await expect(
            sellerInstance.requestCreateOrderTKNTKNWithPermit(
              contractBSNTokenPrice.address,
              constants.ZERO_ADDRESS,
              txValue,
              deadline,
              v,
              r,
              s,
              [
                constants.PROMISE_VALID_FROM,
                constants.PROMISE_VALID_TO,
                constants.PROMISE_PRICE1,
                constants.seller_deposit,
                constants.PROMISE_DEPOSITBU1,
                constants.ORDER_QUANTITY1,
              ]
            )
          ).to.be.revertedWith(revertReasons.ZERO_ADDRESS_NOT_ALLOWED);
        });

        it('[NEGATIVE] Should not create a supply if price is above the limit', async () => {
          await expect(
            utils.createOrder(
              users.seller,
              constants.PROMISE_VALID_FROM,
              constants.PROMISE_VALID_TO,
              constants.ABOVE_TOKEN_LIMIT,
              constants.PROMISE_DEPOSITSE1,
              constants.PROMISE_DEPOSITBU1,
              constants.QTY_10,
              true
            )
          ).to.be.revertedWith(revertReasons.ABOVE_LIMIT);
        });

        it('[NEGATIVE] Should not create a supply if depositBu is above the limit', async () => {
          await expect(
            utils.createOrder(
              users.seller,
              constants.PROMISE_VALID_FROM,
              constants.PROMISE_VALID_TO,
              constants.PROMISE_PRICE1,
              constants.PROMISE_DEPOSITSE1,
              constants.ABOVE_TOKEN_LIMIT,
              constants.QTY_10,
              true
            )
          ).to.be.revertedWith(revertReasons.ABOVE_LIMIT);
        });

        it('[NEGATIVE] Should not create a supply if depositSe is above the limit', async () => {
          await expect(
            utils.createOrder(
              users.seller,
              constants.PROMISE_VALID_FROM,
              constants.PROMISE_VALID_TO,
              constants.PROMISE_PRICE1,
              constants.ABOVE_TOKEN_LIMIT,
              constants.PROMISE_DEPOSITBU1,
              constants.QTY_10,
              true
            )
          ).to.be.revertedWith(revertReasons.ABOVE_LIMIT);
        });

        it('[NEGATIVE] Should not create a supply if quantity is zero', async () => {
          await expect(
            utils.createOrder(
              users.seller,
              constants.PROMISE_VALID_FROM,
              constants.PROMISE_VALID_TO,
              constants.PROMISE_PRICE1,
              constants.PROMISE_DEPOSITSE1,
              constants.PROMISE_DEPOSITBU1,
              constants.ZERO,
              true
            )
          ).to.be.revertedWith(revertReasons.INVALID_QUANTITY_LONG);
        });

        it('[NEGATIVE] Should revert if wrong amount of tokens sent', async () => {
          const txValue = BN(constants.PROMISE_DEPOSITSE1)
            .mul(BN(constants.QTY_10))
            .div(2);
          const nonce = await contractBSNTokenDeposit.nonces(
            users.seller.address
          );

          const digest = await getApprovalDigest(
            contractBSNTokenDeposit,
            users.seller.address,
            contractBosonRouter.address,
            txValue,
            nonce,
            deadline
          );

          const {v, r, s} = ecsign(
            Buffer.from(digest.slice(2), 'hex'),
            Buffer.from(users.seller.privateKey.slice(2), 'hex')
          );

          const sellerInstance = contractBosonRouter.connect(
            users.seller.signer
          );
          await expect(
            sellerInstance.requestCreateOrderTKNTKNWithPermit(
              contractBSNTokenPrice.address,
              contractBSNTokenDeposit.address,
              txValue,
              deadline,
              v,
              r,
              s,
              [
                constants.PROMISE_VALID_FROM,
                constants.PROMISE_VALID_TO,
                constants.PROMISE_PRICE1,
                constants.PROMISE_DEPOSITSE1,
                constants.PROMISE_DEPOSITBU1,
                constants.QTY_10,
              ]
            )
          ).to.be.revertedWith(revertReasons.INVALID_FUNDS);
        });
      });
    });
  });

  describe('TOKEN SUPPLY CANCELLATION', () => {
    before(async () => {
      await deployContracts();

      utils = await UtilsBuilder.create()
        .ETHETH()
        .buildAsync(
          contractVoucherSets,
          contractVouchers,
          contractVoucherKernel,
          contractCashier,
          contractBosonRouter
        );

      timestamp = await Utils.getCurrTimestamp();

      tokenSupplyKey = await utils.createOrder(
        users.seller,
        timestamp,
        timestamp + constants.SECONDS_IN_DAY,
        constants.PROMISE_PRICE1,
        constants.seller_deposit,
        constants.PROMISE_DEPOSITBU1,
        constants.QTY_10
      );
    });

    it('Should process supply/voucher set cancellation properly', async () => {
      const sellerBalanceBefore = await users.seller.signer.getBalance(
        'latest'
      );

      const quantityBefore = await contractVoucherKernel.getRemQtyForSupply(
        tokenSupplyKey,
        users.seller.address
      );

      assert.isTrue(quantityBefore.eq(constants.QTY_10));

      const sellerInstance = contractBosonRouter.connect(users.seller.signer);
      const tx = await sellerInstance.requestCancelOrFaultVoucherSet(
        tokenSupplyKey
      );
      const txReceipt = await tx.wait();

      eventUtils.assertEventEmitted(
        txReceipt,
        VoucherSets_Factory,
        eventNames.TRANSFER_SINGLE,
        (ev) => {
          assert.isTrue(ev.operator == contractVoucherKernel.address);
          assert.isTrue(ev.from === users.seller.address);
          assert.isTrue(ev.to === constants.ZERO_ADDRESS);
          assert.isTrue(ev.id == tokenSupplyKey);
          assert.isTrue(ev.value == constants.QTY_10);
        }
      );

      eventUtils.assertEventEmitted(
        txReceipt,
        VoucherKernel_Factory,
        eventNames.LOG_CANCEL_VOUCHER_SET,
        (ev) => {
          assert.isTrue(ev._tokenIdSupply.eq(tokenSupplyKey));
          assert.isTrue(ev._issuer === users.seller.address);
        }
      );

      const sellerDeposit = BN(constants.seller_deposit).mul(
        BN(constants.QTY_10)
      );

      eventUtils.assertEventEmitted(
        txReceipt,
        Cashier_Factory,
        eventNames.LOG_WITHDRAWAL,
        (ev) => {
          assert.equal(ev._payee, users.seller.address, 'Incorrect Payee');
          assert.isTrue(ev._payment.eq(sellerDeposit), 'Payment incorrect');
        }
      );

      const txCost = tx.gasPrice.mul(txReceipt.gasUsed);
      const expectedSellerBalance = sellerBalanceBefore
        .add(sellerDeposit)
        .sub(txCost);
      const sellerBalanceAfter = await users.seller.signer.getBalance('latest');

      assert.isTrue(
        expectedSellerBalance.eq(sellerBalanceAfter),
        'Seller balance incorrect'
      );
    });
  });

  describe('VOUCHER CREATION (Commit to buy)', () => {
    const ORDER_QTY = 5;
    let TOKEN_SUPPLY_ID;

    // calculate expected tokenSupplyID for first voucher
    const tokenIndex = constants.ONE;
    const TYPE_NF_BIT = constants.ONE.shl(255);
    tokenSupplyKey = TYPE_NF_BIT.or(tokenIndex.shl(128)).toString();

    const voucherTokenId = BN(tokenSupplyKey).or(constants.ONE);

    describe('ETHETH', () => {
      beforeEach(async () => {
        await deployContracts();
        utils = await UtilsBuilder.create()
          .ETHETH()
          .buildAsync(
            contractVoucherSets,
            contractVouchers,
            contractVoucherKernel,
            contractCashier,
            contractBosonRouter
          );

        TOKEN_SUPPLY_ID = await utils.createOrder(
          users.seller,
          constants.PROMISE_VALID_FROM,
          constants.PROMISE_VALID_TO,
          constants.PROMISE_PRICE1,
          constants.PROMISE_DEPOSITSE1,
          constants.PROMISE_DEPOSITBU1,
          constants.QTY_10
        );
      });

      it('Should create order', async () => {
        await expect(
          utils.commitToBuy(
            users.buyer,
            users.seller,
            TOKEN_SUPPLY_ID,
            constants.PROMISE_PRICE1,
            constants.PROMISE_DEPOSITBU1,
            true
          )
        )
          .to.emit(contractVoucherKernel, eventNames.LOG_VOUCHER_DELIVERED)
          .withArgs(
            tokenSupplyKey,
            voucherTokenId,
            users.seller.address,
            users.buyer.address,
            promiseId
          )
          .to.emit(contractVoucherSets, eventNames.TRANSFER_SINGLE)
          .withArgs(
            contractVoucherKernel.address,
            users.seller.address,
            constants.ZERO,
            tokenSupplyKey,
            constants.ONE
          )
          .to.emit(contractVouchers, eventNames.TRANSFER)
          .withArgs(constants.ZERO, users.buyer.address, voucherTokenId);
      });

      describe('After request', () => {
        beforeEach(async () => {
          await utils.commitToBuy(
            users.buyer,
            users.seller,
            TOKEN_SUPPLY_ID,
            constants.PROMISE_PRICE1,
            constants.PROMISE_DEPOSITBU1
          );
        });

        it('Voucher Kernel state is correct', async () => {
          const voucherStatus = await contractVoucherKernel.getVoucherStatus(
            voucherTokenId
          );

          const expectedStatus = constants.ZERO.or(constants.ONE.shl(7)); // as per contract implementations

          assert.equal(
            voucherStatus[0],
            expectedStatus.toNumber(),
            'Wrong status'
          );
          assert.isFalse(voucherStatus[1], 'Payment should not be released');
          assert.isFalse(voucherStatus[2], 'Deposit should not be released');
          assert.isTrue(
            voucherStatus[3].eq(constants.ZERO),
            'Complaint period should not started yet'
          );
          assert.isTrue(
            voucherStatus[4].eq(constants.ZERO),
            'COF period should not started yet'
          );
        });

        it('Voucher Sets and Vouchers token state is correct', async () => {
          const sellerERC1155ERC721Balance = (
            await contractVoucherSets.functions[fnSignatures.balanceOf1155](
              users.seller.address,
              TOKEN_SUPPLY_ID
            )
          )[0];

          assert.isTrue(
            sellerERC1155ERC721Balance.eq(constants.QTY_10 - 1),
            'Voucher Set token seller balance mismatch'
          );

          const buyerERC721Balance = (
            await contractVouchers.functions[fnSignatures.balanceOf721](
              users.buyer.address
            )
          )[0];

          assert.isTrue(
            buyerERC721Balance.eq(constants.ONE),
            'Buyer 721 balance mismatch'
          );

          expect(await contractVouchers.ownerOf(voucherTokenId)).to.equal(
            users.buyer.address,
            'Owner address mismatch'
          );
        });

        it('Cashier Contract has correct amount of funds', async () => {
          const sellerDeposits = BN(constants.PROMISE_DEPOSITSE1).mul(
            BN(constants.QTY_10)
          );
          const buyerETHSent = BN(constants.PROMISE_PRICE1).add(
            BN(constants.PROMISE_DEPOSITBU1)
          );
          const expectedBalance = sellerDeposits.add(buyerETHSent);

          expect(
            await ethers.provider.getBalance(contractCashier.address)
          ).to.equal(expectedBalance, 'Escrow amount is incorrect');
        });

        it('Escrow should be updated', async () => {
          const sellerDeposits = BN(constants.PROMISE_DEPOSITSE1).mul(
            BN(constants.QTY_10)
          );
          const buyerETHSent = BN(constants.PROMISE_PRICE1).add(
            BN(constants.PROMISE_DEPOSITBU1)
          );

          expect(
            await contractCashier.getEscrowAmount(users.seller.address)
          ).to.equal(sellerDeposits, 'Seller escrow amount is incorrect');

          expect(
            await contractCashier.getEscrowAmount(users.buyer.address)
          ).to.equal(buyerETHSent, 'Buyer escrow amount is incorrect');
        });
      });

      it('It should be possible to request voucher with 0 buyer deposit', async () => {
        const TOKEN_SUPPLY_ID = await utils.createOrder(
          users.seller,
          constants.PROMISE_VALID_FROM,
          constants.PROMISE_VALID_TO,
          constants.PROMISE_PRICE1,
          constants.PROMISE_DEPOSITSE1,
          constants.ZERO,
          ORDER_QTY
        );

        await utils.commitToBuy(
          users.buyer,
          users.seller,
          TOKEN_SUPPLY_ID,
          constants.PROMISE_PRICE1,
          constants.ZERO
        );

        const voucherTokenId = BN(TOKEN_SUPPLY_ID).or(constants.ONE);

        const voucherStatus = await contractVoucherKernel.getVoucherStatus(
          voucherTokenId
        );

        const expectedStatus = constants.ZERO.or(constants.ONE.shl(7)); // as per contract implementations

        assert.equal(
          voucherStatus[0],
          expectedStatus.toNumber(),
          'Wrong status'
        );
      });

      it('[NEGATIVE] Should not create order from a wrong payment type', async () => {
        contractMockBosonRouter = (await MockBosonRouter_Factory.deploy(
          contractVoucherKernel.address,
          contractTokenRegistry.address,
          contractCashier.address
        )) as Contract & MockBosonRouter;

        await contractMockBosonRouter.deployed();

        //Set mock so that passing wrong payment type from requestCreateOrderETHETH to createPaymentMethod can be tested
        await contractVoucherKernel.setBosonRouterAddress(
          contractMockBosonRouter.address
        );

        await contractCashier.setBosonRouterAddress(
          contractMockBosonRouter.address
        );

        const utilsTknEth = await UtilsBuilder.create()
          .ERC20withPermit()
          .TKNETH()
          .buildAsync(
            contractVoucherSets,
            contractVouchers,
            contractVoucherKernel,
            contractCashier,
            contractMockBosonRouter,
            contractBSNTokenPrice,
            contractBSNTokenDeposit
          );

        await expect(
          utilsTknEth.commitToBuy(
            users.buyer,
            users.seller,
            TOKEN_SUPPLY_ID,
            constants.PROMISE_PRICE1,
            constants.PROMISE_DEPOSITBU1
          )
        ).to.be.revertedWith(revertReasons.INCORRECT_PAYMENT_METHOD);
      });

      it('[NEGATIVE] Should not create order with incorrect price', async () => {
        await expect(
          utils.commitToBuy(
            users.buyer,
            users.seller,
            TOKEN_SUPPLY_ID,
            constants.incorrect_product_price,
            constants.PROMISE_DEPOSITBU1
          )
        ).to.be.revertedWith(revertReasons.INVALID_FUNDS);
      });

      it('[NEGATIVE] Should not create order with incorrect deposit', async () => {
        await expect(
          utils.commitToBuy(
            users.buyer,
            users.seller,
            TOKEN_SUPPLY_ID,
            constants.PROMISE_PRICE1,
            constants.buyer_incorrect_deposit
          )
        ).to.be.revertedWith(revertReasons.INVALID_FUNDS);
      });
    });

    describe('[WITH PERMIT]', () => {
      describe('ETHTKN', async () => {
        beforeEach(async () => {
          await deployContracts();

          utils = await UtilsBuilder.create()
            .ERC20withPermit()
            .ETHTKN()
            .buildAsync(
              contractVoucherSets,
              contractVouchers,
              contractVoucherKernel,
              contractCashier,
              contractBosonRouter,
              contractBSNTokenPrice,
              contractBSNTokenDeposit
            );

          const tokensToMintSeller = BN(constants.PROMISE_DEPOSITSE1).mul(
            BN(ORDER_QTY)
          );
          const tokensToMintBuyer = BN(constants.PROMISE_DEPOSITBU1).mul(
            BN(ORDER_QTY)
          );

          await contractBSNTokenDeposit.mint(
            users.seller.address,
            tokensToMintSeller
          );
          await contractBSNTokenDeposit.mint(
            users.buyer.address,
            tokensToMintBuyer
          );

          TOKEN_SUPPLY_ID = await utils.createOrder(
            users.seller,
            constants.PROMISE_VALID_FROM,
            constants.PROMISE_VALID_TO,
            constants.PROMISE_PRICE1,
            constants.PROMISE_DEPOSITSE1,
            constants.PROMISE_DEPOSITBU1,
            ORDER_QTY
          );
        });

        it('Should create order', async () => {
          await expect(
            utils.commitToBuy(
              users.buyer,
              users.seller,
              TOKEN_SUPPLY_ID,
              constants.PROMISE_PRICE1,
              constants.PROMISE_DEPOSITBU1,
              true
            )
          )
            .to.emit(contractVoucherKernel, eventNames.LOG_VOUCHER_DELIVERED)
            .withArgs(
              tokenSupplyKey,
              voucherTokenId,
              users.seller.address,
              users.buyer.address,
              promiseId
            )
            .to.emit(contractVoucherKernel, eventNames.LOG_VOUCHER_DELIVERED)
            .withArgs(
              tokenSupplyKey,
              voucherTokenId,
              users.seller.address,
              users.buyer.address,
              promiseId
            )
            .to.emit(contractVoucherSets, eventNames.TRANSFER_SINGLE)
            .withArgs(
              contractVoucherKernel.address,
              users.seller.address,
              constants.ZERO,
              tokenSupplyKey,
              constants.ONE
            )
            .to.emit(contractVouchers, eventNames.TRANSFER)
            .withArgs(constants.ZERO, users.buyer.address, voucherTokenId)
            .to.emit(contractBSNTokenDeposit, eventNames.TRANSFER)
            .withArgs(
              users.buyer.address,
              contractCashier.address,
              constants.PROMISE_DEPOSITBU1
            );
        });

        describe('After request', () => {
          beforeEach(async () => {
            await utils.commitToBuy(
              users.buyer,
              users.seller,
              TOKEN_SUPPLY_ID,
              constants.PROMISE_PRICE1,
              constants.PROMISE_DEPOSITBU1
            );
          });

          it('Voucher Kernel state is correct', async () => {
            const voucherStatus = await contractVoucherKernel.getVoucherStatus(
              voucherTokenId
            );

            const expectedStatus = constants.ZERO.or(constants.ONE.shl(7)); // as per contract implementations

            assert.equal(
              voucherStatus[0],
              expectedStatus.toNumber(),
              'Wrong status'
            );
            assert.isFalse(voucherStatus[1], 'Payment should not be released');
            assert.isFalse(voucherStatus[2], 'Deposit should not be released');
            assert.isTrue(
              voucherStatus[3].eq(constants.ZERO),
              'Complaint period should not started yet'
            );
            assert.isTrue(
              voucherStatus[4].eq(constants.ZERO),
              'COF period should not started yet'
            );
          });

          it('Voucher Sets and Vouchers token state are correct', async () => {
            const sellerERC1155ERC721Balance = (
              await contractVoucherSets.functions[fnSignatures.balanceOf1155](
                users.seller.address,
                TOKEN_SUPPLY_ID
              )
            )[0];
  
            assert.isTrue(
              sellerERC1155ERC721Balance.eq(ORDER_QTY - 1),
              'Voucher Set token seller balance mismatch'
            );
  
            const buyerERC721Balance = (
              await contractVouchers.functions[fnSignatures.balanceOf721](
                users.buyer.address
              )
            )[0];
  
            assert.isTrue(
              buyerERC721Balance.eq(constants.ONE),
              'Buyer 721 balance mismatch'
            );
  
            expect(await contractVouchers.ownerOf(voucherTokenId)).to.equal(
              users.buyer.address,
              'Owner address mismatch'
            );
          });

          it('Cashier Contract has correct amount of funds', async () => {
            const expectedETHBalance = BN(constants.PROMISE_PRICE1);
            const sellerTokenDeposits = BN(constants.PROMISE_DEPOSITSE1).mul(
              BN(ORDER_QTY)
            );
            const expectedTokenBalance = BN(constants.PROMISE_DEPOSITBU1).add(
              sellerTokenDeposits
            );

            expect(
              await ethers.provider.getBalance(contractCashier.address)
            ).to.equal(expectedETHBalance, 'Escrow amount is incorrect');

            expect(
              await contractBSNTokenDeposit.balanceOf(contractCashier.address)
            ).to.equal(expectedTokenBalance, 'Escrow amount is incorrect');
          });

          it('Escrows should be updated', async () => {
            const sellerDeposits = BN(constants.PROMISE_DEPOSITSE1).mul(
              BN(ORDER_QTY)
            );
            const buyerETHSent = BN(constants.PROMISE_PRICE1);
            const buyerTKNSent = BN(constants.PROMISE_DEPOSITBU1);

            expect(
              await contractCashier.getEscrowTokensAmount(
                contractBSNTokenDeposit.address,
                users.seller.address
              )
            ).to.equal(sellerDeposits, 'Escrow amount is incorrect');

            expect(
              await contractCashier.getEscrowAmount(users.buyer.address)
            ).to.equal(buyerETHSent, 'Escrow amount is incorrect');

            expect(
              await contractCashier.getEscrowTokensAmount(
                contractBSNTokenDeposit.address,
                users.buyer.address
              )
            ).to.equal(buyerTKNSent, 'Escrow amount is incorrect');
          });
        });

        it('It should be possible to request voucher with 0 buyer deposit', async () => {
          const tokensToMintSeller = BN(constants.PROMISE_DEPOSITSE1).mul(
            BN(ORDER_QTY)
          );
          await contractBSNTokenDeposit.mint(
            users.seller.address,
            tokensToMintSeller
          );

          const TOKEN_SUPPLY_ID = await utils.createOrder(
            users.seller,
            constants.PROMISE_VALID_FROM,
            constants.PROMISE_VALID_TO,
            constants.PROMISE_PRICE1,
            constants.PROMISE_DEPOSITSE1,
            constants.ZERO,
            ORDER_QTY
          );

          await utils.commitToBuy(
            users.buyer,
            users.seller,
            TOKEN_SUPPLY_ID,
            constants.PROMISE_PRICE1,
            constants.ZERO
          );

          const voucherTokenId = BN(TOKEN_SUPPLY_ID).or(constants.ONE);

          const voucherStatus = await contractVoucherKernel.getVoucherStatus(
            voucherTokenId
          );

          const expectedStatus = constants.ZERO.or(constants.ONE.shl(7)); // as per contract implementations

          assert.equal(
            voucherStatus[0],
            expectedStatus.toNumber(),
            'Wrong status'
          );
        });

        it('[NEGATIVE] Should not create order from a wrong payment type', async () => {
          const utilsEthEth = await UtilsBuilder.create()
            .ERC20withPermit()
            .ETHETH()
            .buildAsync(
              contractVoucherSets,
              contractVouchers,
              contractVoucherKernel,
              contractCashier,
              contractBosonRouter,
              contractBSNTokenPrice,
              contractBSNTokenDeposit
            );

          await expect(
            utilsEthEth.commitToBuy(
              users.buyer,
              users.seller,
              TOKEN_SUPPLY_ID,
              constants.PROMISE_PRICE1,
              constants.PROMISE_DEPOSITBU1
            )
          ).to.be.revertedWith(revertReasons.INCORRECT_PAYMENT_METHOD);
        });

        it('[NEGATIVE] Should not create order with incorrect price', async () => {
          await expect(
            utils.commitToBuy(
              users.buyer,
              users.seller,
              TOKEN_SUPPLY_ID,
              constants.incorrect_product_price,
              constants.PROMISE_DEPOSITBU1
            )
          ).to.be.revertedWith(revertReasons.INCORRECT_PRICE);
        });

        it('[NEGATIVE] Should not create order with incorrect deposit', async () => {
          await expect(
            utils.commitToBuy(
              users.buyer,
              users.seller,
              TOKEN_SUPPLY_ID,
              constants.PROMISE_PRICE1,
              constants.buyer_incorrect_deposit
            )
          ).to.be.revertedWith(revertReasons.INCORRECT_DEPOSIT);
        });
      });

      describe('TKNTKN', () => {
        beforeEach(async () => {
          await deployContracts();

          utils = await UtilsBuilder.create()
            .ERC20withPermit()
            .TKNTKN()
            .buildAsync(
              contractVoucherSets,
              contractVouchers,
              contractVoucherKernel,
              contractCashier,
              contractBosonRouter,
              contractBSNTokenPrice,
              contractBSNTokenDeposit
            );

          const tokensToMintSeller = BN(constants.seller_deposit).mul(
            BN(ORDER_QTY)
          );
          const tokensToMintBuyer = BN(constants.product_price).mul(
            BN(ORDER_QTY)
          );

          await contractBSNTokenDeposit.mint(
            users.seller.address,
            tokensToMintSeller
          );
          await contractBSNTokenDeposit.mint(
            users.buyer.address,
            tokensToMintBuyer
          );
          await contractBSNTokenPrice.mint(
            users.buyer.address,
            tokensToMintBuyer
          );

          TOKEN_SUPPLY_ID = await utils.createOrder(
            users.seller,
            constants.PROMISE_VALID_FROM,
            constants.PROMISE_VALID_TO,
            constants.PROMISE_PRICE1,
            constants.PROMISE_DEPOSITSE1,
            constants.PROMISE_DEPOSITBU1,
            ORDER_QTY
          );
        });

        it('Should create order', async () => {
          await expect(
            utils.commitToBuy(
              users.buyer,
              users.seller,
              TOKEN_SUPPLY_ID,
              constants.PROMISE_PRICE1,
              constants.PROMISE_DEPOSITBU1,
              true
            )
          )
            .to.emit(contractVoucherKernel, eventNames.LOG_VOUCHER_DELIVERED)
            .withArgs(
              tokenSupplyKey,
              voucherTokenId,
              users.seller.address,
              users.buyer.address,
              promiseId
            )
            .to.emit(contractVoucherSets, eventNames.TRANSFER_SINGLE)
            .withArgs(
              contractVoucherKernel.address,
              users.seller.address,
              constants.ZERO,
              tokenSupplyKey,
              constants.ONE
            )
            .to.emit(contractVouchers, eventNames.TRANSFER)
            .withArgs(constants.ZERO, users.buyer.address, voucherTokenId)
            .to.emit(contractBSNTokenDeposit, eventNames.TRANSFER)
            .withArgs(
              users.buyer.address,
              contractCashier.address,
              constants.PROMISE_DEPOSITBU1
            )
            .to.emit(contractBSNTokenPrice, eventNames.TRANSFER)
            .withArgs(
              users.buyer.address,
              contractCashier.address,
              constants.PROMISE_PRICE1
            );
        });

        describe('After request', () => {
          beforeEach(async () => {
            await utils.commitToBuy(
              users.buyer,
              users.seller,
              TOKEN_SUPPLY_ID,
              constants.PROMISE_PRICE1,
              constants.PROMISE_DEPOSITBU1
            );
          });

          it('Voucher Kernel state is correct', async () => {
            const voucherStatus = await contractVoucherKernel.getVoucherStatus(
              voucherTokenId
            );

            const expectedStatus = constants.ZERO.or(constants.ONE.shl(7)); // as per contract implementations

            assert.equal(
              voucherStatus[0],
              expectedStatus.toNumber(),
              'Wrong status'
            );
            assert.isFalse(voucherStatus[1], 'Payment should not be released');
            assert.isFalse(voucherStatus[2], 'Deposit should not be released');
            assert.isTrue(
              voucherStatus[3].eq(constants.ZERO),
              'Complaint period should not started yet'
            );
            assert.isTrue(
              voucherStatus[4].eq(constants.ZERO),
              'COF period should not started yet'
            );
          });

          it('Voucher Sets and Vouchers token state are correct', async () => {
            const sellerERC1155ERC721Balance = (
              await contractVoucherSets.functions[fnSignatures.balanceOf1155](
                users.seller.address,
                TOKEN_SUPPLY_ID
              )
            )[0];
  
            assert.isTrue(
              sellerERC1155ERC721Balance.eq(ORDER_QTY - 1),
              'Voucher Set token seller balance mismatch'
            );
  
            const buyerERC721Balance = (
              await contractVouchers.functions[fnSignatures.balanceOf721](
                users.buyer.address
              )
            )[0];
  
            assert.isTrue(
              buyerERC721Balance.eq(constants.ONE),
              'Buyer 721 balance mismatch'
            );
  
            expect(await contractVouchers.ownerOf(voucherTokenId)).to.equal(
              users.buyer.address,
              'Owner address mismatch'
            );
          });

          it('Cashier Contract has correct amount of funds', async () => {
            const sellerDeposit = BN(constants.PROMISE_DEPOSITSE1).mul(
              BN(ORDER_QTY)
            );
            const expectedDepositBalance = BN(constants.PROMISE_DEPOSITBU1).add(
              sellerDeposit
            );

            expect(
              await contractBSNTokenPrice.balanceOf(contractCashier.address)
            ).to.be.equal(
              constants.PROMISE_PRICE1,
              'Escrow amount is incorrect'
            );

            expect(
              await contractBSNTokenDeposit.balanceOf(contractCashier.address)
            ).to.be.equal(expectedDepositBalance, 'Escrow amount is incorrect');
          });

          it('Escrows should be updated', async () => {
            const sellerDeposits = BN(constants.PROMISE_DEPOSITSE1).mul(
              BN(ORDER_QTY)
            );
            const buyerTknPriceSent = BN(constants.PROMISE_PRICE1);
            const buyerTknDepositSent = BN(constants.PROMISE_DEPOSITBU1);

            expect(
              await contractCashier.getEscrowTokensAmount(
                contractBSNTokenDeposit.address,
                users.seller.address
              )
            ).to.be.equal(sellerDeposits, 'Escrow amount is incorrect');

            expect(
              await contractCashier.getEscrowTokensAmount(
                contractBSNTokenPrice.address,
                users.buyer.address
              )
            ).to.be.equal(buyerTknPriceSent, 'Escrow amount is incorrect');

            expect(
              await contractCashier.getEscrowTokensAmount(
                contractBSNTokenDeposit.address,
                users.buyer.address
              )
            ).to.be.equal(buyerTknDepositSent, 'Escrow amount is incorrect');
          });
        });

        it('It should be possible to request voucher with 0 buyer deposit', async () => {
          const TOKEN_SUPPLY_ID = await utils.createOrder(
            users.seller,
            constants.PROMISE_VALID_FROM,
            constants.PROMISE_VALID_TO,
            constants.PROMISE_PRICE1,
            constants.PROMISE_DEPOSITSE1,
            constants.ZERO,
            ORDER_QTY
          );

          await utils.commitToBuy(
            users.buyer,
            users.seller,
            TOKEN_SUPPLY_ID,
            constants.PROMISE_PRICE1,
            constants.ZERO
          );

          const voucherTokenId = BN(TOKEN_SUPPLY_ID).or(constants.ONE);

          const voucherStatus = await contractVoucherKernel.getVoucherStatus(
            voucherTokenId
          );

          const expectedStatus = constants.ZERO.or(constants.ONE.shl(7)); // as per contract implementations

          assert.equal(
            voucherStatus[0],
            expectedStatus.toNumber(),
            'Wrong status'
          );
        });

        it('[NEGATIVE] Should not create order from a wrong payment type', async () => {
          const utilsEthTkn = await UtilsBuilder.create()
            .ERC20withPermit()
            .ETHTKN()
            .buildAsync(
              contractVoucherSets,
              contractVouchers,
              contractVoucherKernel,
              contractCashier,
              contractBosonRouter,
              contractBSNTokenPrice,
              contractBSNTokenDeposit
            );

          await expect(
            utilsEthTkn.commitToBuy(
              users.buyer,
              users.seller,
              TOKEN_SUPPLY_ID,
              constants.PROMISE_PRICE1,
              constants.PROMISE_DEPOSITBU1
            )
          ).to.be.revertedWith(revertReasons.INCORRECT_PAYMENT_METHOD);
        });

        it('[NEGATIVE] Should not create order with incorrect price', async () => {
          await expect(
            utils.commitToBuy(
              users.buyer,
              users.seller,
              TOKEN_SUPPLY_ID,
              constants.incorrect_product_price,
              constants.PROMISE_DEPOSITBU1
            )
          ).to.be.revertedWith(revertReasons.INVALID_FUNDS);
        });

        it('[NEGATIVE] Should not create order with incorrect deposit', async () => {
          await expect(
            utils.commitToBuy(
              users.buyer,
              users.seller,
              TOKEN_SUPPLY_ID,
              constants.PROMISE_PRICE1,
              constants.buyer_incorrect_deposit
            )
          ).to.be.revertedWith(revertReasons.INVALID_FUNDS);
        });
      });

      describe('TKNTKN Same', () => {
        const tokensToMintSeller = BN(constants.seller_deposit).mul(
          BN(ORDER_QTY)
        );
        const tokensToMintBuyer = BN(constants.product_price).mul(
          BN(ORDER_QTY)
        );

        beforeEach(async () => {
          await deployContracts();

          utils = await UtilsBuilder.create()
            .ERC20withPermit()
            .TKNTKNSame()
            .buildAsync(
              contractVoucherSets,
              contractVouchers,
              contractVoucherKernel,
              contractCashier,
              contractBosonRouter,
              contractBSNTokenPrice,
              contractBSNTokenDeposit
            );

          await utils.contractBSNTokenSame.mint(
            users.seller.address,
            tokensToMintSeller
          );
          await utils.contractBSNTokenSame.mint(
            users.buyer.address,
            tokensToMintBuyer
          );

          TOKEN_SUPPLY_ID = await utils.createOrder(
            users.seller,
            constants.PROMISE_VALID_FROM,
            constants.PROMISE_VALID_TO,
            constants.PROMISE_PRICE1,
            constants.PROMISE_DEPOSITSE1,
            constants.PROMISE_DEPOSITBU1,
            ORDER_QTY
          );
        });

        it('Should create voucher', async () => {
          await expect(
            utils.commitToBuy(
              users.buyer,
              users.seller,
              TOKEN_SUPPLY_ID,
              constants.PROMISE_PRICE1,
              constants.PROMISE_DEPOSITBU1,
              true
            )
          )
            .to.emit(contractVoucherKernel, eventNames.LOG_VOUCHER_DELIVERED)
            .withArgs(
              tokenSupplyKey,
              voucherTokenId,
              users.seller.address,
              users.buyer.address,
              promiseId
            )
            .to.emit(contractVoucherSets, eventNames.TRANSFER_SINGLE)
            .withArgs(
              contractVoucherKernel.address,
              users.seller.address,
              constants.ZERO,
              tokenSupplyKey,
              constants.ONE
            )
            .to.emit(contractVouchers, eventNames.TRANSFER)
            .withArgs(constants.ZERO, users.buyer.address, voucherTokenId)
            .to.emit(contractBSNTokenPrice, eventNames.TRANSFER)
            .withArgs(
              users.buyer.address,
              contractCashier.address,
              BN(constants.PROMISE_PRICE1).add(constants.PROMISE_DEPOSITBU1)
            );
        });

        describe('After request', () => {
          beforeEach(async () => {
            await utils.commitToBuy(
              users.buyer,
              users.seller,
              TOKEN_SUPPLY_ID,
              constants.PROMISE_PRICE1,
              constants.PROMISE_DEPOSITBU1
            );
          });

          it('Voucher Kernel state is correct', async () => {
            const voucherStatus = await contractVoucherKernel.getVoucherStatus(
              voucherTokenId
            );

            const expectedStatus = constants.ZERO.or(constants.ONE.shl(7)); // as per contract implementations

            assert.equal(
              voucherStatus[0],
              expectedStatus.toNumber(),
              'Wrong status'
            );
            assert.isFalse(voucherStatus[1], 'Payment should not be released');
            assert.isFalse(voucherStatus[2], 'Deposit should not be released');
            assert.isTrue(
              voucherStatus[3].eq(constants.ZERO),
              'Complaint period should not started yet'
            );
            assert.isTrue(
              voucherStatus[4].eq(constants.ZERO),
              'COF period should not started yet'
            );
          });

          it('Voucher Sets and Vouchers token state are correct', async () => {
            const sellerERC1155ERC721Balance = (
              await contractVoucherSets.functions[fnSignatures.balanceOf1155](
                users.seller.address,
                TOKEN_SUPPLY_ID
              )
            )[0];
  
            assert.isTrue(
              sellerERC1155ERC721Balance.eq(ORDER_QTY - 1),
              'Voucher Set token seller balance mismatch'
            );
  
            const buyerERC721Balance = (
              await contractVouchers.functions[fnSignatures.balanceOf721](
                users.buyer.address
              )
            )[0];
  
            assert.isTrue(
              buyerERC721Balance.eq(constants.ONE),
              'Buyer 721 balance mismatch'
            );
  
            expect(await contractVouchers.ownerOf(voucherTokenId)).to.equal(
              users.buyer.address,
              'Owner address mismatch'
            );
          });

          it('Cashier Contract has correct amount of funds', async () => {
            const sellerDeposits = BN(constants.PROMISE_DEPOSITSE1).mul(
              BN(ORDER_QTY)
            );
            const buyerTokensSent = BN(constants.PROMISE_PRICE1).add(
              BN(constants.PROMISE_DEPOSITBU1)
            );
            const expectedDepositBalance = buyerTokensSent.add(sellerDeposits);

            expect(
              await utils.contractBSNTokenSame.balanceOf(
                contractCashier.address
              )
            ).to.equal(expectedDepositBalance, 'Cashier amount is incorrect');
          });

          it('Escrows should be updated', async () => {
            const sellerDeposits = BN(constants.PROMISE_DEPOSITSE1).mul(
              BN(ORDER_QTY)
            );
            const buyerTknSent = BN(constants.PROMISE_PRICE1).add(
              BN(constants.PROMISE_DEPOSITBU1)
            );

            expect(
              await contractCashier.getEscrowTokensAmount(
                utils.contractBSNTokenSame.address,
                users.seller.address
              )
            ).to.equal(sellerDeposits, 'Escrow amount is incorrect');

            expect(
              await contractCashier.getEscrowTokensAmount(
                utils.contractBSNTokenSame.address,
                users.buyer.address
              )
            ).to.equal(buyerTknSent, 'Escrow amount is incorrect');
          });
        });

        it('It should be possible to request voucher with 0 buyer deposit', async () => {
          const TOKEN_SUPPLY_ID = await utils.createOrder(
            users.seller,
            constants.PROMISE_VALID_FROM,
            constants.PROMISE_VALID_TO,
            constants.PROMISE_PRICE1,
            constants.PROMISE_DEPOSITSE1,
            constants.ZERO,
            ORDER_QTY
          );

          await utils.commitToBuy(
            users.buyer,
            users.seller,
            TOKEN_SUPPLY_ID,
            constants.PROMISE_PRICE1,
            constants.ZERO
          );

          const voucherTokenId = BN(TOKEN_SUPPLY_ID).or(constants.ONE);

          const voucherStatus = await contractVoucherKernel.getVoucherStatus(
            voucherTokenId
          );

          const expectedStatus = constants.ZERO.or(constants.ONE.shl(7)); // as per contract implementations

          assert.equal(
            voucherStatus[0],
            expectedStatus.toNumber(),
            'Wrong status'
          );
        });

        it('[NEGATIVE] Should not create order from a wrong payment type', async () => {
          const utilsEthEth = await UtilsBuilder.create()
            .ERC20withPermit()
            .ETHETH()
            .buildAsync(
              contractVoucherSets,
              contractVouchers,
              contractVoucherKernel,
              contractCashier,
              contractBosonRouter,
              contractBSNTokenPrice,
              contractBSNTokenDeposit
            );

          await expect(
            utilsEthEth.commitToBuy(
              users.buyer,
              users.seller,
              TOKEN_SUPPLY_ID,
              constants.PROMISE_PRICE1,
              constants.PROMISE_DEPOSITBU1
            )
          ).to.be.revertedWith(revertReasons.INCORRECT_PAYMENT_METHOD);
        });

        it('[NEGATIVE] Should not create order with incorrect price', async () => {
          await expect(
            utils.commitToBuy(
              users.buyer,
              users.seller,
              TOKEN_SUPPLY_ID,
              constants.incorrect_product_price,
              constants.PROMISE_DEPOSITBU1
            )
          ).to.be.revertedWith(revertReasons.INVALID_FUNDS);
        });

        it('[NEGATIVE] Should not create order with incorrect deposit', async () => {
          await expect(
            utils.commitToBuy(
              users.buyer,
              users.seller,
              TOKEN_SUPPLY_ID,

              constants.PROMISE_PRICE1,
              constants.buyer_incorrect_deposit
            )
          ).to.be.revertedWith(revertReasons.INVALID_FUNDS);
        });

        it('[NEGATIVE] Should revert if Price Token and Deposit Token are diff contracts', async () => {
          //get instance with different Price token and Deposit Token addresses
          const utilsTKNTKN = await UtilsBuilder.create()
            .ERC20withPermit()
            .TKNTKN()
            .buildAsync(
              contractVoucherSets,
              contractVouchers,
              contractVoucherKernel,
              contractCashier,
              contractBosonRouter,
              contractBSNTokenPrice,
              contractBSNTokenDeposit
            );

          await contractBSNTokenDeposit.mint(
            users.seller.address,
            tokensToMintSeller
          );
          await contractBSNTokenDeposit.mint(
            users.buyer.address,
            tokensToMintBuyer
          );
          await contractBSNTokenPrice.mint(
            users.buyer.address,
            tokensToMintBuyer
          );

          TOKEN_SUPPLY_ID = await utilsTKNTKN.createOrder(
            users.seller,
            constants.PROMISE_VALID_FROM,
            constants.PROMISE_VALID_TO,
            constants.PROMISE_PRICE1,
            constants.PROMISE_DEPOSITSE1,
            constants.PROMISE_DEPOSITBU1,
            ORDER_QTY,
            false
          );

          const nonce = await utils.contractBSNTokenSame.nonces(
            users.buyer.address
          );
          const tokensToSend = BN(constants.PROMISE_PRICE1).add(
            BN(constants.PROMISE_DEPOSITBU1)
          );

          const digestTokens = await getApprovalDigest(
            utils.contractBSNTokenSame,
            users.buyer.address,
            contractBosonRouter.address,
            tokensToSend,
            nonce,
            deadline
          );

          const VRS_TOKENS = ecsign(
            Buffer.from(digestTokens.slice(2), 'hex'),
            Buffer.from(users.buyer.privateKey.slice(2), 'hex')
          );

          const v = VRS_TOKENS.v;
          const r = VRS_TOKENS.r;
          const s = VRS_TOKENS.s;

          const buyerInstance = contractBosonRouter.connect(users.buyer.signer);

          await expect(
            buyerInstance.requestVoucherTKNTKNSameWithPermit(
              TOKEN_SUPPLY_ID,
              users.seller.address,
              tokensToSend,
              deadline,
              v,
              r,
              s
            )
          ).to.be.revertedWith(revertReasons.TOKENS_ARE_NOT_THE_SAME);
        });
      });

      describe('TKNETH', () => {
        beforeEach(async () => {
          await deployContracts();

          utils = await UtilsBuilder.create()
            .ERC20withPermit()
            .TKNETH()
            .buildAsync(
              contractVoucherSets,
              contractVouchers,
              contractVoucherKernel,
              contractCashier,
              contractBosonRouter,
              contractBSNTokenPrice,
              contractBSNTokenDeposit
            );

          const tokensToMintBuyer = BN(constants.PROMISE_PRICE1).mul(
            BN(ORDER_QTY)
          );

          await contractBSNTokenPrice.mint(
            users.buyer.address,
            tokensToMintBuyer
          );

          TOKEN_SUPPLY_ID = await utils.createOrder(
            users.seller,
            constants.PROMISE_VALID_FROM,
            constants.PROMISE_VALID_TO,
            constants.PROMISE_PRICE1,
            constants.PROMISE_DEPOSITSE1,
            constants.PROMISE_DEPOSITBU1,
            ORDER_QTY
          );
        });

        it('Should create order', async () => {
          await expect(
            utils.commitToBuy(
              users.buyer,
              users.seller,
              TOKEN_SUPPLY_ID,
              constants.PROMISE_PRICE1,
              constants.PROMISE_DEPOSITBU1,
              true
            )
          )
            .to.emit(contractVoucherKernel, eventNames.LOG_VOUCHER_DELIVERED)
            .withArgs(
              tokenSupplyKey,
              voucherTokenId,
              users.seller.address,
              users.buyer.address,
              promiseId
            )
            .to.emit(contractVoucherSets, eventNames.TRANSFER_SINGLE)
            .withArgs(
              contractVoucherKernel.address,
              users.seller.address,
              constants.ZERO,
              tokenSupplyKey,
              constants.ONE
            )
            .to.emit(contractVouchers, eventNames.TRANSFER)
            .withArgs(constants.ZERO, users.buyer.address, voucherTokenId)
            .to.emit(contractBSNTokenPrice, eventNames.TRANSFER)
            .withArgs(
              users.buyer.address,
              contractCashier.address,
              constants.PROMISE_PRICE1
            );
        });

        describe('After request', () => {
          beforeEach(async () => {
            await utils.commitToBuy(
              users.buyer,
              users.seller,
              TOKEN_SUPPLY_ID,
              constants.PROMISE_PRICE1,
              constants.PROMISE_DEPOSITBU1
            );
          });

          it('Voucher Kernel state is correct', async () => {
            const voucherStatus = await contractVoucherKernel.getVoucherStatus(
              voucherTokenId
            );

            const expectedStatus = constants.ZERO.or(constants.ONE.shl(7)); // as per contract implementations

            assert.equal(
              voucherStatus[0],
              expectedStatus.toNumber(),
              'Wrong status'
            );
            assert.isFalse(voucherStatus[1], 'Payment should not be released');
            assert.isFalse(voucherStatus[2], 'Deposit should not be released');
            assert.isTrue(
              voucherStatus[3].eq(constants.ZERO),
              'Complaint period should not started yet'
            );
            assert.isTrue(
              voucherStatus[4].eq(constants.ZERO),
              'COF period should not started yet'
            );
          });

          it('Voucher Sets and Vouchers token state are correct', async () => {
            const sellerERC1155ERC721Balance = (
              await contractVoucherSets.functions[fnSignatures.balanceOf1155](
                users.seller.address,
                TOKEN_SUPPLY_ID
              )
            )[0];
  
            assert.isTrue(
              sellerERC1155ERC721Balance.eq(ORDER_QTY - 1),
              'Voucher Set token seller balance mismatch'
            );
  
            const buyerERC721Balance = (
              await contractVouchers.functions[fnSignatures.balanceOf721](
                users.buyer.address
              )
            )[0];
  
            assert.isTrue(
              buyerERC721Balance.eq(constants.ONE),
              'Buyer 721 balance mismatch'
            );
  
            expect(await contractVouchers.ownerOf(voucherTokenId)).to.equal(
              users.buyer.address,
              'Owner address mismatch'
            );
          });

          it('Cashier Contract has correct amount of funds', async () => {
            const sellerDeposits = BN(constants.PROMISE_DEPOSITSE1).mul(
              BN(ORDER_QTY)
            );
            const expectedDepositBalance = BN(constants.PROMISE_DEPOSITBU1).add(
              sellerDeposits
            );

            expect(
              await ethers.provider.getBalance(contractCashier.address)
            ).to.equal(expectedDepositBalance, 'Cashier amount is incorrect');

            expect(
              await contractBSNTokenPrice.balanceOf(contractCashier.address)
            ).to.equal(constants.PROMISE_PRICE1, 'Cashier amount is incorrect');
          });

          it('Escrow should be updated', async () => {
            const sellerDeposits = BN(constants.PROMISE_DEPOSITSE1).mul(
              BN(ORDER_QTY)
            );

            expect(
              await contractCashier.getEscrowAmount(users.seller.address)
            ).to.equal(sellerDeposits, 'Escrow amount is incorrect');

            expect(
              await contractCashier.getEscrowTokensAmount(
                contractBSNTokenPrice.address,
                users.buyer.address
              )
            ).to.equal(constants.PROMISE_PRICE1, 'Escrow amount is incorrect');
          });
        });

        it('It should be possible to request voucher with 0 buyer deposit', async () => {
          const TOKEN_SUPPLY_ID = await utils.createOrder(
            users.seller,
            constants.PROMISE_VALID_FROM,
            constants.PROMISE_VALID_TO,
            constants.PROMISE_PRICE1,
            constants.PROMISE_DEPOSITSE1,
            constants.ZERO,
            ORDER_QTY
          );

          await utils.commitToBuy(
            users.buyer,
            users.seller,
            TOKEN_SUPPLY_ID,
            constants.PROMISE_PRICE1,
            constants.ZERO
          );

          const voucherTokenId = BN(TOKEN_SUPPLY_ID).or(constants.ONE);

          const voucherStatus = await contractVoucherKernel.getVoucherStatus(
            voucherTokenId
          );

          const expectedStatus = constants.ZERO.or(constants.ONE.shl(7)); // as per contract implementations

          assert.equal(
            voucherStatus[0],
            expectedStatus.toNumber(),
            'Wrong status'
          );
        });

        it('[NEGATIVE] Should not create order from a wrong payment type', async () => {
          const utilsEthEth = await UtilsBuilder.create()
            .ERC20withPermit()
            .ETHETH()
            .buildAsync(
              contractVoucherSets,
              contractVouchers,
              contractVoucherKernel,
              contractCashier,
              contractBosonRouter,
              contractBSNTokenPrice,
              contractBSNTokenDeposit
            );

          await expect(
            utilsEthEth.commitToBuy(
              users.buyer,
              users.seller,
              TOKEN_SUPPLY_ID,
              constants.PROMISE_PRICE1,
              constants.PROMISE_DEPOSITBU1
            )
          ).to.be.revertedWith(revertReasons.INCORRECT_PAYMENT_METHOD);
        });

        it('[NEGATIVE] Should not create order with incorrect price', async () => {
          await expect(
            utils.commitToBuy(
              users.buyer,
              users.seller,
              TOKEN_SUPPLY_ID,
              constants.incorrect_product_price,
              constants.PROMISE_DEPOSITBU1
            )
          ).to.be.revertedWith(revertReasons.INCORRECT_PRICE);
        });

        it('[NEGATIVE] Should not create order with incorrect deposit', async () => {
          await expect(
            utils.commitToBuy(
              users.buyer,
              users.seller,
              TOKEN_SUPPLY_ID,
              constants.PROMISE_PRICE1,
              constants.buyer_incorrect_deposit
            )
          ).to.be.revertedWith(revertReasons.INCORRECT_DEPOSIT);
        });
      });
    });

    describe('Common voucher interactions after expiry', () => {
      const TEN_MINUTES = 10 * constants.ONE_MINUTE;
      const cancelPeriod = constants.ONE_MINUTE;
      const complainPeriod = constants.ONE_MINUTE;

      beforeEach(async () => {
        await deployContracts();
        utils = await UtilsBuilder.create()
          .ETHETH()
          .buildAsync(
            contractVoucherSets,
            contractVouchers,
            contractVoucherKernel,
            contractCashier,
            contractBosonRouter
          );

        const timestamp = await Utils.getCurrTimestamp();

        constants.PROMISE_VALID_FROM = timestamp;
        constants.PROMISE_VALID_TO = timestamp + TEN_MINUTES;

        TOKEN_SUPPLY_ID = await utils.createOrder(
          users.seller,
          constants.PROMISE_VALID_FROM,
          constants.PROMISE_VALID_TO,
          constants.PROMISE_PRICE1,
          constants.seller_deposit,
          constants.PROMISE_DEPOSITBU1,
          constants.QTY_10
        );
      });

      it('[!COMMIT] Buyer should not be able to commit after expiry date has passed', async () => {
        await advanceTimeSeconds(
          constants.PROMISE_VALID_TO + constants.ONE_MINUTE
        );

        await expect(
          utils.commitToBuy(
            users.buyer,
            users.seller,
            TOKEN_SUPPLY_ID,
            constants.PROMISE_PRICE1,
            constants.PROMISE_DEPOSITBU1
          )
        ).to.be.revertedWith(revertReasons.OFFER_EXPIRED);
      });

      it('[COMMIT->!CANCEL] Seller should not be able to cancel after complain and expiry periods have passed', async () => {
        const voucherID = await utils.commitToBuy(
          users.buyer,
          users.seller,
          TOKEN_SUPPLY_ID,
          constants.PROMISE_PRICE1,
          constants.PROMISE_DEPOSITBU1
        );
        await advanceTimeSeconds(
          constants.PROMISE_VALID_TO + cancelPeriod + complainPeriod
        );

        await expect(
          utils.cancel(voucherID, users.seller.signer)
        ).to.be.revertedWith(revertReasons.COF_PERIOD_EXPIRED);
      });

      it('[COMMIT->CANCEL->!COMPLAIN] Buyer should not be able to complain after complain period has passed', async () => {
        const voucherID = await utils.commitToBuy(
          users.buyer,
          users.seller,
          TOKEN_SUPPLY_ID,
          constants.PROMISE_PRICE1,
          constants.PROMISE_DEPOSITBU1
        );

        await utils.cancel(voucherID, users.seller.signer);

        await advanceTimeSeconds(complainPeriod + constants.ONE_MINUTE);

        await expect(
          utils.complain(voucherID, users.buyer.signer)
        ).to.be.revertedWith(revertReasons.COMPLAIN_PERIOD_EXPIRED);
      });

      it('[COMMIT->!REFUND] Buyer should not be able to refund after expiry date has passed', async () => {
        const voucherID = await utils.commitToBuy(
          users.buyer,
          users.seller,
          TOKEN_SUPPLY_ID,
          constants.PROMISE_PRICE1,
          constants.PROMISE_DEPOSITBU1
        );

        await advanceTimeSeconds(
          constants.PROMISE_VALID_TO + constants.ONE_MINUTE
        );

        await expect(
          utils.refund(voucherID, users.buyer.signer)
        ).to.be.revertedWith(revertReasons.VALIDITY_PERIOD_PASSED);
      });

      it('[COMMIT->!REDEEM] Buyer should not be able to redeem after expiry date has passed', async () => {
        const voucherID = await utils.commitToBuy(
          users.buyer,
          users.seller,
          TOKEN_SUPPLY_ID,
          constants.PROMISE_PRICE1,
          constants.PROMISE_DEPOSITBU1
        );

        await advanceTimeSeconds(
          constants.PROMISE_VALID_TO + constants.ONE_MINUTE
        );

        await expect(
          utils.redeem(voucherID, users.buyer.signer)
        ).to.be.revertedWith(revertReasons.VALIDITY_PERIOD_PASSED);
      });

      it('[COMMIT->REDEEM->!COMPLAIN] Buyer should not be able to complain after complain and cancel periods have passed', async () => {
        const voucherID = await utils.commitToBuy(
          users.buyer,
          users.seller,
          TOKEN_SUPPLY_ID,
          constants.PROMISE_PRICE1,
          constants.PROMISE_DEPOSITBU1
        );
        await utils.redeem(voucherID, users.buyer.signer);

        await advanceTimeSeconds(
          complainPeriod + cancelPeriod + constants.ONE_MINUTE
        );

        await expect(
          utils.complain(voucherID, users.buyer.signer)
        ).to.be.revertedWith(revertReasons.COMPLAIN_PERIOD_EXPIRED);
      });

      it('[COMMIT->REDEEM->!CANCEL] Seller should not be able to cancel after complain and cancel periods have passed', async () => {
        const voucherID = await utils.commitToBuy(
          users.buyer,
          users.seller,
          TOKEN_SUPPLY_ID,
          constants.PROMISE_PRICE1,
          constants.PROMISE_DEPOSITBU1
        );
        await utils.redeem(voucherID, users.buyer.signer);

        await advanceTimeSeconds(
          complainPeriod + cancelPeriod + constants.ONE_MINUTE
        );

        await expect(
          utils.cancel(voucherID, users.seller.signer)
        ).to.be.revertedWith(revertReasons.COF_PERIOD_EXPIRED);
      });

      it('[COMMIT->REDEEM->CANCEL->!COMPLAIN] Buyer should not be able to complain after complain period has passed', async () => {
        const voucherID = await utils.commitToBuy(
          users.buyer,
          users.seller,
          TOKEN_SUPPLY_ID,
          constants.PROMISE_PRICE1,
          constants.PROMISE_DEPOSITBU1
        );
        await utils.redeem(voucherID, users.buyer.signer);
        await utils.cancel(voucherID, users.seller.signer);
        await advanceTimeSeconds(complainPeriod + constants.ONE_MINUTE);

        await expect(
          utils.complain(voucherID, users.buyer.signer)
        ).to.be.revertedWith(revertReasons.COMPLAIN_PERIOD_EXPIRED);
      });

      it('[COMMIT->REDEEM->COMPLAIN->!CANCEL] Seller should not be able to cancel after cancel period has passed', async () => {
        const voucherID = await utils.commitToBuy(
          users.buyer,
          users.seller,
          TOKEN_SUPPLY_ID,
          constants.PROMISE_PRICE1,
          constants.PROMISE_DEPOSITBU1
        );

        await utils.redeem(voucherID, users.buyer.signer);
        await utils.complain(voucherID, users.buyer.signer);
        await advanceTimeSeconds(cancelPeriod + constants.ONE_MINUTE);

        await expect(
          utils.cancel(voucherID, users.seller.signer)
        ).to.be.revertedWith(revertReasons.COF_PERIOD_EXPIRED);
      });

      it('[COMMIT->REFUND->!CANCEL] Seller should not be able to cancel after cancel & complain periods expire', async () => {
        const voucherID = await utils.commitToBuy(
          users.buyer,
          users.seller,
          TOKEN_SUPPLY_ID,
          constants.PROMISE_PRICE1,
          constants.PROMISE_DEPOSITBU1
        );

        await utils.refund(voucherID, users.buyer.signer);

        await advanceTimeSeconds(
          complainPeriod + cancelPeriod + constants.ONE_MINUTE
        );

        await expect(
          utils.cancel(voucherID, users.seller.signer)
        ).to.be.revertedWith(revertReasons.COF_PERIOD_EXPIRED);
      });

      it('[COMMIT->REFUND->!COMPLAIN] Buyer should not be able to complain after complain and expiry periods have passed', async () => {
        const voucherID = await utils.commitToBuy(
          users.buyer,
          users.seller,
          TOKEN_SUPPLY_ID,
          constants.PROMISE_PRICE1,
          constants.PROMISE_DEPOSITBU1
        );

        await utils.refund(voucherID, users.buyer.signer);

        await advanceTimeSeconds(
          complainPeriod + cancelPeriod + constants.ONE_MINUTE
        );

        await expect(
          utils.complain(voucherID, users.buyer.signer)
        ).to.be.revertedWith(revertReasons.COMPLAIN_PERIOD_EXPIRED);
      });

      it('[COMMIT->REFUND->COMPLAIN->!CANCEL] Seller should not be able to cancel after cancel period has passed', async () => {
        const voucherID = await utils.commitToBuy(
          users.buyer,
          users.seller,
          TOKEN_SUPPLY_ID,
          constants.PROMISE_PRICE1,
          constants.PROMISE_DEPOSITBU1
        );

        await utils.refund(voucherID, users.buyer.signer);
        await utils.complain(voucherID, users.buyer.signer);

        await advanceTimeSeconds(cancelPeriod + constants.ONE_MINUTE);

        await expect(
          utils.cancel(voucherID, users.seller.signer)
        ).to.be.revertedWith(revertReasons.COF_PERIOD_EXPIRED);
      });

      it('[COMMIT->REFUND->CANCEL->!COMPLAIN] Buyer should not be able to complain after complain period has passed', async () => {
        const voucherID = await utils.commitToBuy(
          users.buyer,
          users.seller,
          TOKEN_SUPPLY_ID,
          constants.PROMISE_PRICE1,
          constants.PROMISE_DEPOSITBU1
        );

        await utils.refund(voucherID, users.buyer.signer);
        await utils.cancel(voucherID, users.seller.signer);

        await advanceTimeSeconds(complainPeriod + constants.ONE_MINUTE);

        await expect(
          utils.complain(voucherID, users.buyer.signer)
        ).to.be.revertedWith(revertReasons.COMPLAIN_PERIOD_EXPIRED);
      });

      it('[COMMIT->EXPIRY TRIGGERED->CANCEL] Seller should be able to cancel within the cancel period after expiry triggered', async () => {
        const ONE_WEEK = 7 * constants.SECONDS_IN_DAY;
        await contractVoucherKernel.setComplainPeriod(ONE_WEEK);
        await contractVoucherKernel.setCancelFaultPeriod(ONE_WEEK);
        const voucherID = await utils.commitToBuy(
          users.buyer,
          users.seller,
          TOKEN_SUPPLY_ID,
          constants.PROMISE_PRICE1,
          constants.PROMISE_DEPOSITBU1
        );

        await advanceTimeSeconds(ONE_WEEK);

        const expiryTx = await contractVoucherKernel.triggerExpiration(
          voucherID
        );
        let txReceipt = await expiryTx.wait();

        eventUtils.assertEventEmitted(
          txReceipt,
          VoucherKernel_Factory,
          eventNames.LOG_EXPIRATION_TRIGGERED,
          (ev) => {
            assert.equal(ev._triggeredBy, users.deployer.address);
          }
        );

        const cancelTx = await utils.cancel(voucherID, users.seller.signer);
        txReceipt = await cancelTx.wait();

        eventUtils.assertEventEmitted(
          txReceipt,
          VoucherKernel_Factory,
          eventNames.LOG_VOUCHER_FAULT_CANCEL,
          (ev) => {
            assert.equal(ev._tokenIdVoucher.toString(), voucherID);
          }
        );
      });

      it('[COMMIT->EXPIRY TRIGGERED->!CANCEL] Seller should not be able to cancel after cancel period has passed', async () => {
        const ONE_WEEK = 7 * constants.SECONDS_IN_DAY;
        await contractVoucherKernel.setComplainPeriod(ONE_WEEK);
        await contractVoucherKernel.setCancelFaultPeriod(ONE_WEEK);
        const voucherID = await utils.commitToBuy(
          users.buyer,
          users.seller,
          TOKEN_SUPPLY_ID,
          constants.PROMISE_PRICE1,
          constants.PROMISE_DEPOSITBU1
        );

        await advanceTimeSeconds(ONE_WEEK);

        await contractVoucherKernel.triggerExpiration(voucherID);

        await advanceTimeSeconds(ONE_WEEK + TEN_MINUTES);

        await expect(
          utils.cancel(voucherID, users.seller.signer)
        ).to.be.revertedWith(revertReasons.COF_PERIOD_EXPIRED);
      });

      it('[COMMIT->EXPIRY TRIGGERED->COMPLAIN] Buyer should be able to complain within the complain period after expiry triggered', async () => {
        const ONE_WEEK = 7 * constants.SECONDS_IN_DAY;
        await contractVoucherKernel.setComplainPeriod(ONE_WEEK);
        await contractVoucherKernel.setCancelFaultPeriod(ONE_WEEK);

        const voucherID = await utils.commitToBuy(
          users.buyer,
          users.seller,
          TOKEN_SUPPLY_ID,
          constants.PROMISE_PRICE1,
          constants.PROMISE_DEPOSITBU1
        );

        await advanceTimeSeconds(ONE_WEEK);

        const expiryTx = await contractVoucherKernel.triggerExpiration(
          voucherID
        );
        let txReceipt = await expiryTx.wait();

        eventUtils.assertEventEmitted(
          txReceipt,
          VoucherKernel_Factory,
          eventNames.LOG_EXPIRATION_TRIGGERED,
          (ev) => {
            assert.equal(ev._triggeredBy, users.deployer.address);
          }
        );

        const complainTx = await utils.complain(voucherID, users.buyer.signer);
        txReceipt = await complainTx.wait();

        eventUtils.assertEventEmitted(
          txReceipt,
          VoucherKernel_Factory,
          eventNames.LOG_VOUCHER_COMPLAIN,
          (ev) => {
            assert.equal(ev._tokenIdVoucher.toString(), voucherID);
          }
        );
      });

      it('[COMMIT->EXPIRY TRIGGERED->!COMPLAIN] Buyer should not be able to complain after complain period has passed', async () => {
        // TODO: SHOULD CONTRACT BE CHANGED?
        // const ONE_WEEK = 7 * constants.SECONDS_IN_DAY;
        // await contractVoucherKernel.setComplainPeriod(ONE_WEEK);
        // await contractVoucherKernel.setCancelFaultPeriod(ONE_WEEK);
        // const voucherID = await utils.commitToBuy(
        //   users.buyer,
        //   users.seller,
        //   TOKEN_SUPPLY_ID,
        //   constants.PROMISE_PRICE1,
        //   constants.PROMISE_DEPOSITBU1
        // );
        // await advanceTimeSeconds(TEN_MINUTES + constants.ONE_MINUTE);
        // await contractVoucherKernel.triggerExpiration(voucherID);
        // await advanceTimeSeconds(ONE_WEEK);
        // await expect(
        //   utils.complain(voucherID, users.buyer.signer)
        // ).to.be.revertedWith(revertReasons.COMPLAIN_PERIOD_EXPIRED);
      });

      it('[COMMIT->EXPIRY TRIGGERED->CANCEL->COMPLAIN] Buyer should be able to complain within the complain period after expiry triggered and seller cancels', async () => {
        const ONE_WEEK = 7 * constants.SECONDS_IN_DAY;
        await contractVoucherKernel.setComplainPeriod(ONE_WEEK);
        await contractVoucherKernel.setCancelFaultPeriod(ONE_WEEK);

        const voucherID = await utils.commitToBuy(
          users.buyer,
          users.seller,
          TOKEN_SUPPLY_ID,
          constants.PROMISE_PRICE1,
          constants.PROMISE_DEPOSITBU1
        );

        await advanceTimeSeconds(ONE_WEEK);

        const expiryTx = await contractVoucherKernel.triggerExpiration(
          voucherID
        );
        let txReceipt = await expiryTx.wait();

        eventUtils.assertEventEmitted(
          txReceipt,
          VoucherKernel_Factory,
          eventNames.LOG_EXPIRATION_TRIGGERED,
          (ev) => {
            assert.equal(ev._triggeredBy, users.deployer.address);
          }
        );

        const cancelTx = await utils.cancel(voucherID, users.seller.signer);
        txReceipt = await cancelTx.wait();

        eventUtils.assertEventEmitted(
          txReceipt,
          VoucherKernel_Factory,
          eventNames.LOG_VOUCHER_FAULT_CANCEL,
          (ev) => {
            assert.equal(ev._tokenIdVoucher.toString(), voucherID);
          }
        );

        const complainTx = await utils.complain(voucherID, users.buyer.signer);
        txReceipt = await complainTx.wait();

        eventUtils.assertEventEmitted(
          txReceipt,
          VoucherKernel_Factory,
          eventNames.LOG_VOUCHER_COMPLAIN,
          (ev) => {
            assert.equal(ev._tokenIdVoucher.toString(), voucherID);
          }
        );
      });

      it('[COMMIT->EXPIRY TRIGGERED->CANCEL->!COMPLAIN] Buyer should not be able to complain after complain period has passed', async () => {
        const ONE_WEEK = 7 * constants.SECONDS_IN_DAY;
        await contractVoucherKernel.setComplainPeriod(ONE_WEEK);
        await contractVoucherKernel.setCancelFaultPeriod(ONE_WEEK);

        const voucherID = await utils.commitToBuy(
          users.buyer,
          users.seller,
          TOKEN_SUPPLY_ID,
          constants.PROMISE_PRICE1,
          constants.PROMISE_DEPOSITBU1
        );

        await advanceTimeSeconds(ONE_WEEK);

        await contractVoucherKernel.triggerExpiration(voucherID);
        await utils.cancel(voucherID, users.seller.signer);

        await advanceTimeSeconds(ONE_WEEK + constants.ONE_MINUTE); // TEN_MINUTES is to get to the end of promise validity,

        await expect(
          utils.complain(voucherID, users.buyer.signer)
        ).to.be.revertedWith(revertReasons.COMPLAIN_PERIOD_EXPIRED);
      });

      it('[COMMIT->EXPIRY TRIGGERED->COMPLAIN->CANCEL] Seller should be able to cancel within the cancel period after expiry triggered and buyer complains', async () => {
        const ONE_WEEK = 7 * constants.SECONDS_IN_DAY;
        await contractVoucherKernel.setComplainPeriod(ONE_WEEK);
        await contractVoucherKernel.setCancelFaultPeriod(ONE_WEEK);

        const voucherID = await utils.commitToBuy(
          users.buyer,
          users.seller,
          TOKEN_SUPPLY_ID,
          constants.PROMISE_PRICE1,
          constants.PROMISE_DEPOSITBU1
        );

        await advanceTimeSeconds(ONE_WEEK);

        const expiryTx = await contractVoucherKernel.triggerExpiration(
          voucherID
        );
        let txReceipt = await expiryTx.wait();

        eventUtils.assertEventEmitted(
          txReceipt,
          VoucherKernel_Factory,
          eventNames.LOG_EXPIRATION_TRIGGERED,
          (ev) => {
            assert.equal(ev._triggeredBy, users.deployer.address);
          }
        );

        const complainTx = await utils.complain(voucherID, users.buyer.signer);
        txReceipt = await complainTx.wait();

        eventUtils.assertEventEmitted(
          txReceipt,
          VoucherKernel_Factory,
          eventNames.LOG_VOUCHER_COMPLAIN,
          (ev) => {
            assert.equal(ev._tokenIdVoucher.toString(), voucherID);
          }
        );

        const cancelTx = await utils.cancel(voucherID, users.seller.signer);
        txReceipt = await cancelTx.wait();

        eventUtils.assertEventEmitted(
          txReceipt,
          VoucherKernel_Factory,
          eventNames.LOG_VOUCHER_FAULT_CANCEL,
          (ev) => {
            assert.equal(ev._tokenIdVoucher.toString(), voucherID);
          }
        );
      });

      it('[COMMIT->EXPIRY TRIGGERED->COMPLAIN->!CANCEL] Seller should not be able to cancel after cancel period has passed', async () => {
        const ONE_WEEK = 7 * constants.SECONDS_IN_DAY;
        await contractVoucherKernel.setComplainPeriod(ONE_WEEK);
        await contractVoucherKernel.setCancelFaultPeriod(ONE_WEEK);

        const voucherID = await utils.commitToBuy(
          users.buyer,
          users.seller,
          TOKEN_SUPPLY_ID,
          constants.PROMISE_PRICE1,
          constants.PROMISE_DEPOSITBU1
        );

<<<<<<< HEAD
=======
        await advanceTimeSeconds(ONE_WEEK);

        await contractVoucherKernel.triggerExpiration(voucherID);
        await utils.complain(voucherID, users.buyer.signer);

        await advanceTimeSeconds(ONE_WEEK);

        await expect(
          utils.cancel(voucherID, users.seller.signer)
        ).to.be.revertedWith(revertReasons.COF_PERIOD_EXPIRED);
      });

      it('[COMMIT->!COMPLAIN] Buyer should not be able to complain directly after commit', async () => {
        const voucherID = await utils.commitToBuy(
          users.buyer,
          users.seller,
          TOKEN_SUPPLY_ID,
          constants.PROMISE_PRICE1,
          constants.PROMISE_DEPOSITBU1
        );
        await expect(
          utils.complain(voucherID, users.buyer.signer)
        ).to.be.revertedWith(revertReasons.INAPPLICABLE_STATUS);
      });

      it('[!CANCEL] It should not be possible to cancel voucher that does not exist yet', async () => {
        // spoof boson router address.
        await contractVoucherKernel.setBosonRouterAddress(
          users.deployer.address
        );

        await expect(
          contractVoucherKernel.cancelOrFault(
            constants.ONE,
            constants.ZERO_ADDRESS
          )
        ).to.be.revertedWith(revertReasons.INAPPLICABLE_STATUS);
      });
    });

    describe('Action at wrong step', () => {
      let tokenVoucherId;

      const statuses = {
        commit: 7,
        redeem: 6,
        refund: 5,
        expire: 4,
        complain: 3,
        cancel: 2,
        finalize: 1,
      };

      function determineStatus(_status, _changeIdx) {
        return _status | (1 << _changeIdx);
      }

      function expectedVoucherStatus(path) {
        let status = determineStatus(0, statuses.commit); // starting status == commit
        for (const step of path) {
          status = determineStatus(status, statuses[step]);
        }

        return status;
      }

      beforeEach(async () => {
        await deployContracts();
        await setPeriods();
        utils = await UtilsBuilder.create()
          .ETHETH()
          .buildAsync(
            contractERC1155ERC721,
            contractVoucherKernel,
            contractCashier,
            contractBosonRouter
          );

        const tokenSupplyKey = await utils.createOrder(
          users.seller,
          constants.PROMISE_VALID_FROM,
          constants.PROMISE_VALID_TO,
          constants.PROMISE_PRICE1,
          constants.PROMISE_DEPOSITSE1,
          constants.PROMISE_DEPOSITBU1,
          constants.QTY_10
        );

        tokenVoucherId = await utils.commitToBuy(
          users.buyer,
          users.seller,
          tokenSupplyKey,
          constants.PROMISE_PRICE1,
          constants.PROMISE_DEPOSITBU1
        );
      });

      describe('REFUND', () => {
        it('[NEGATIVE] REDEEM->!REFUND', async () => {
          await utils.redeem(tokenVoucherId, users.buyer.signer);

          await expect(
            utils.refund(tokenVoucherId, users.buyer.signer)
          ).to.be.revertedWith(revertReasons.INAPPLICABLE_STATUS);
        });

        it('[NEGATIVE] CANCEL->!REFUND', async () => {
          await utils.cancel(tokenVoucherId, users.seller.signer);

          await expect(
            utils.refund(tokenVoucherId, users.buyer.signer)
          ).to.be.revertedWith(revertReasons.INAPPLICABLE_STATUS);
        });

        it('[NEGATIVE] EXPIRE->!REFUND', async () => {
          await advanceTimeSeconds(2 * constants.SECONDS_IN_DAY + 1);
          await utils.expire(tokenVoucherId, users.seller.signer);

          await expect(
            utils.refund(tokenVoucherId, users.buyer.signer)
          ).to.be.revertedWith(revertReasons.INAPPLICABLE_STATUS);
        });
      });

      describe('DOUBLE COMPLAIN', () => {
        it('[NEGATIVE] CANCEL->COMPLAIN->!COMPLAIN', async () => {
          await utils.cancel(tokenVoucherId, users.seller.signer);
          await utils.complain(tokenVoucherId, users.buyer.signer);

          await expect(
            utils.complain(tokenVoucherId, users.buyer.signer)
          ).to.be.revertedWith(revertReasons.ALREADY_COMPLAINED);
        });

        it('[NEGATIVE] REDEEM->COMPLAIN->!COMPLAIN', async () => {
          await utils.redeem(tokenVoucherId, users.buyer.signer);
          await utils.complain(tokenVoucherId, users.buyer.signer);

          await expect(
            utils.complain(tokenVoucherId, users.buyer.signer)
          ).to.be.revertedWith(revertReasons.ALREADY_COMPLAINED);
        });

        it('[NEGATIVE] REDEEM->COMPLAIN->CANCEL->!COMPLAIN', async () => {
          await utils.redeem(tokenVoucherId, users.buyer.signer);
          await utils.complain(tokenVoucherId, users.buyer.signer);
          await utils.cancel(tokenVoucherId, users.seller.signer);

          await expect(
            utils.complain(tokenVoucherId, users.buyer.signer)
          ).to.be.revertedWith(revertReasons.ALREADY_COMPLAINED);
        });

        it('[NEGATIVE] REDEEM->CANCEL->COMPLAIN->!COMPLAIN', async () => {
          await utils.redeem(tokenVoucherId, users.buyer.signer);
          await utils.cancel(tokenVoucherId, users.seller.signer);
          await utils.complain(tokenVoucherId, users.buyer.signer);

          await expect(
            utils.complain(tokenVoucherId, users.buyer.signer)
          ).to.be.revertedWith(revertReasons.ALREADY_COMPLAINED);
        });

        it('[NEGATIVE] REFUND->COMPLAIN->!COMPLAIN', async () => {
          await utils.refund(tokenVoucherId, users.buyer.signer);
          await utils.complain(tokenVoucherId, users.buyer.signer);

          await expect(
            utils.complain(tokenVoucherId, users.buyer.signer)
          ).to.be.revertedWith(revertReasons.ALREADY_COMPLAINED);
        });

        it('[NEGATIVE] REFUND->COMPLAIN->CANCEL->!COMPLAIN', async () => {
          await utils.refund(tokenVoucherId, users.buyer.signer);
          await utils.complain(tokenVoucherId, users.buyer.signer);
          await utils.cancel(tokenVoucherId, users.seller.signer);

          await expect(
            utils.complain(tokenVoucherId, users.buyer.signer)
          ).to.be.revertedWith(revertReasons.ALREADY_COMPLAINED);
        });

        it('[NEGATIVE] REFUND->CANCEL->COMPLAIN->!COMPLAIN', async () => {
          await utils.refund(tokenVoucherId, users.buyer.signer);
          await utils.cancel(tokenVoucherId, users.seller.signer);
          await utils.complain(tokenVoucherId, users.buyer.signer);

          await expect(
            utils.complain(tokenVoucherId, users.buyer.signer)
          ).to.be.revertedWith(revertReasons.ALREADY_COMPLAINED);
        });

        it('[NEGATIVE] EXPIRE->COMPLAIN->!COMPLAIN', async () => {
          await advanceTimeSeconds(2 * constants.SECONDS_IN_DAY + 1);
          await utils.expire(tokenVoucherId, users.seller.signer);
          await utils.complain(tokenVoucherId, users.buyer.signer);

          await expect(
            utils.complain(tokenVoucherId, users.buyer.signer)
          ).to.be.revertedWith(revertReasons.ALREADY_COMPLAINED);
        });

        it('[NEGATIVE] EXPIRE->COMPLAIN->CANCEL->!COMPLAIN', async () => {
          await advanceTimeSeconds(2 * constants.SECONDS_IN_DAY + 1);
          await utils.expire(tokenVoucherId, users.seller.signer);
          await utils.complain(tokenVoucherId, users.buyer.signer);
          await utils.cancel(tokenVoucherId, users.seller.signer);

          await expect(
            utils.complain(tokenVoucherId, users.buyer.signer)
          ).to.be.revertedWith(revertReasons.ALREADY_COMPLAINED);
        });

        it('[NEGATIVE] EXPIRE->CANCEL->COMPLAIN->!COMPLAIN', async () => {
          await advanceTimeSeconds(2 * constants.SECONDS_IN_DAY + 1);
          await utils.expire(tokenVoucherId, users.seller.signer);
          await utils.cancel(tokenVoucherId, users.seller.signer);
          await utils.complain(tokenVoucherId, users.buyer.signer);

          await expect(
            utils.complain(tokenVoucherId, users.buyer.signer)
          ).to.be.revertedWith(revertReasons.ALREADY_COMPLAINED);
        });
      });

      describe('DOUBLE COF', () => {
        it('[NEGATIVE] COMMIT->CANCEL->COMPLAIN->!CANCEL', async () => {
          await utils.cancel(tokenVoucherId, users.seller.signer);
          await utils.complain(tokenVoucherId, users.buyer.signer);

          await expect(
            utils.cancel(tokenVoucherId, users.seller.signer)
          ).to.be.revertedWith(revertReasons.ALREADY_CANCELFAULT);
        });

        it('[NEGATIVE] COMMIT->CANCEL->!CANCEL', async () => {
          await utils.cancel(tokenVoucherId, users.seller.signer);

          await expect(
            utils.cancel(tokenVoucherId, users.seller.signer)
          ).to.be.revertedWith(revertReasons.ALREADY_CANCELFAULT);
        });

        it('[NEGATIVE] COMMIT->REDEEM->COMPLAIN->CANCEL->!CANCEL', async () => {
          await utils.redeem(tokenVoucherId, users.buyer.signer);
          await utils.complain(tokenVoucherId, users.buyer.signer);
          await utils.cancel(tokenVoucherId, users.seller.signer);

          await expect(
            utils.cancel(tokenVoucherId, users.seller.signer)
          ).to.be.revertedWith(revertReasons.ALREADY_CANCELFAULT);
        });

        it('[NEGATIVE] COMMIT->REDEEM->CANCEL->COMPLAIN->!CANCEL', async () => {
          await utils.redeem(tokenVoucherId, users.buyer.signer);
          await utils.cancel(tokenVoucherId, users.seller.signer);
          await utils.complain(tokenVoucherId, users.buyer.signer);

          await expect(
            utils.cancel(tokenVoucherId, users.seller.signer)
          ).to.be.revertedWith(revertReasons.ALREADY_CANCELFAULT);
        });

        it('[NEGATIVE] COMMIT->REDEEM->CANCEL->!CANCEL', async () => {
          await utils.redeem(tokenVoucherId, users.buyer.signer);
          await utils.cancel(tokenVoucherId, users.seller.signer);

          await expect(
            utils.cancel(tokenVoucherId, users.seller.signer)
          ).to.be.revertedWith(revertReasons.ALREADY_CANCELFAULT);
        });

        it('[NEGATIVE] COMMIT->REFUND->COMPLAIN->CANCEL->!CANCEL', async () => {
          await utils.refund(tokenVoucherId, users.buyer.signer);
          await utils.complain(tokenVoucherId, users.buyer.signer);
          await utils.cancel(tokenVoucherId, users.seller.signer);

          await expect(
            utils.cancel(tokenVoucherId, users.seller.signer)
          ).to.be.revertedWith(revertReasons.ALREADY_CANCELFAULT);
        });

        it('[NEGATIVE] COMMIT->REFUND->CANCEL->COMPLAIN->!CANCEL', async () => {
          await utils.refund(tokenVoucherId, users.buyer.signer);
          await utils.cancel(tokenVoucherId, users.seller.signer);
          await utils.complain(tokenVoucherId, users.buyer.signer);

          await expect(
            utils.cancel(tokenVoucherId, users.seller.signer)
          ).to.be.revertedWith(revertReasons.ALREADY_CANCELFAULT);
        });

        it('[NEGATIVE] COMMIT->REFUND->CANCEL->!CANCEL', async () => {
          await utils.refund(tokenVoucherId, users.buyer.signer);
          await utils.cancel(tokenVoucherId, users.seller.signer);

          await expect(
            utils.cancel(tokenVoucherId, users.seller.signer)
          ).to.be.revertedWith(revertReasons.ALREADY_CANCELFAULT);
        });

        it('[NEGATIVE] COMMIT->EXPIRE->COMPLAIN->CANCEL->!CANCEL-', async () => {
          await advanceTimeSeconds(2 * constants.SECONDS_IN_DAY + 1);
          await utils.expire(tokenVoucherId, users.seller.signer);
          await utils.complain(tokenVoucherId, users.buyer.signer);
          await utils.cancel(tokenVoucherId, users.seller.signer);

          await expect(
            utils.cancel(tokenVoucherId, users.seller.signer)
          ).to.be.revertedWith(revertReasons.ALREADY_CANCELFAULT);
        });

        it('[NEGATIVE] COMMIT->EXPIRE->CANCEL->COMPLAIN->!CANCEL', async () => {
          await advanceTimeSeconds(2 * constants.SECONDS_IN_DAY + 1);
          await utils.expire(tokenVoucherId, users.seller.signer);
          await utils.cancel(tokenVoucherId, users.seller.signer);
          await utils.complain(tokenVoucherId, users.buyer.signer);

          await expect(
            utils.cancel(tokenVoucherId, users.seller.signer)
          ).to.be.revertedWith(revertReasons.ALREADY_CANCELFAULT);
        });

        it('[NEGATIVE] COMMIT->EXPIRE->CANCEL->!CANCEL', async () => {
          await advanceTimeSeconds(2 * constants.SECONDS_IN_DAY + 1);
          await utils.expire(tokenVoucherId, users.seller.signer);
          await utils.cancel(tokenVoucherId, users.seller.signer);

          await expect(
            utils.cancel(tokenVoucherId, users.seller.signer)
          ).to.be.revertedWith(revertReasons.ALREADY_CANCELFAULT);
        });
      });

      describe('COMPLAIN/COF/FINALIZE after finalize', () => {
        it('[NEGATIVE] COMMIT->CANCEL->COMPLAIN->FINALIZE->!COMPLAIN/!COF/!FINALIZE', async () => {
          await utils.cancel(tokenVoucherId, users.seller.signer);
          await utils.complain(tokenVoucherId, users.buyer.signer);
          // await advanceTimeSeconds(60);
          await utils.finalize(tokenVoucherId, users.deployer.signer);

          await expect(
            utils.complain(tokenVoucherId, users.buyer.signer)
          ).to.be.revertedWith(revertReasons.ALREADY_FINALIZED);

          await expect(
            utils.cancel(tokenVoucherId, users.seller.signer)
          ).to.be.revertedWith(revertReasons.ALREADY_FINALIZED);

          await expect(
            utils.finalize(tokenVoucherId, users.deployer.signer)
          ).to.be.revertedWith(revertReasons.ALREADY_FINALIZED);
        });

        it('[NEGATIVE] COMMIT->CANCEL->FINALIZE->!COMPLAIN/!COF/!FINALIZEV', async () => {
          await utils.cancel(tokenVoucherId, users.seller.signer);
          await advanceTimeSeconds(60);
          await utils.finalize(tokenVoucherId, users.deployer.signer);

          await expect(
            utils.complain(tokenVoucherId, users.buyer.signer)
          ).to.be.revertedWith(revertReasons.ALREADY_FINALIZED);

          await expect(
            utils.cancel(tokenVoucherId, users.seller.signer)
          ).to.be.revertedWith(revertReasons.ALREADY_FINALIZED);

          await expect(
            utils.finalize(tokenVoucherId, users.deployer.signer)
          ).to.be.revertedWith(revertReasons.ALREADY_FINALIZED);
        });

        describe('REDEEM', () => {
          beforeEach(async () => {
            await utils.redeem(tokenVoucherId, users.buyer.signer);
          });

          it('[NEGATIVE] COMMIT->REDEEM->FINALIZE->!COMPLAIN/!COF/!FINALIZE', async () => {
            await advanceTimeSeconds(60);
            await utils.finalize(tokenVoucherId, users.deployer.signer);

            await expect(
              utils.complain(tokenVoucherId, users.buyer.signer)
            ).to.be.revertedWith(revertReasons.ALREADY_FINALIZED);

            await expect(
              utils.cancel(tokenVoucherId, users.seller.signer)
            ).to.be.revertedWith(revertReasons.ALREADY_FINALIZED);

            await expect(
              utils.finalize(tokenVoucherId, users.deployer.signer)
            ).to.be.revertedWith(revertReasons.ALREADY_FINALIZED);
          });

          it('[NEGATIVE] COMMIT->REDEEM->COMPLAIN->FINALIZE->!COMPLAIN/!COF/!FINALIZE', async () => {
            await utils.complain(tokenVoucherId, users.buyer.signer);
            await advanceTimeSeconds(60);
            await utils.finalize(tokenVoucherId, users.deployer.signer);

            await expect(
              utils.complain(tokenVoucherId, users.buyer.signer)
            ).to.be.revertedWith(revertReasons.ALREADY_FINALIZED);

            await expect(
              utils.cancel(tokenVoucherId, users.seller.signer)
            ).to.be.revertedWith(revertReasons.ALREADY_FINALIZED);

            await expect(
              utils.finalize(tokenVoucherId, users.deployer.signer)
            ).to.be.revertedWith(revertReasons.ALREADY_FINALIZED);
          });

          it('[NEGATIVE] COMMIT->REDEEM->COMPLAIN->CANCEL->FINALIZE->!COMPLAIN/!COF/!FINALIZE', async () => {
            await utils.complain(tokenVoucherId, users.buyer.signer);
            await utils.cancel(tokenVoucherId, users.seller.signer);
            await utils.finalize(tokenVoucherId, users.deployer.signer);

            await expect(
              utils.complain(tokenVoucherId, users.buyer.signer)
            ).to.be.revertedWith(revertReasons.ALREADY_FINALIZED);

            await expect(
              utils.cancel(tokenVoucherId, users.seller.signer)
            ).to.be.revertedWith(revertReasons.ALREADY_FINALIZED);

            await expect(
              utils.finalize(tokenVoucherId, users.deployer.signer)
            ).to.be.revertedWith(revertReasons.ALREADY_FINALIZED);
          });

          it('[NEGATIVE] COMMIT->REDEEM->CANCEL->COMPLAIN->FINALIZE->!COMPLAIN/!COF/!FINALIZE', async () => {
            await utils.cancel(tokenVoucherId, users.seller.signer);
            await utils.complain(tokenVoucherId, users.buyer.signer);
            await utils.finalize(tokenVoucherId, users.deployer.signer);

            await expect(
              utils.complain(tokenVoucherId, users.buyer.signer)
            ).to.be.revertedWith(revertReasons.ALREADY_FINALIZED);

            await expect(
              utils.cancel(tokenVoucherId, users.seller.signer)
            ).to.be.revertedWith(revertReasons.ALREADY_FINALIZED);

            await expect(
              utils.finalize(tokenVoucherId, users.deployer.signer)
            ).to.be.revertedWith(revertReasons.ALREADY_FINALIZED);
          });

          it('[NEGATIVE] COMMIT->REDEEM->CANCEL->FINALIZE->!COMPLAIN/!COF/!FINALIZE', async () => {
            await utils.cancel(tokenVoucherId, users.seller.signer);
            await advanceTimeSeconds(60);
            await utils.finalize(tokenVoucherId, users.deployer.signer);

            await expect(
              utils.complain(tokenVoucherId, users.buyer.signer)
            ).to.be.revertedWith(revertReasons.ALREADY_FINALIZED);

            await expect(
              utils.cancel(tokenVoucherId, users.seller.signer)
            ).to.be.revertedWith(revertReasons.ALREADY_FINALIZED);

            await expect(
              utils.finalize(tokenVoucherId, users.deployer.signer)
            ).to.be.revertedWith(revertReasons.ALREADY_FINALIZED);
          });
        });

        describe('REFUND', () => {
          beforeEach(async () => {
            await utils.refund(tokenVoucherId, users.buyer.signer);
          });

          it('[NEGATIVE] COMMIT->REFUND->FINALIZE->!COMPLAIN/!COF/!FINALIZE', async () => {
            await advanceTimeSeconds(60);
            await utils.finalize(tokenVoucherId, users.deployer.signer);

            await expect(
              utils.complain(tokenVoucherId, users.buyer.signer)
            ).to.be.revertedWith(revertReasons.ALREADY_FINALIZED);

            await expect(
              utils.cancel(tokenVoucherId, users.seller.signer)
            ).to.be.revertedWith(revertReasons.ALREADY_FINALIZED);

            await expect(
              utils.finalize(tokenVoucherId, users.deployer.signer)
            ).to.be.revertedWith(revertReasons.ALREADY_FINALIZED);
          });

          it('[NEGATIVE] COMMIT->REFUND->COMPLAIN->FINALIZE->!COMPLAIN/!COF/!FINALIZE', async () => {
            await utils.complain(tokenVoucherId, users.buyer.signer);
            await advanceTimeSeconds(60);
            await utils.finalize(tokenVoucherId, users.deployer.signer);

            await expect(
              utils.complain(tokenVoucherId, users.buyer.signer)
            ).to.be.revertedWith(revertReasons.ALREADY_FINALIZED);

            await expect(
              utils.cancel(tokenVoucherId, users.seller.signer)
            ).to.be.revertedWith(revertReasons.ALREADY_FINALIZED);

            await expect(
              utils.finalize(tokenVoucherId, users.deployer.signer)
            ).to.be.revertedWith(revertReasons.ALREADY_FINALIZED);
          });

          it('[NEGATIVE] COMMIT->REFUND->COMPLAIN->CANCEL->FINALIZE->!COMPLAIN/!COF/!FINALIZE', async () => {
            await utils.complain(tokenVoucherId, users.buyer.signer);
            await utils.cancel(tokenVoucherId, users.seller.signer);
            await utils.finalize(tokenVoucherId, users.deployer.signer);

            await expect(
              utils.complain(tokenVoucherId, users.buyer.signer)
            ).to.be.revertedWith(revertReasons.ALREADY_FINALIZED);

            await expect(
              utils.cancel(tokenVoucherId, users.seller.signer)
            ).to.be.revertedWith(revertReasons.ALREADY_FINALIZED);

            await expect(
              utils.finalize(tokenVoucherId, users.deployer.signer)
            ).to.be.revertedWith(revertReasons.ALREADY_FINALIZED);
          });

          it('[NEGATIVE] COMMIT->REFUND->CANCEL->COMPLAIN->FINALIZE->!COMPLAIN/!COF/!FINALIZE', async () => {
            await utils.cancel(tokenVoucherId, users.seller.signer);
            await utils.complain(tokenVoucherId, users.buyer.signer);
            await utils.finalize(tokenVoucherId, users.deployer.signer);

            await expect(
              utils.complain(tokenVoucherId, users.buyer.signer)
            ).to.be.revertedWith(revertReasons.ALREADY_FINALIZED);

            await expect(
              utils.cancel(tokenVoucherId, users.seller.signer)
            ).to.be.revertedWith(revertReasons.ALREADY_FINALIZED);

            await expect(
              utils.finalize(tokenVoucherId, users.deployer.signer)
            ).to.be.revertedWith(revertReasons.ALREADY_FINALIZED);
          });

          it('[NEGATIVE] COMMIT->REFUND->CANCEL->FINALIZE->!COMPLAIN/!COF/!FINALIZE', async () => {
            await utils.cancel(tokenVoucherId, users.seller.signer);
            await advanceTimeSeconds(60);
            await utils.finalize(tokenVoucherId, users.deployer.signer);

            await expect(
              utils.complain(tokenVoucherId, users.buyer.signer)
            ).to.be.revertedWith(revertReasons.ALREADY_FINALIZED);

            await expect(
              utils.cancel(tokenVoucherId, users.seller.signer)
            ).to.be.revertedWith(revertReasons.ALREADY_FINALIZED);

            await expect(
              utils.finalize(tokenVoucherId, users.deployer.signer)
            ).to.be.revertedWith(revertReasons.ALREADY_FINALIZED);
          });
        });

        describe('EXPIRE', () => {
          beforeEach(async () => {
            await advanceTimeSeconds(2 * constants.SECONDS_IN_DAY + 1);
            await utils.expire(tokenVoucherId, users.deployer.signer);
          });

          it('[NEGATIVE] COMMIT->EXPIRE->FINALIZE->!COMPLAIN/!COF/!FINALIZE', async () => {
            await advanceTimeSeconds(60);
            await utils.finalize(tokenVoucherId, users.deployer.signer);

            await expect(
              utils.complain(tokenVoucherId, users.buyer.signer)
            ).to.be.revertedWith(revertReasons.ALREADY_FINALIZED);

            await expect(
              utils.cancel(tokenVoucherId, users.seller.signer)
            ).to.be.revertedWith(revertReasons.ALREADY_FINALIZED);

            await expect(
              utils.finalize(tokenVoucherId, users.deployer.signer)
            ).to.be.revertedWith(revertReasons.ALREADY_FINALIZED);
          });

          it('[NEGATIVE] COMMIT->EXPIRE->COMPLAIN->FINALIZE->!COMPLAIN/!COF/!FINALIZE', async () => {
            await utils.complain(tokenVoucherId, users.buyer.signer);
            await advanceTimeSeconds(60);
            await utils.finalize(tokenVoucherId, users.deployer.signer);

            await expect(
              utils.complain(tokenVoucherId, users.buyer.signer)
            ).to.be.revertedWith(revertReasons.ALREADY_FINALIZED);

            await expect(
              utils.cancel(tokenVoucherId, users.seller.signer)
            ).to.be.revertedWith(revertReasons.ALREADY_FINALIZED);

            await expect(
              utils.finalize(tokenVoucherId, users.deployer.signer)
            ).to.be.revertedWith(revertReasons.ALREADY_FINALIZED);
          });

          it('[NEGATIVE] COMMIT->EXPIRE->COMPLAIN->CANCEL->FINALIZE->!COMPLAIN/!COF/!FINALIZE', async () => {
            await utils.complain(tokenVoucherId, users.buyer.signer);
            await utils.cancel(tokenVoucherId, users.seller.signer);
            await utils.finalize(tokenVoucherId, users.deployer.signer);

            await expect(
              utils.complain(tokenVoucherId, users.buyer.signer)
            ).to.be.revertedWith(revertReasons.ALREADY_FINALIZED);

            await expect(
              utils.cancel(tokenVoucherId, users.seller.signer)
            ).to.be.revertedWith(revertReasons.ALREADY_FINALIZED);

            await expect(
              utils.finalize(tokenVoucherId, users.deployer.signer)
            ).to.be.revertedWith(revertReasons.ALREADY_FINALIZED);
          });

          it('[NEGATIVE] COMMIT->EXPIRE->CANCEL->COMPLAIN->FINALIZE->!COMPLAIN/!COF/!FINALIZE', async () => {
            await utils.cancel(tokenVoucherId, users.seller.signer);
            await utils.complain(tokenVoucherId, users.buyer.signer);
            await utils.finalize(tokenVoucherId, users.deployer.signer);

            await expect(
              utils.complain(tokenVoucherId, users.buyer.signer)
            ).to.be.revertedWith(revertReasons.ALREADY_FINALIZED);

            await expect(
              utils.cancel(tokenVoucherId, users.seller.signer)
            ).to.be.revertedWith(revertReasons.ALREADY_FINALIZED);

            await expect(
              utils.finalize(tokenVoucherId, users.deployer.signer)
            ).to.be.revertedWith(revertReasons.ALREADY_FINALIZED);
          });

          it('[NEGATIVE] COMMIT->EXPIRE->CANCEL->FINALIZE->!COMPLAIN/!COF/!FINALIZE', async () => {
            await utils.cancel(tokenVoucherId, users.seller.signer);
            await advanceTimeSeconds(60);
            await utils.finalize(tokenVoucherId, users.deployer.signer);

            await expect(
              utils.complain(tokenVoucherId, users.buyer.signer)
            ).to.be.revertedWith(revertReasons.ALREADY_FINALIZED);

            await expect(
              utils.cancel(tokenVoucherId, users.seller.signer)
            ).to.be.revertedWith(revertReasons.ALREADY_FINALIZED);

            await expect(
              utils.finalize(tokenVoucherId, users.deployer.signer)
            ).to.be.revertedWith(revertReasons.ALREADY_FINALIZED);
          });
        });
      });

      describe('EXPIRY after some other action', () => {
        async function testTriggerExpiraton(path) {
          // to try expiration we should go to the future, but then other methods might fail as well.
          // therefore we revert to the state before advancing in the future
          const snapshot = await ethers.provider.send('evm_snapshot', []);
          await advanceTimeSeconds(2 * constants.SECONDS_IN_DAY + 1);
          expect(
            await utils.expire(tokenVoucherId, users.deployer.signer)
          ).to.not.emit(
            contractVoucherKernel,
            eventNames.LOG_EXPIRATION_TRIGGERED
          );

          const voucherStatus = (
            await contractVoucherKernel.getVoucherStatus(tokenVoucherId)
          )[0];
          assert.equal(
            voucherStatus,
            expectedVoucherStatus(path),
            `Wrong voucher status after ${path}`
          );

          // revert to state before we advanced time
          await ethers.provider.send('evm_revert', [snapshot]);
        }

        it('[NEGATIVE] EXPIRY before expiration time should have no effect', async () => {
          await advanceTimeSeconds(constants.SECONDS_IN_DAY + 1);
          const voucherStatus = (
            await contractVoucherKernel.getVoucherStatus(tokenVoucherId)
          )[0];
          assert.equal(
            voucherStatus,
            expectedVoucherStatus([]),
            `Wrong voucher status`
          );
        });

        it('[NEGATIVE] COMMIT->CANCEL->COMPLAIN->FINALIZE', async () => {
          await utils.cancel(tokenVoucherId, users.seller.signer);
          await testTriggerExpiraton(['cancel']);
          await utils.complain(tokenVoucherId, users.buyer.signer);
          await testTriggerExpiraton(['cancel', 'complain']);
          // await advanceTimeSeconds(60);
          await utils.finalize(tokenVoucherId, users.deployer.signer);
          await testTriggerExpiraton(['cancel', 'complain', 'finalize']);
        });

        it('[NEGATIVE] COMMIT->CANCEL->FINALIZE', async () => {
          await utils.cancel(tokenVoucherId, users.seller.signer);
          await advanceTimeSeconds(60);
          await utils.finalize(tokenVoucherId, users.deployer.signer);
          await testTriggerExpiraton(['cancel', 'finalize']);
        });

        describe('REDEEM', () => {
          beforeEach(async () => {
            await utils.redeem(tokenVoucherId, users.buyer.signer);
          });

          it('[NEGATIVE] COMMIT->REDEEM->FINALIZE', async () => {
            await advanceTimeSeconds(60);
            await utils.finalize(tokenVoucherId, users.deployer.signer);
            await testTriggerExpiraton(['redeem', 'finalize']);
          });

          it('[NEGATIVE] COMMIT->REDEEM->COMPLAIN->FINALIZE', async () => {
            await utils.complain(tokenVoucherId, users.buyer.signer);
            await testTriggerExpiraton(['redeem', 'complain']);
            await advanceTimeSeconds(60);
            await utils.finalize(tokenVoucherId, users.deployer.signer);
            await testTriggerExpiraton(['redeem', 'complain', 'finalize']);
          });

          it('[NEGATIVE] COMMIT->REDEEM->COMPLAIN->CANCEL->FINALIZE', async () => {
            await utils.complain(tokenVoucherId, users.buyer.signer);
            await utils.cancel(tokenVoucherId, users.seller.signer);
            await testTriggerExpiraton(['redeem', 'complain', 'cancel']);
            await utils.finalize(tokenVoucherId, users.deployer.signer);
            await testTriggerExpiraton([
              'redeem',
              'complain',
              'cancel',
              'finalize',
            ]);
          });

          it('[NEGATIVE] COMMIT->REDEEM->CANCEL->COMPLAIN->FINALIZE', async () => {
            await utils.cancel(tokenVoucherId, users.seller.signer);
            await utils.complain(tokenVoucherId, users.buyer.signer);
            await testTriggerExpiraton(['redeem', 'cancel', 'complain']);
            await utils.finalize(tokenVoucherId, users.deployer.signer);
            await testTriggerExpiraton([
              'redeem',
              'cancel',
              'complain',
              'finalize',
            ]);
          });

          it('[NEGATIVE] COMMIT->REDEEM->CANCEL->FINALIZE', async () => {
            await utils.cancel(tokenVoucherId, users.seller.signer);
            await testTriggerExpiraton(['redeem', 'cancel']);
            await advanceTimeSeconds(60);
            await utils.finalize(tokenVoucherId, users.deployer.signer);
            await testTriggerExpiraton(['redeem', 'cancel', 'finalize']);
          });
        });

        describe('REFUND', () => {
          beforeEach(async () => {
            await utils.refund(tokenVoucherId, users.buyer.signer);
          });

          it('[NEGATIVE] COMMIT->REFUND->FINALIZE', async () => {
            await advanceTimeSeconds(60);
            await utils.finalize(tokenVoucherId, users.deployer.signer);
            await testTriggerExpiraton(['refund', 'finalize']);
          });

          it('[NEGATIVE] COMMIT->REFUND->COMPLAIN->FINALIZEF', async () => {
            await utils.complain(tokenVoucherId, users.buyer.signer);
            await testTriggerExpiraton(['refund', 'complain']);
            await advanceTimeSeconds(60);
            await utils.finalize(tokenVoucherId, users.deployer.signer);
            await testTriggerExpiraton(['refund', 'complain', 'finalize']);
          });

          it('[NEGATIVE] COMMIT->REFUND->COMPLAIN->CANCEL->FINALIZE', async () => {
            await utils.complain(tokenVoucherId, users.buyer.signer);
            await utils.cancel(tokenVoucherId, users.seller.signer);
            await testTriggerExpiraton(['refund', 'complain', 'cancel']);
            await utils.finalize(tokenVoucherId, users.deployer.signer);
            await testTriggerExpiraton([
              'refund',
              'complain',
              'cancel',
              'finalize',
            ]);
          });

          it('[NEGATIVE] COMMIT->REFUND->CANCEL->COMPLAIN->FINALIZE', async () => {
            await utils.cancel(tokenVoucherId, users.seller.signer);
            await utils.complain(tokenVoucherId, users.buyer.signer);
            await testTriggerExpiraton(['refund', 'cancel', 'complain']);
            await utils.finalize(tokenVoucherId, users.deployer.signer);
            await testTriggerExpiraton([
              'refund',
              'cancel',
              'complain',
              'finalize',
            ]);
          });

          it('[NEGATIVE] COMMIT->REFUND->CANCEL->FINALIZE', async () => {
            await utils.cancel(tokenVoucherId, users.seller.signer);
            await testTriggerExpiraton(['refund', 'cancel']);
            await advanceTimeSeconds(60);
            await utils.finalize(tokenVoucherId, users.deployer.signer);
            await testTriggerExpiraton(['refund', 'cancel', 'finalize']);
          });
        });

        describe('EXPIRE', () => {
          beforeEach(async () => {
            await advanceTimeSeconds(2 * constants.SECONDS_IN_DAY + 1);
            await utils.expire(tokenVoucherId, users.deployer.signer);
          });

          it('[NEGATIVE] COMMIT->EXPIRE->FINALIZE', async () => {
            await advanceTimeSeconds(60);
            await utils.finalize(tokenVoucherId, users.deployer.signer);
            await testTriggerExpiraton(['expire', 'finalize']);
          });

          it('[NEGATIVE] COMMIT->EXPIRE->COMPLAIN->FINALIZE', async () => {
            await utils.complain(tokenVoucherId, users.buyer.signer);
            await testTriggerExpiraton(['expire', 'complain']);
            await advanceTimeSeconds(60);
            await utils.finalize(tokenVoucherId, users.deployer.signer);
            await testTriggerExpiraton(['expire', 'complain', 'finalize']);
          });

          it('[NEGATIVE] COMMIT->EXPIRE->COMPLAIN->CANCEL->FINALIZE', async () => {
            await utils.complain(tokenVoucherId, users.buyer.signer);
            await utils.cancel(tokenVoucherId, users.seller.signer);
            await testTriggerExpiraton(['expire', 'complain', 'cancel']);
            await utils.finalize(tokenVoucherId, users.deployer.signer);
            await testTriggerExpiraton([
              'expire',
              'complain',
              'cancel',
              'finalize',
            ]);
          });

          it('[NEGATIVE] COMMIT->EXPIRE->CANCEL->COMPLAIN->FINALIZE', async () => {
            await utils.cancel(tokenVoucherId, users.seller.signer);
            await utils.complain(tokenVoucherId, users.buyer.signer);
            await testTriggerExpiraton(['expire', 'cancel', 'complain']);
            await utils.finalize(tokenVoucherId, users.deployer.signer);
            await testTriggerExpiraton([
              'expire',
              'cancel',
              'complain',
              'finalize',
            ]);
          });

          it('[NEGATIVE] COMMIT->EXPIRE->CANCEL->FINALIZE', async () => {
            await utils.cancel(tokenVoucherId, users.seller.signer);
            await testTriggerExpiraton(['expire', 'cancel']);
            await advanceTimeSeconds(60);
            await utils.finalize(tokenVoucherId, users.deployer.signer);
            await testTriggerExpiraton(['expire', 'cancel', 'finalize']);
          });
        });
      });

      describe('PREMATURE FINALIZE', () => {
        it('[NEGATIVE] Finalize before complain period end should have no effect', async () => {
          expect(
            await utils.finalize(tokenVoucherId, users.deployer.signer)
          ).to.not.emit(
            contractVoucherKernel,
            eventNames.LOG_FINALIZED_VOUCHER
          );

          const voucherStatus = (
            await contractVoucherKernel.getVoucherStatus(tokenVoucherId)
          )[0];
          assert.equal(
            voucherStatus,
            expectedVoucherStatus([]),
            `Wrong voucher status`
          );
        });

        it('[NEGATIVE] COMMIT->CANCEL->!FINALIZE', async () => {
          await utils.cancel(tokenVoucherId, users.seller.signer);
          expect(
            await utils.finalize(tokenVoucherId, users.deployer.signer)
          ).to.not.emit(
            contractVoucherKernel,
            eventNames.LOG_FINALIZED_VOUCHER
          );

          const voucherStatus = (
            await contractVoucherKernel.getVoucherStatus(tokenVoucherId)
          )[0];
          assert.equal(
            voucherStatus,
            expectedVoucherStatus(['cancel']),
            `Wrong voucher status`
          );
        });

        describe('REDEEM', () => {
          beforeEach(async () => {
            await utils.redeem(tokenVoucherId, users.buyer.signer);
          });

          it('[NEGATIVE] COMMIT->REDEEM->FINALIZE', async () => {
            expect(
              await utils.finalize(tokenVoucherId, users.deployer.signer)
            ).to.not.emit(
              contractVoucherKernel,
              eventNames.LOG_FINALIZED_VOUCHER
            );

            const voucherStatus = (
              await contractVoucherKernel.getVoucherStatus(tokenVoucherId)
            )[0];
            assert.equal(
              voucherStatus,
              expectedVoucherStatus(['redeem']),
              `Wrong voucher status`
            );
          });

          it('[NEGATIVE] COMMIT->REDEEM->COMPLAIN->FINALIZE', async () => {
            await utils.complain(tokenVoucherId, users.buyer.signer);
            expect(
              await utils.finalize(tokenVoucherId, users.deployer.signer)
            ).to.not.emit(
              contractVoucherKernel,
              eventNames.LOG_FINALIZED_VOUCHER
            );

            const voucherStatus = (
              await contractVoucherKernel.getVoucherStatus(tokenVoucherId)
            )[0];
            assert.equal(
              voucherStatus,
              expectedVoucherStatus(['redeem', 'complain']),
              `Wrong voucher status`
            );
          });

          it('[NEGATIVE] COMMIT->REDEEM->CANCEL->FINALIZE', async () => {
            await utils.cancel(tokenVoucherId, users.seller.signer);
            expect(
              await utils.finalize(tokenVoucherId, users.deployer.signer)
            ).to.not.emit(
              contractVoucherKernel,
              eventNames.LOG_FINALIZED_VOUCHER
            );

            const voucherStatus = (
              await contractVoucherKernel.getVoucherStatus(tokenVoucherId)
            )[0];
            assert.equal(
              voucherStatus,
              expectedVoucherStatus(['redeem', 'cancel']),
              `Wrong voucher status`
            );
          });
        });

        describe('REFUND', () => {
          beforeEach(async () => {
            await utils.refund(tokenVoucherId, users.buyer.signer);
          });

          it('[NEGATIVE] COMMIT->REFUND->FINALIZE', async () => {
            expect(
              await utils.finalize(tokenVoucherId, users.deployer.signer)
            ).to.not.emit(
              contractVoucherKernel,
              eventNames.LOG_FINALIZED_VOUCHER
            );

            const voucherStatus = (
              await contractVoucherKernel.getVoucherStatus(tokenVoucherId)
            )[0];
            assert.equal(
              voucherStatus,
              expectedVoucherStatus(['refund']),
              `Wrong voucher status`
            );
          });

          it('[NEGATIVE] COMMIT->REFUND->COMPLAIN->FINALIZE', async () => {
            await utils.complain(tokenVoucherId, users.buyer.signer);
            expect(
              await utils.finalize(tokenVoucherId, users.deployer.signer)
            ).to.not.emit(
              contractVoucherKernel,
              eventNames.LOG_FINALIZED_VOUCHER
            );

            const voucherStatus = (
              await contractVoucherKernel.getVoucherStatus(tokenVoucherId)
            )[0];
            assert.equal(
              voucherStatus,
              expectedVoucherStatus(['refund', 'complain']),
              `Wrong voucher status`
            );
          });

          it('[NEGATIVE] COMMIT->REFUND->CANCEL->FINALIZE', async () => {
            await utils.cancel(tokenVoucherId, users.seller.signer);
            expect(
              await utils.finalize(tokenVoucherId, users.deployer.signer)
            ).to.not.emit(
              contractVoucherKernel,
              eventNames.LOG_FINALIZED_VOUCHER
            );

            const voucherStatus = (
              await contractVoucherKernel.getVoucherStatus(tokenVoucherId)
            )[0];
            assert.equal(
              voucherStatus,
              expectedVoucherStatus(['refund', 'cancel']),
              `Wrong voucher status`
            );
          });
        });

        describe('EXPIRE', () => {
          beforeEach(async () => {
            await advanceTimeSeconds(2 * constants.SECONDS_IN_DAY + 1);
            await utils.expire(tokenVoucherId, users.deployer.signer);
          });

          it('[NEGATIVE] COMMIT->EXPIRE->FINALIZE', async () => {
            expect(
              await utils.finalize(tokenVoucherId, users.deployer.signer)
            ).to.not.emit(
              contractVoucherKernel,
              eventNames.LOG_FINALIZED_VOUCHER
            );

            const voucherStatus = (
              await contractVoucherKernel.getVoucherStatus(tokenVoucherId)
            )[0];
            assert.equal(
              voucherStatus,
              expectedVoucherStatus(['expire']),
              `Wrong voucher status`
            );
          });

          it('[NEGATIVE] COMMIT->EXPIRE->COMPLAIN->FINALIZE', async () => {
            await utils.complain(tokenVoucherId, users.buyer.signer);
            expect(
              await utils.finalize(tokenVoucherId, users.deployer.signer)
            ).to.not.emit(
              contractVoucherKernel,
              eventNames.LOG_FINALIZED_VOUCHER
            );

            const voucherStatus = (
              await contractVoucherKernel.getVoucherStatus(tokenVoucherId)
            )[0];
            assert.equal(
              voucherStatus,
              expectedVoucherStatus(['expire', 'complain']),
              `Wrong voucher status`
            );
          });

          it('[NEGATIVE] COMMIT->EXPIRE->CANCEL->FINALIZE', async () => {
            await utils.cancel(tokenVoucherId, users.seller.signer);
            expect(
              await utils.finalize(tokenVoucherId, users.deployer.signer)
            ).to.not.emit(
              contractVoucherKernel,
              eventNames.LOG_FINALIZED_VOUCHER
            );

            const voucherStatus = (
              await contractVoucherKernel.getVoucherStatus(tokenVoucherId)
            )[0];
            assert.equal(
              voucherStatus,
              expectedVoucherStatus(['expire', 'cancel']),
              `Wrong voucher status`
            );
          });
        });
      });

      describe('BEFORE VALIDITY PERIOD', () => {
        let tokenVoucherId;

        beforeEach(async () => {
          const timestamp = await Utils.getCurrTimestamp();

          constants.PROMISE_VALID_FROM =
            timestamp + 10 * constants.SECONDS_IN_DAY;
          constants.PROMISE_VALID_TO =
            constants.PROMISE_VALID_FROM + 2 * constants.SECONDS_IN_DAY;

          utils = await UtilsBuilder.create()
            .ETHETH()
            .buildAsync(
              contractERC1155ERC721,
              contractVoucherKernel,
              contractCashier,
              contractBosonRouter
            );

          const tokenSupplyId = await utils.createOrder(
            users.seller,
            constants.PROMISE_VALID_FROM,
            constants.PROMISE_VALID_TO,
            constants.PROMISE_PRICE1,
            constants.PROMISE_DEPOSITSE1,
            constants.PROMISE_DEPOSITBU1,
            constants.QTY_10
          );

          tokenVoucherId = await utils.commitToBuy(
            users.buyer,
            users.seller,
            tokenSupplyId,
            constants.PROMISE_PRICE1,
            constants.PROMISE_DEPOSITBU1
          );
        });

        it('[NEGATIVE] Should not be possible to redeem before promise valid', async () => {
          await expect(
            utils.redeem(tokenVoucherId, users.buyer.signer)
          ).to.be.revertedWith(revertReasons.INVALID_VALIDITY_FROM);
        });

        it('[NEGATIVE] Should not be possible to refund before promise valid', async () => {
          await expect(
            utils.refund(tokenVoucherId, users.buyer.signer)
          ).to.be.revertedWith(revertReasons.INVALID_VALIDITY_FROM);
        });
      });
    });
  });

  describe('TOKEN SUPPLY TRANSFER', () => {
    const paymentType = {
      PAYMENT: 0,
      DEPOSIT_SELLER: 1,
      DEPOSIT_BUYER: 2,
    };

    beforeEach(() => {
      distributedAmounts = {
        buyerAmount: BN(0),
        sellerAmount: BN(0),
        escrowAmount: BN(0),
      };
    });

>>>>>>> 87d44c96
    describe('Common transfer', () => {
      beforeEach(async () => {
        await deployContracts();
        await setPeriods();
        utils = await UtilsBuilder.create()
          .ETHETH()
          .buildAsync(
<<<<<<< HEAD
            contractVoucherSets,
            contractVouchers,
=======
            contractERC1155ERC721,
>>>>>>> 87d44c96
            contractVoucherKernel,
            contractCashier,
            contractBosonRouter
          );

        tokenSupplyKey = await utils.createOrder(
          users.other1,
          constants.PROMISE_VALID_FROM,
          constants.PROMISE_VALID_TO,
          constants.PROMISE_PRICE1,
          constants.PROMISE_DEPOSITSE1,
          constants.PROMISE_DEPOSITBU1,
          constants.QTY_10
        );
      });

      it('Should transfer voucher supply', async () => {
        // Check supply holder before
        expect(
          await contractVoucherKernel.getSupplyHolder(tokenSupplyKey)
        ).to.equal(users.other1.address, 'Supply 1 before - holder mismatch');

        const expectedBalanceInEscrow = BN(constants.PROMISE_DEPOSITSE1).mul(
          BN(constants.QTY_10)
        );

        let actualOldOwnerBalanceFromEscrow =
          await contractCashier.getEscrowAmount(users.other1.address);
        let actualNewOwnerBalanceFromEscrow =
          await contractCashier.getEscrowAmount(users.other2.address);

        assert.isTrue(
          actualOldOwnerBalanceFromEscrow.eq(expectedBalanceInEscrow),
          'Old owner balance from escrow does not match'
        );
        assert.isTrue(
          actualNewOwnerBalanceFromEscrow.eq(constants.ZERO),
          'New owner balance from escrow does not match'
        );

        // balances before
        const user1BalanceBeforeTransfer = (
          await contractVoucherSets.functions[fnSignatures.balanceOf1155](
            users.other1.address,
            tokenSupplyKey
          )
        )[0];

        const user2BalanceBeforeTransfer = (
          await contractVoucherSets.functions[fnSignatures.balanceOf1155](
            users.other2.address,
            tokenSupplyKey
          )
        )[0];

        assert.equal(
          user1BalanceBeforeTransfer,
          constants.QTY_10,
          'User1 before balance mismatch'
        );
        assert.equal(
          user2BalanceBeforeTransfer,
          0,
          'User2 before balance mismatch'
        );

        const transferTx = await utils.safeTransfer1155(
          users.other1.address,
          users.other2.address,
          tokenSupplyKey,
          constants.QTY_10,
          users.other1.signer
        );

        const txReceipt = await transferTx.wait();

        eventUtils.assertEventEmitted(
          txReceipt,
          VoucherSets_Factory,
          eventNames.TRANSFER_SINGLE,
          (ev) => {
            assert.isTrue(ev.operator === users.other1.address);
            assert.isTrue(ev.from === users.other1.address);
            assert.isTrue(ev.to === users.other2.address);
            assert.isTrue(ev.id.eq(tokenSupplyKey));
            assert.isTrue(ev.value.eq(constants.QTY_10));
          }
        );

        // balances after
        const user1BalanceAfterTransfer = (
          await contractVoucherSets.functions[fnSignatures.balanceOf1155](
            users.other1.address,
            tokenSupplyKey
          )
        )[0];

        const user2BalanceAfterTransfer = (
          await contractVoucherSets.functions[fnSignatures.balanceOf1155](
            users.other2.address,
            tokenSupplyKey
          )
        )[0];

        assert.equal(
          user1BalanceAfterTransfer,
          0,
          'User1 after balance mismatch'
        );
        assert.equal(
          user2BalanceAfterTransfer,
          constants.QTY_10,
          'User2 after balance mismatch'
        );

        actualOldOwnerBalanceFromEscrow = await contractCashier.getEscrowAmount(
          users.other1.address
        );
        actualNewOwnerBalanceFromEscrow = await contractCashier.getEscrowAmount(
          users.other2.address
        );

        assert.isTrue(
          actualOldOwnerBalanceFromEscrow.eq(constants.ZERO),
          'Old owner balance from escrow does not match'
        );
        assert.isTrue(
          actualNewOwnerBalanceFromEscrow.eq(expectedBalanceInEscrow),
          'New owner balance from escrow does not match'
        );

        // Check supply holder after
        expect(
          await contractVoucherKernel.getSupplyHolder(tokenSupplyKey)
        ).to.equal(users.other2.address, 'Supply 1 after - holder mismatch');
      });

      it('Should transfer voucher supply to self and balance should be the same', async () => {
        // Check supply holder before
        expect(
          await contractVoucherKernel.getSupplyHolder(tokenSupplyKey)
        ).to.equal(users.other1.address, 'Supply 1 before - holder mismatch');

        const expectedBalanceInEscrow = BN(constants.PROMISE_DEPOSITSE1).mul(
          BN(constants.QTY_10)
        );

        let actualOldOwnerBalanceFromEscrow =
          await contractCashier.getEscrowAmount(users.other1.address);

        assert.isTrue(
          actualOldOwnerBalanceFromEscrow.eq(expectedBalanceInEscrow),
          'Old owner balance from escrow does not match'
        );

        const balanceBeforeTransfer = (
          await contractVoucherSets.functions[fnSignatures.balanceOf1155](
            users.other1.address,
            tokenSupplyKey
          )
        )[0];

        const transferTx = await utils.safeTransfer1155(
          users.other1.address,
          users.other1.address,
          tokenSupplyKey,
          constants.QTY_10,
          users.other1.signer
        );

        const balanceAfterTransfer = (
          await contractVoucherSets.functions[fnSignatures.balanceOf1155](
            users.other1.address,
            tokenSupplyKey
          )
        )[0];

        assert.equal(
          balanceBeforeTransfer.toString(),
          balanceAfterTransfer.toString(),
          'Balance mismatch!'
        );

        const txReceipt = await transferTx.wait();

        eventUtils.assertEventEmitted(
          txReceipt,
          VoucherSets_Factory,
          eventNames.TRANSFER_SINGLE,
          (ev) => {
            assert.equal(ev.from, users.other1.address);
            assert.equal(ev.to, users.other1.address);
            assert.equal(ev.id.toString(), tokenSupplyKey);
            assert.equal(ev.value.toString(), constants.QTY_10);
          }
        );

        actualOldOwnerBalanceFromEscrow = await contractCashier.getEscrowAmount(
          users.other1.address
        );

        assert.isTrue(
          actualOldOwnerBalanceFromEscrow.eq(expectedBalanceInEscrow),
          'Old owner balance from escrow does not match'
        );

        // Check supply holder after
        expect(
          await contractVoucherKernel.getSupplyHolder(tokenSupplyKey)
        ).to.equal(users.other1.address, 'Supply 1 after - holder mismatch');
      });

      it('[NEGATIVE] Should revert if owner tries to transfer voucher supply partially', async () => {
        await expect(
          utils.safeTransfer1155(
            users.other1.address,
            users.other2.address,
            tokenSupplyKey,
            constants.QTY_1,
            users.other1.signer
          )
        ).to.be.revertedWith(revertReasons.INVALID_QUANTITY);
      });

      it('[NEGATIVE] Should revert if Attacker tries to transfer voucher supply', async () => {
        await expect(
          utils.safeTransfer1155(
            users.other1.address,
            users.other2.address,
            tokenSupplyKey,
            constants.QTY_10,
            users.attacker.signer
          )
        ).to.be.revertedWith(revertReasons.UNAUTHORIZED_TRANSFER_1155);
      });

      describe('Batch transfers', () => {
        let tokenSupplyKey2;
        let tokenSupplyBatch;
        const batchQuantities = [BN(constants.QTY_10), BN(constants.QTY_20)];

        beforeEach(async () => {
          tokenSupplyKey2 = await utils.createOrder(
            users.other1,
            constants.PROMISE_VALID_FROM,
            constants.PROMISE_VALID_TO,
            constants.PROMISE_PRICE1,
            constants.PROMISE_DEPOSITSE2,
            constants.PROMISE_DEPOSITBU1,
            constants.QTY_20
          );

          tokenSupplyBatch = [BN(tokenSupplyKey), BN(tokenSupplyKey2)];
        });

        it('Should transfer batch voucher supply', async () => {
          // Check supply holder before
          expect(
            await contractVoucherKernel.getSupplyHolder(tokenSupplyKey)
          ).to.equal(users.other1.address, 'Supply 1 before - holder mismatch');
          expect(
            await contractVoucherKernel.getSupplyHolder(tokenSupplyKey2)
          ).to.equal(users.other1.address, 'Supply 2 before - holder mismatch');

          // balances before
          let actualOldOwnerBalanceFromEscrow =
            await contractCashier.getEscrowAmount(users.other1.address);
          let actualNewOwnerBalanceFromEscrow =
            await contractCashier.getEscrowAmount(users.other2.address);

          const expectedBalanceInEscrow = BN(constants.PROMISE_DEPOSITSE1)
            .mul(BN(constants.QTY_10))
            .add(BN(constants.PROMISE_DEPOSITSE2).mul(BN(constants.QTY_20)));

          assert.isTrue(
            actualOldOwnerBalanceFromEscrow.eq(expectedBalanceInEscrow),
            'Old owner balance from escrow does not match'
          );
          assert.isTrue(
            actualNewOwnerBalanceFromEscrow.eq(constants.ZERO),
            'New owner balance from escrow does not match'
          );

<<<<<<< HEAD
          const user1BalanceBeforeTransfer = await contractVoucherSets.balanceOfBatch(
            [users.other1.address, users.other1.address],
            tokenSupplyBatch
          );

          const user2BalanceBeforeTransfer = await contractVoucherSets.balanceOfBatch(
            [users.other2.address, users.other2.address],
            tokenSupplyBatch
          );
=======
          const user1BalanceBeforeTransfer =
            await contractERC1155ERC721.balanceOfBatch(
              [users.other1.address, users.other1.address],
              tokenSupplyBatch
            );

          const user2BalanceBeforeTransfer =
            await contractERC1155ERC721.balanceOfBatch(
              [users.other2.address, users.other2.address],
              tokenSupplyBatch
            );
>>>>>>> 87d44c96

          assert.equal(
            JSON.stringify(user1BalanceBeforeTransfer),
            JSON.stringify(batchQuantities),
            'User1 before balance mismatch'
          );
          assert.equal(
            JSON.stringify(user2BalanceBeforeTransfer),
            JSON.stringify([constants.ZERO, constants.ZERO]),
            'User2 before balance mismatch'
          );

          const transferTx = await utils.safeBatchTransfer1155(
            users.other1.address,
            users.other2.address,
            tokenSupplyBatch,
            batchQuantities.map((q) => q.toString()),
            users.other1.signer
          );

          const txReceipt = await transferTx.wait();

          eventUtils.assertEventEmitted(
            txReceipt,
            VoucherSets_Factory,
            eventNames.TRANSFER_BATCH,
            (ev) => {
              assert.equal(ev.from, users.other1.address);
              assert.equal(ev.to, users.other2.address);
              assert.equal(
                JSON.stringify(ev.ids),
                JSON.stringify(tokenSupplyBatch)
              );
              assert.equal(
                JSON.stringify(ev[ev.length - 1]), //for some reason, "values" is not available in the event objec by that name
                JSON.stringify(batchQuantities)
              );
            }
          );

          // balances after
<<<<<<< HEAD
          const user1BalanceAfterTransfer = await contractVoucherSets.balanceOfBatch(
            [users.other1.address, users.other1.address],
            tokenSupplyBatch
          );

          const user2BalanceAfterTransfer = await contractVoucherSets.balanceOfBatch(
            [users.other2.address, users.other2.address],
            tokenSupplyBatch
          );
=======
          const user1BalanceAfterTransfer =
            await contractERC1155ERC721.balanceOfBatch(
              [users.other1.address, users.other1.address],
              tokenSupplyBatch
            );

          const user2BalanceAfterTransfer =
            await contractERC1155ERC721.balanceOfBatch(
              [users.other2.address, users.other2.address],
              tokenSupplyBatch
            );
>>>>>>> 87d44c96

          assert.equal(
            JSON.stringify(user1BalanceAfterTransfer),
            JSON.stringify([constants.ZERO, constants.ZERO]),
            'User1 after balance mismatch'
          );
          assert.equal(
            JSON.stringify(user2BalanceAfterTransfer),
            JSON.stringify(batchQuantities),
            'User2 after balance mismatch'
          );

          actualOldOwnerBalanceFromEscrow =
            await contractCashier.getEscrowAmount(users.other1.address);
          actualNewOwnerBalanceFromEscrow =
            await contractCashier.getEscrowAmount(users.other2.address);

          assert.isTrue(
            actualOldOwnerBalanceFromEscrow.eq(constants.ZERO),
            'Old owner balance from escrow does not match'
          );
          assert.isTrue(
            actualNewOwnerBalanceFromEscrow.eq(expectedBalanceInEscrow),
            'New owner balance from escrow does not match'
          );

          // Check supply holder after
          expect(
            await contractVoucherKernel.getSupplyHolder(tokenSupplyKey)
          ).to.equal(users.other2.address, 'Supply 1 after - holder mismatch');
          expect(
            await contractVoucherKernel.getSupplyHolder(tokenSupplyKey2)
          ).to.equal(users.other2.address, 'Supply 2 after - holder mismatch');
        });

        it('Should transfer batch voucher supply to self and balance should be the same', async () => {
          // Check supply holder before
          expect(
            await contractVoucherKernel.getSupplyHolder(tokenSupplyKey)
          ).to.equal(users.other1.address, 'Supply 1 before - holder mismatch');
          expect(
            await contractVoucherKernel.getSupplyHolder(tokenSupplyKey2)
          ).to.equal(users.other1.address, 'Supply 2 before - holder mismatch');

          // balances before
          let actualOldOwnerBalanceFromEscrow =
            await contractCashier.getEscrowAmount(users.other1.address);

          const expectedBalanceInEscrow = BN(constants.PROMISE_DEPOSITSE1)
            .mul(BN(constants.QTY_10))
            .add(BN(constants.PROMISE_DEPOSITSE2).mul(BN(constants.QTY_20)));

          assert.isTrue(
            actualOldOwnerBalanceFromEscrow.eq(expectedBalanceInEscrow),
            'Old owner balance from escrow does not match'
          );

<<<<<<< HEAD
          const balanceBeforeTransfer = await contractVoucherSets.balanceOfBatch(
            [users.other1.address, users.other1.address],
            tokenSupplyBatch
          );
=======
          const balanceBeforeTransfer =
            await contractERC1155ERC721.balanceOfBatch(
              [users.other1.address, users.other1.address],
              tokenSupplyBatch
            );
>>>>>>> 87d44c96

          const transferTx = await utils.safeBatchTransfer1155(
            users.other1.address,
            users.other1.address,
            tokenSupplyBatch,
            batchQuantities.map((q) => q.toString()),
            users.other1.signer
          );

<<<<<<< HEAD
          const balanceAfterTransfer = await contractVoucherSets.balanceOfBatch(
            [users.other1.address, users.other1.address],
            tokenSupplyBatch
          );
=======
          const balanceAfterTransfer =
            await contractERC1155ERC721.balanceOfBatch(
              [users.other1.address, users.other1.address],
              tokenSupplyBatch
            );
>>>>>>> 87d44c96

          assert.equal(
            JSON.stringify(balanceBeforeTransfer),
            JSON.stringify(balanceAfterTransfer),
            'Balance mismatch!'
          );

          const txReceipt = await transferTx.wait();

          eventUtils.assertEventEmitted(
            txReceipt,
            VoucherSets_Factory,
            eventNames.TRANSFER_BATCH,
            (ev) => {
              assert.equal(ev.from, users.other1.address);
              assert.equal(ev.to, users.other1.address);
              assert.equal(
                JSON.stringify(ev.ids),
                JSON.stringify(tokenSupplyBatch)
              );
              assert.equal(
                JSON.stringify(ev[ev.length - 1]), //for some reason, "values" is not available in the event objec by that name
                JSON.stringify(batchQuantities)
              );
            }
          );

          actualOldOwnerBalanceFromEscrow =
            await contractCashier.getEscrowAmount(users.other1.address);

          assert.isTrue(
            actualOldOwnerBalanceFromEscrow.eq(expectedBalanceInEscrow),
            'Old owner balance from escrow does not match'
          );

          // Check supply holder after
          expect(
            await contractVoucherKernel.getSupplyHolder(tokenSupplyKey)
          ).to.equal(users.other1.address, 'Supply 1 after - holder mismatch');
          expect(
            await contractVoucherKernel.getSupplyHolder(tokenSupplyKey2)
          ).to.equal(users.other1.address, 'Supply 2 after - holder mismatch');
        });

        it('[NEGATIVE] Should revert if owner tries to transfer voucher supply batch partially', async () => {
          await expect(
            utils.safeBatchTransfer1155(
              users.other1.address,
              users.other2.address,
              tokenSupplyBatch,
              [constants.QTY_10, constants.QTY_10],
              users.other1.signer
            )
          ).to.be.revertedWith(revertReasons.INVALID_QUANTITY);
        });

        it('[NEGATIVE] Should revert if Attacker tries to transfer batch voucher supply', async () => {
          await expect(
            utils.safeBatchTransfer1155(
              users.other1.address,
              users.other2.address,
              tokenSupplyBatch,
              batchQuantities.map((q) => q.toString()),
              users.attacker.signer
            )
          ).to.be.revertedWith(revertReasons.UNAUTHORIZED_TRANSFER_BATCH_1155);
        });
      });
    });

    describe('ETHETH', () => {
      beforeEach(async () => {
        await deployContracts();
        await setPeriods();

        utils = await UtilsBuilder.create()
          .ETHETH()
          .buildAsync(
            contractVoucherSets,
            contractVouchers,
            contractVoucherKernel,
            contractCashier,
            contractBosonRouter
          );

        tokenSupplyKey = await utils.createOrder(
          users.other1,
          constants.PROMISE_VALID_FROM,
          constants.PROMISE_VALID_TO,
          constants.PROMISE_PRICE1,
          constants.PROMISE_DEPOSITSE1,
          constants.PROMISE_DEPOSITBU1,
          constants.QTY_1
        );
      });

      it('Should update escrow amounts after transfer', async () => {
        // Check supply holder before
        expect(
          await contractVoucherKernel.getSupplyHolder(tokenSupplyKey)
        ).to.equal(users.other1.address, 'Supply 1 before - holder mismatch');

        const expectedBalanceInEscrow = BN(constants.PROMISE_DEPOSITSE1).mul(
          BN(constants.QTY_1)
        );

        let actualOldOwnerBalanceFromEscrow =
          await contractCashier.getEscrowAmount(users.other1.address);
        let actualNewOwnerBalanceFromEscrow =
          await contractCashier.getEscrowAmount(users.other2.address);

        assert.isTrue(
          actualOldOwnerBalanceFromEscrow.eq(expectedBalanceInEscrow),
          'Old owner balance from escrow does not match'
        );
        assert.isTrue(
          actualNewOwnerBalanceFromEscrow.eq(constants.ZERO),
          'New owner balance from escrow does not match'
        );

        await utils.safeTransfer1155(
          users.other1.address,
          users.other2.address,
          tokenSupplyKey,
          constants.QTY_1,
          users.other1.signer
        );

        actualOldOwnerBalanceFromEscrow = await contractCashier.getEscrowAmount(
          users.other1.address
        );
        actualNewOwnerBalanceFromEscrow = await contractCashier.getEscrowAmount(
          users.other2.address
        );

        assert.isTrue(
          actualOldOwnerBalanceFromEscrow.eq(constants.ZERO),
          'Old owner balance from escrow does not match'
        );
        assert.isTrue(
          actualNewOwnerBalanceFromEscrow.eq(expectedBalanceInEscrow),
          'New owner balance from escrow does not match'
        );

        // Check supply holder after
        expect(
          await contractVoucherKernel.getSupplyHolder(tokenSupplyKey)
        ).to.equal(users.other2.address, 'Supply 1 after - holder mismatch');
      });

      it('Should finalize 1 voucher to ensure payments are sent to the new owner', async () => {
        // Check supply holder before
        let supplyHolder = await contractVoucherKernel.getSupplyHolder(
          tokenSupplyKey
        );

        assert.equal(
          supplyHolder,
          users.other1.address,
          'Supply holder mismatch'
        );

        const expectedBuyerAmount = BN(constants.PROMISE_DEPOSITBU1);
        const expectedSellerAmount = BN(constants.PROMISE_DEPOSITSE1).add(
          BN(constants.PROMISE_PRICE1)
        );
        const expectedEscrowAmount = BN(0);

        await utils.safeTransfer1155(
          users.other1.address,
          users.other2.address,
          tokenSupplyKey,
          constants.QTY_1,
          users.other1.signer
        );

        const voucherID = await utils.commitToBuy(
          users.buyer,
          users.other2,
          tokenSupplyKey,
          constants.PROMISE_PRICE1,
          constants.PROMISE_DEPOSITBU1
        );

        await utils.redeem(voucherID, users.buyer.signer);

        await advanceTimeSeconds(60);
        await utils.finalize(voucherID, users.deployer.signer);

        const withdrawTx = await utils.withdraw(
          voucherID,
          users.deployer.signer
        );

        const txReceipt = await withdrawTx.wait();

        eventUtils.assertEventEmitted(
          txReceipt,
          Cashier_Factory,
          eventNames.LOG_WITHDRAWAL,
          (ev) => {
            expect(ev._payee).to.be.oneOf(
              [users.other2.address, users.buyer.address],
              'Incorrect Payee'
            );
            switch (ev._payee) {
              case users.other2.address:
                expect(ev._payment.toNumber()).to.be.oneOf([
                  constants.PROMISE_PRICE1,
                  constants.PROMISE_DEPOSITSE1,
                ]);
                break;
              case users.buyer.address:
                assert.equal(ev._payment, constants.PROMISE_DEPOSITBU1);
                break;
            }
          }
        );

        eventUtils.assertEventEmitted(
          txReceipt,
          Cashier_Factory,
          eventNames.LOG_AMOUNT_DISTRIBUTION,
          (ev) => {
            expect(ev._type).to.be.oneOf(Object.values(paymentType));
            switch (ev._type) {
              case paymentType.PAYMENT:
                assert.equal(
                  ev._tokenIdVoucher.toString(),
                  voucherID.toString(),
                  'Wrong token id voucher'
                );
                assert.equal(
                  ev._to,
                  users.other2.address,
                  'Wrong payment recipient'
                );
                assert.equal(
                  ev._payment,
                  constants.PROMISE_PRICE1,
                  'Wrong payment amount'
                );
                break;
              case paymentType.DEPOSIT_SELLER:
                assert.equal(
                  ev._tokenIdVoucher.toString(),
                  voucherID.toString(),
                  'Wrong token id voucher'
                );
                assert.equal(
                  ev._to,
                  users.other2.address,
                  'Wrong seller deposit recipient'
                );
                assert.equal(
                  ev._payment,
                  constants.PROMISE_DEPOSITSE1,
                  'Wrong seller deposit amount'
                );
                break;
              case paymentType.DEPOSIT_BUYER:
                assert.equal(
                  ev._tokenIdVoucher.toString(),
                  voucherID.toString(),
                  'Wrong token id voucher'
                );
                assert.equal(
                  ev._to,
                  users.buyer.address,
                  'Wrong buyer deposit recipient'
                );
                assert.equal(
                  ev._payment,
                  constants.PROMISE_DEPOSITBU1,
                  'Wrong buyer deposit amount'
                );
                break;
            }

            utils.calcTotalAmountToRecipients(
              ev,
              distributedAmounts,
              '_to',
              users.buyer.address,
              users.other2.address
            );
          }
        );

        assert.isTrue(
          distributedAmounts.buyerAmount.eq(expectedBuyerAmount),
          'Buyer Amount is not as expected'
        );
        assert.isTrue(
          distributedAmounts.sellerAmount.eq(expectedSellerAmount),
          'Seller Amount is not as expected'
        );
        assert.isTrue(
          distributedAmounts.escrowAmount.eq(expectedEscrowAmount),
          'Escrow Amount is not as expected'
        );

        supplyHolder = await contractVoucherKernel.getSupplyHolder(
          tokenSupplyKey
        );

        assert.equal(
          supplyHolder,
          users.other2.address,
          'Supply holder mismatch'
        );
      });

      it('New owner should be able to COF', async () => {
        await utils.safeTransfer1155(
          users.other1.address,
          users.other2.address,
          tokenSupplyKey,
          constants.QTY_1,
          users.other1.signer
        );

        const voucherID = await utils.commitToBuy(
          users.buyer,
          users.other2,
          tokenSupplyKey,
          constants.PROMISE_PRICE1,
          constants.PROMISE_DEPOSITBU1
        );

        await utils.redeem(voucherID, users.buyer.signer);

        expect(await utils.cancel(voucherID, users.other2.signer))
          .to.emit(contractVoucherKernel, eventNames.LOG_VOUCHER_FAULT_CANCEL)
          .withArgs(voucherID);
      });

      it('[NEGATIVE] Old owner should not be able to COF', async () => {
        await utils.safeTransfer1155(
          users.other1.address,
          users.other2.address,
          tokenSupplyKey,
          constants.QTY_1,
          users.other1.signer
        );

        const voucherID = await utils.commitToBuy(
          users.buyer,
          users.other2,
          tokenSupplyKey,
          constants.PROMISE_PRICE1,
          constants.PROMISE_DEPOSITBU1
        );

        await utils.redeem(voucherID, users.buyer.signer);

        await expect(
          utils.cancel(voucherID, users.other1.signer)
        ).to.be.revertedWith(revertReasons.UNAUTHORIZED_COF);
      });
    });

    describe('[WITH PERMIT]', () => {
      describe('ETHTKN', () => {
        beforeEach(async () => {
          await deployContracts();
          await setPeriods();

          utils = await UtilsBuilder.create()
            .ERC20withPermit()
            .ETHTKN()
            .buildAsync(
              contractVoucherSets,
              contractVouchers,
              contractVoucherKernel,
              contractCashier,
              contractBosonRouter,
              contractBSNTokenPrice,
              contractBSNTokenDeposit
            );

          const tokensToMint = BN(constants.PROMISE_DEPOSITSE1).mul(
            BN(constants.QTY_1)
          );

          await utils.mintTokens(
            'contractBSNTokenDeposit',
            users.other1.address,
            tokensToMint
          );
          await utils.mintTokens(
            'contractBSNTokenDeposit',
            users.buyer.address,
            constants.PROMISE_DEPOSITBU1.toString()
          );

          tokenSupplyKey = await utils.createOrder(
            users.other1,
            constants.PROMISE_VALID_FROM,
            constants.PROMISE_VALID_TO,
            constants.PROMISE_PRICE1,
            constants.PROMISE_DEPOSITSE1,
            constants.PROMISE_DEPOSITBU1,
            constants.QTY_1
          );
        });

        it('Should update escrow amounts after transfer', async () => {
          // Check supply holder before
          expect(
            await contractVoucherKernel.getSupplyHolder(tokenSupplyKey)
          ).to.equal(users.other1.address, 'Supply 1 before - holder mismatch');

          // balances before
          const expectedBalanceInEscrow = BN(constants.PROMISE_DEPOSITSE1).mul(
            BN(constants.QTY_1)
          );

          let actualOldOwnerBalanceFromEscrow =
            await contractCashier.getEscrowTokensAmount(
              contractBSNTokenDeposit.address,
              users.other1.address
            );
          let actualNewOwnerBalanceFromEscrow =
            await contractCashier.getEscrowTokensAmount(
              contractBSNTokenDeposit.address,
              users.other2.address
            );

          assert.isTrue(
            actualOldOwnerBalanceFromEscrow.eq(expectedBalanceInEscrow),
            'Old owner balance from escrow does not match'
          );
          assert.isTrue(
            actualNewOwnerBalanceFromEscrow.eq(constants.ZERO),
            'New owner balance from escrow does not match'
          );

          const user1BalanceBeforeTransfer = (
            await contractVoucherSets.functions[fnSignatures.balanceOf1155](
              users.other1.address,
              tokenSupplyKey
            )
          )[0];

          const user2BalanceBeforeTransfer = (
            await contractVoucherSets.functions[fnSignatures.balanceOf1155](
              users.other2.address,
              tokenSupplyKey
            )
          )[0];

          assert.equal(
            user1BalanceBeforeTransfer,
            constants.QTY_1,
            'User1 before balance mismatch'
          );
          assert.equal(
            user2BalanceBeforeTransfer,
            0,
            'User2 before balance mismatch'
          );

          await utils.safeTransfer1155(
            users.other1.address,
            users.other2.address,
            tokenSupplyKey,
            constants.QTY_1,
            users.other1.signer
          );

          // balances after
          actualOldOwnerBalanceFromEscrow =
            await contractCashier.getEscrowTokensAmount(
              contractBSNTokenDeposit.address,
              users.other1.address
            );
          actualNewOwnerBalanceFromEscrow =
            await contractCashier.getEscrowTokensAmount(
              contractBSNTokenDeposit.address,
              users.other2.address
            );

          const user1BalanceAfterTransfer = (
            await contractVoucherSets.functions[fnSignatures.balanceOf1155](
              users.other1.address,
              tokenSupplyKey
            )
          )[0];

          const user2BalanceAfterTransfer = (
            await contractVoucherSets.functions[fnSignatures.balanceOf1155](
              users.other2.address,
              tokenSupplyKey
            )
          )[0];

          assert.equal(
            user1BalanceAfterTransfer,
            0,
            'User1 after balance mismatch'
          );
          assert.equal(
            user2BalanceAfterTransfer,
            constants.QTY_1,
            'User2 after balance mismatch'
          );

          assert.isTrue(
            actualOldOwnerBalanceFromEscrow.eq(constants.ZERO),
            'Old owner balance from escrow does not match'
          );
          assert.isTrue(
            actualNewOwnerBalanceFromEscrow.eq(expectedBalanceInEscrow),
            'New owner balance from escrow does not match'
          );

          // Check supply holder after
          expect(
            await contractVoucherKernel.getSupplyHolder(tokenSupplyKey)
          ).to.equal(users.other2.address, 'Supply 1 after - holder mismatch');
        });

        it('Should finalize 1 voucher to ensure payments are sent to the new owner', async () => {
          const expectedBuyerDeposit = BN(constants.PROMISE_DEPOSITBU1);
          const expectedSellerPrice = BN(constants.PROMISE_PRICE1);
          const expectedSellerDeposit = BN(constants.PROMISE_DEPOSITSE1);
          const expectedEscrowAmountDeposit = BN(0);

          await utils.safeTransfer1155(
            users.other1.address,
            users.other2.address,
            tokenSupplyKey,
            constants.QTY_1,
            users.other1.signer
          );

          const voucherID = await utils.commitToBuy(
            users.buyer,
            users.other2,
            tokenSupplyKey,
            constants.PROMISE_PRICE1,
            constants.PROMISE_DEPOSITBU1
          );

          await utils.redeem(voucherID, users.buyer.signer);

          await advanceTimeSeconds(60);
          await utils.finalize(voucherID, users.deployer.signer);

          const withdrawTx = await utils.withdraw(
            voucherID,
            users.deployer.signer
          );

          const txReceipt = await withdrawTx.wait();

          eventUtils.assertEventEmitted(
            txReceipt,
            Cashier_Factory,
            eventNames.LOG_WITHDRAWAL,
            (ev) => {
              assert.equal(ev._payee, users.other2.address, 'Incorrect Payee');
              assert.isTrue(ev._payment.eq(expectedSellerPrice));
            }
          );

          eventUtils.assertEventEmitted(
            txReceipt,
            Cashier_Factory,
            eventNames.LOG_AMOUNT_DISTRIBUTION,
            (ev) => {
              expect(ev._type).to.be.oneOf(Object.values(paymentType));
              switch (ev._type) {
                case paymentType.PAYMENT:
                  assert.equal(
                    ev._tokenIdVoucher.toString(),
                    voucherID.toString(),
                    'Wrong token id voucher'
                  );
                  assert.equal(
                    ev._to,
                    users.other2.address,
                    'Wrong payment recipient'
                  );
                  assert.equal(
                    ev._payment,
                    constants.PROMISE_PRICE1,
                    'Wrong payment amount'
                  );
                  break;
                case paymentType.DEPOSIT_SELLER:
                  assert.equal(
                    ev._tokenIdVoucher.toString(),
                    voucherID.toString(),
                    'Wrong token id voucher'
                  );
                  assert.equal(
                    ev._to,
                    users.other2.address,
                    'Wrong seller deposit recipient'
                  );
                  assert.equal(
                    ev._payment,
                    constants.PROMISE_DEPOSITSE1,
                    'Wrong seller deposit amount'
                  );
                  break;
                case paymentType.DEPOSIT_BUYER:
                  assert.equal(
                    ev._tokenIdVoucher.toString(),
                    voucherID.toString(),
                    'Wrong token id voucher'
                  );
                  assert.equal(
                    ev._to,
                    users.buyer.address,
                    'Wrong buyer deposit recipient'
                  );
                  assert.equal(
                    ev._payment,
                    constants.PROMISE_DEPOSITBU1,
                    'Wrong buyer deposit amount'
                  );
                  break;
              }

              utils.calcTotalAmountToRecipients(
                ev,
                distributedAmounts,
                '_to',
                users.buyer.address,
                users.other2.address
              );
            }
          );

          const balanceBuyerFromDeposits =
            await utils.contractBSNTokenDeposit.balanceOf(users.buyer.address);
          const balanceSellerFromDeposits =
            await utils.contractBSNTokenDeposit.balanceOf(users.other2.address);
          const escrowBalanceFromDeposits =
            await utils.contractBSNTokenDeposit.balanceOf(
              users.deployer.address
            );
          const cashierDepositLeft =
            await utils.contractBSNTokenDeposit.balanceOf(
              utils.contractCashier.address
            );
          const cashierPaymentLeft =
            await utils.contractBSNTokenPrice.balanceOf(
              utils.contractCashier.address
            );

          //Deposits
          assert.isTrue(
            balanceBuyerFromDeposits.eq(expectedBuyerDeposit),
            'Buyer did not get expected tokens from DepositTokenContract'
          );
          assert.isTrue(
            balanceSellerFromDeposits.eq(expectedSellerDeposit),
            'Seller did not get expected tokens from DepositTokenContract'
          );
          assert.isTrue(
            escrowBalanceFromDeposits.eq(expectedEscrowAmountDeposit),
            'Escrow did not get expected tokens from DepositTokenContract'
          );

          //Cashier Should be Empty
          assert.isTrue(
            cashierPaymentLeft.eq(BN(0)),
            'Cashier Contract is not empty'
          );
          assert.isTrue(
            cashierDepositLeft.eq(BN(0)),
            'Cashier Contract is not empty'
          );
        });

        it('New owner should be able to COF', async () => {
          await utils.safeTransfer1155(
            users.other1.address,
            users.other2.address,
            tokenSupplyKey,
            constants.QTY_1,
            users.other1.signer
          );

          const voucherID = await utils.commitToBuy(
            users.buyer,
            users.other2,
            tokenSupplyKey,
            constants.PROMISE_PRICE1,
            constants.PROMISE_DEPOSITBU1
          );

          await utils.redeem(voucherID, users.buyer.signer);

          expect(await utils.cancel(voucherID, users.other2.signer))
            .to.emit(contractVoucherKernel, eventNames.LOG_VOUCHER_FAULT_CANCEL)
            .withArgs(voucherID);
        });

        it('[NEGATIVE] Old owner should not be able to COF', async () => {
          await utils.safeTransfer1155(
            users.other1.address,
            users.other2.address,
            tokenSupplyKey,
            constants.QTY_1,
            users.other1.signer
          );

          const voucherID = await utils.commitToBuy(
            users.buyer,
            users.other2,
            tokenSupplyKey,
            constants.PROMISE_PRICE1,
            constants.PROMISE_DEPOSITBU1
          );

          await utils.redeem(voucherID, users.buyer.signer);

          await expect(
            utils.cancel(voucherID, users.other1.signer)
          ).to.be.revertedWith(revertReasons.UNAUTHORIZED_COF);
        });
      });

      describe('TKNTKN', () => {
        beforeEach(async () => {
          await deployContracts();
          await setPeriods();

          utils = await UtilsBuilder.create()
            .ERC20withPermit()
            .TKNTKN()
            .buildAsync(
              contractVoucherSets,
              contractVouchers,
              contractVoucherKernel,
              contractCashier,
              contractBosonRouter,
              contractBSNTokenPrice,
              contractBSNTokenDeposit
            );

          const supplyQty = 1;
          const tokensToMint = BN(constants.PROMISE_DEPOSITSE1).mul(
            BN(supplyQty)
          );

          await utils.mintTokens(
            'contractBSNTokenDeposit',
            users.other1.address,
            tokensToMint
          );
          await utils.mintTokens(
            'contractBSNTokenPrice',
            users.buyer.address,
            BN(constants.PROMISE_PRICE1)
          );
          await utils.mintTokens(
            'contractBSNTokenDeposit',
            users.buyer.address,
            BN(constants.PROMISE_DEPOSITBU1)
          );

          tokenSupplyKey = await utils.createOrder(
            users.other1,
            constants.PROMISE_VALID_FROM,
            constants.PROMISE_VALID_TO,
            constants.PROMISE_PRICE1,
            constants.PROMISE_DEPOSITSE1,
            constants.PROMISE_DEPOSITBU1,
            supplyQty
          );
        });

        it('Should update escrow amounts after transfer', async () => {
          // Check supply holder before
          expect(
            await contractVoucherKernel.getSupplyHolder(tokenSupplyKey)
          ).to.equal(users.other1.address, 'Supply 1 before - holder mismatch');

          // balances before transfer
          const expectedBalanceInEscrow = BN(constants.PROMISE_DEPOSITSE1).mul(
            BN(constants.QTY_1)
          );

          let actualOldOwnerBalanceFromEscrow =
            await contractCashier.getEscrowTokensAmount(
              contractBSNTokenDeposit.address,
              users.other1.address
            );
          let actualNewOwnerBalanceFromEscrow =
            await contractCashier.getEscrowTokensAmount(
              contractBSNTokenDeposit.address,
              users.other2.address
            );

          const user1BalanceBeforeTransfer = (
            await contractVoucherSets.functions[fnSignatures.balanceOf1155](
              users.other1.address,
              tokenSupplyKey
            )
          )[0];

          const user2BalanceBeforeTransfer = (
            await contractVoucherSets.functions[fnSignatures.balanceOf1155](
              users.other2.address,
              tokenSupplyKey
            )
          )[0];

          assert.equal(
            user1BalanceBeforeTransfer,
            constants.QTY_1,
            'User1 before balance mismatch'
          );
          assert.equal(
            user2BalanceBeforeTransfer,
            0,
            'User2 before balance mismatch'
          );

          assert.isTrue(
            actualOldOwnerBalanceFromEscrow.eq(expectedBalanceInEscrow),
            'Old owner balance from escrow does not match'
          );
          assert.isTrue(
            actualNewOwnerBalanceFromEscrow.eq(constants.ZERO),
            'New owner balance from escrow does not match'
          );

          await utils.safeTransfer1155(
            users.other1.address,
            users.other2.address,
            tokenSupplyKey,
            constants.QTY_1,
            users.other1.signer
          );

          // balances after
          actualOldOwnerBalanceFromEscrow =
            await contractCashier.getEscrowTokensAmount(
              contractBSNTokenDeposit.address,
              users.other1.address
            );
          actualNewOwnerBalanceFromEscrow =
            await contractCashier.getEscrowTokensAmount(
              contractBSNTokenDeposit.address,
              users.other2.address
            );

          assert.isTrue(
            actualOldOwnerBalanceFromEscrow.eq(constants.ZERO),
            'Old owner balance from escrow does not match'
          );
          assert.isTrue(
            actualNewOwnerBalanceFromEscrow.eq(expectedBalanceInEscrow),
            'New owner balance from escrow does not match'
          );

          const user1BalanceAfterTransfer = (
            await contractVoucherSets.functions[fnSignatures.balanceOf1155](
              users.other1.address,
              tokenSupplyKey
            )
          )[0];

          const user2BalanceAfterTransfer = (
            await contractVoucherSets.functions[fnSignatures.balanceOf1155](
              users.other2.address,
              tokenSupplyKey
            )
          )[0];

          assert.equal(
            user1BalanceAfterTransfer,
            0,
            'User1 after balance mismatch'
          );
          assert.equal(
            user2BalanceAfterTransfer,
            constants.QTY_1,
            'User2 after balance mismatch'
          );

          // Check supply holder after
          expect(
            await contractVoucherKernel.getSupplyHolder(tokenSupplyKey)
          ).to.equal(users.other2.address, 'Supply 1 after - holder mismatch');
        });

        it('Should finalize 1 voucher to ensure payments are sent to the new owner', async () => {
          const expectedBuyerPrice = BN(0);
          const expectedBuyerDeposit = BN(constants.PROMISE_DEPOSITBU1);
          const expectedSellerPrice = BN(constants.PROMISE_PRICE1);
          const expectedSellerDeposit = BN(constants.PROMISE_DEPOSITSE1);
          const expectedEscrowAmountDeposit = BN(0);
          const expectedEscrowAmountPrice = BN(0);

          await utils.safeTransfer1155(
            users.other1.address,
            users.other2.address,
            tokenSupplyKey,
            constants.QTY_1,
            users.other1.signer
          );

          const voucherID = await utils.commitToBuy(
            users.buyer,
            users.other2,
            tokenSupplyKey,
            constants.PROMISE_PRICE1,
            constants.PROMISE_DEPOSITBU1
          );

          await utils.redeem(voucherID, users.buyer.signer);

          await advanceTimeSeconds(60);
          await utils.finalize(voucherID, users.deployer.signer);

          const withdrawTx = await utils.withdraw(
            voucherID,
            users.deployer.signer
          );

          const txReceipt = await withdrawTx.wait();

          eventUtils.assertEventEmitted(
            txReceipt,
            Cashier_Factory,
            eventNames.LOG_AMOUNT_DISTRIBUTION,
            (ev) => {
              expect(ev._type).to.be.oneOf(Object.values(paymentType));
              switch (ev._type) {
                case paymentType.PAYMENT:
                  assert.equal(
                    ev._tokenIdVoucher.toString(),
                    voucherID.toString(),
                    'Wrong token id voucher'
                  );
                  assert.equal(
                    ev._to,
                    users.other2.address,
                    'Wrong payment recipient'
                  );
                  assert.equal(
                    ev._payment,
                    constants.PROMISE_PRICE1,
                    'Wrong payment amount'
                  );
                  break;
                case paymentType.DEPOSIT_SELLER:
                  assert.equal(
                    ev._tokenIdVoucher.toString(),
                    voucherID.toString(),
                    'Wrong token id voucher'
                  );
                  assert.equal(
                    ev._to,
                    users.other2.address,
                    'Wrong seller deposit recipient'
                  );
                  assert.equal(
                    ev._payment,
                    constants.PROMISE_DEPOSITSE1,
                    'Wrong seller deposit amount'
                  );
                  break;
                case paymentType.DEPOSIT_BUYER:
                  assert.equal(
                    ev._tokenIdVoucher.toString(),
                    voucherID.toString(),
                    'Wrong token id voucher'
                  );
                  assert.equal(
                    ev._to,
                    users.buyer.address,
                    'Wrong buyer deposit recipient'
                  );
                  assert.equal(
                    ev._payment,
                    constants.PROMISE_DEPOSITBU1,
                    'Wrong buyer deposit amount'
                  );
                  break;
              }

              utils.calcTotalAmountToRecipients(
                ev,
                distributedAmounts,
                '_to',
                users.buyer.address,
                users.other2.address
              );
            }
          );

          //Payments
          expect(
            await utils.contractBSNTokenPrice.balanceOf(users.buyer.address)
          ).to.equal(
            expectedBuyerPrice,
            'Buyer did not get expected tokens from PriceTokenContract'
          );

          expect(
            await utils.contractBSNTokenPrice.balanceOf(users.other2.address)
          ).to.equal(
            expectedSellerPrice,
            'Seller did not get expected tokens from PriceTokenContract'
          );

          expect(
            await utils.contractBSNTokenPrice.balanceOf(users.deployer.address)
          ).to.equal(
            expectedEscrowAmountPrice,
            'Escrow did not get expected tokens from PriceTokenContract'
          );

          // //Deposits
          expect(
            await utils.contractBSNTokenDeposit.balanceOf(users.buyer.address)
          ).to.equal(
            expectedBuyerDeposit,
            'Buyer did not get expected tokens from DepositTokenContract'
          );

          expect(
            await utils.contractBSNTokenDeposit.balanceOf(users.other2.address)
          ).to.equal(
            expectedSellerDeposit,
            'Seller did not get expected tokens from DepositTokenContract'
          );

          expect(
            await utils.contractBSNTokenDeposit.balanceOf(
              users.deployer.address
            )
          ).to.equal(
            expectedEscrowAmountDeposit,
            'Escrow did not get expected tokens from DepositTokenContract'
          );

          //Cashier Should be Empty
          expect(
            await utils.contractBSNTokenPrice.balanceOf(
              utils.contractCashier.address
            )
          ).to.equal(constants.ZERO, 'Cashier Contract is not empty');

          expect(
            await utils.contractBSNTokenDeposit.balanceOf(
              utils.contractCashier.address
            )
          ).to.equal(constants.ZERO, 'Cashier Contract is not empty');
        });

        it('New owner should be able to COF', async () => {
          await utils.safeTransfer1155(
            users.other1.address,
            users.other2.address,
            tokenSupplyKey,
            constants.QTY_1,
            users.other1.signer
          );

          const voucherID = await utils.commitToBuy(
            users.buyer,
            users.other2,
            tokenSupplyKey,
            constants.PROMISE_PRICE1,
            constants.PROMISE_DEPOSITBU1
          );

          await utils.redeem(voucherID, users.buyer.signer);

          expect(await utils.cancel(voucherID, users.other2.signer))
            .to.emit(contractVoucherKernel, eventNames.LOG_VOUCHER_FAULT_CANCEL)
            .withArgs(voucherID);
        });

        it('[NEGATIVE] Old owner should not be able to COF', async () => {
          await utils.safeTransfer1155(
            users.other1.address,
            users.other2.address,
            tokenSupplyKey,
            constants.QTY_1,
            users.other1.signer
          );

          const voucherID = await utils.commitToBuy(
            users.buyer,
            users.other2,
            tokenSupplyKey,
            constants.PROMISE_PRICE1,
            constants.PROMISE_DEPOSITBU1
          );

          await utils.redeem(voucherID, users.buyer.signer);

          await expect(
            utils.cancel(voucherID, users.other1.signer)
          ).to.be.revertedWith(revertReasons.UNAUTHORIZED_COF);
        });
      });

      describe('TKNETH', () => {
        beforeEach(async () => {
          await deployContracts();
          await setPeriods();

          utils = await UtilsBuilder.create()
            .ERC20withPermit()
            .TKNETH()
            .buildAsync(
              contractVoucherSets,
              contractVouchers,
              contractVoucherKernel,
              contractCashier,
              contractBosonRouter,
              contractBSNTokenPrice,
              contractBSNTokenDeposit
            );

          await utils.mintTokens(
            'contractBSNTokenPrice',
            users.buyer.address,
            BN(constants.PROMISE_PRICE1)
          );

          tokenSupplyKey = await utils.createOrder(
            users.other1,
            constants.PROMISE_VALID_FROM,
            constants.PROMISE_VALID_TO,
            constants.PROMISE_PRICE1,
            constants.PROMISE_DEPOSITSE1,
            constants.PROMISE_DEPOSITBU1,
            constants.QTY_1
          );
        });

        it('Should update escrow amounts after transfer', async () => {
          // Check supply holder before
          expect(
            await contractVoucherKernel.getSupplyHolder(tokenSupplyKey)
          ).to.equal(users.other1.address, 'Supply 1 before - holder mismatch');

          // balances before
          const expectedBalanceInEscrow = BN(constants.PROMISE_DEPOSITSE1).mul(
            BN(constants.QTY_1)
          );

          let actualOldOwnerBalanceFromEscrow =
            await contractCashier.getEscrowAmount(users.other1.address);
          let actualNewOwnerBalanceFromEscrow =
            await contractCashier.getEscrowAmount(users.other2.address);

          assert.isTrue(
            actualOldOwnerBalanceFromEscrow.eq(expectedBalanceInEscrow),
            'Old owner balance from escrow does not match'
          );
          assert.isTrue(
            actualNewOwnerBalanceFromEscrow.eq(constants.ZERO),
            'New owner balance from escrow does not match'
          );

          const user1BalanceBeforeTransfer = (
            await contractVoucherSets.functions[fnSignatures.balanceOf1155](
              users.other1.address,
              tokenSupplyKey
            )
          )[0];

          const user2BalanceBeforeTransfer = (
            await contractVoucherSets.functions[fnSignatures.balanceOf1155](
              users.other2.address,
              tokenSupplyKey
            )
          )[0];

          assert.equal(
            user1BalanceBeforeTransfer,
            constants.QTY_1,
            'User1 before balance mismatch'
          );
          assert.equal(
            user2BalanceBeforeTransfer,
            0,
            'User2 before balance mismatch'
          );
        

          await utils.safeTransfer1155(
            users.other1.address,
            users.other2.address,
            tokenSupplyKey,
            constants.QTY_1,
            users.other1.signer
          );

          // balances after
          actualOldOwnerBalanceFromEscrow =
            await contractCashier.getEscrowAmount(users.other1.address);
          actualNewOwnerBalanceFromEscrow =
            await contractCashier.getEscrowAmount(users.other2.address);

          assert.isTrue(
            actualOldOwnerBalanceFromEscrow.eq(constants.ZERO),
            'Old owner balance from escrow does not match'
          );
          assert.isTrue(
            actualNewOwnerBalanceFromEscrow.eq(expectedBalanceInEscrow),
            'New owner balance from escrow does not match'
          );

          const user1BalanceAfterTransfer = (
            await contractVoucherSets.functions[fnSignatures.balanceOf1155](
              users.other1.address,
              tokenSupplyKey
            )
          )[0];

          const user2BalanceAfterTransfer = (
            await contractVoucherSets.functions[fnSignatures.balanceOf1155](
              users.other2.address,
              tokenSupplyKey
            )
          )[0];

          assert.equal(
            user1BalanceAfterTransfer,
            0,
            'User1 after balance mismatch'
          );
          assert.equal(
            user2BalanceAfterTransfer,
            constants.QTY_1,
            'User2 after balance mismatch'
          );

          // Check supply holder after
          expect(
            await contractVoucherKernel.getSupplyHolder(tokenSupplyKey)
          ).to.equal(users.other2.address, 'Supply 1 after - holder mismatch'); 
        });

        it('Should finalize 1 voucher to ensure payments are sent to the new owner', async () => {
          const expectedBuyerPrice = BN(0);
          const expectedSellerPrice = BN(constants.PROMISE_PRICE1);
          const expectedEscrowPrice = BN(0);
          const expectedBuyerDeposit = BN(constants.PROMISE_DEPOSITBU1);
          const expectedSellerDeposit = BN(constants.PROMISE_DEPOSITSE1);
          const expectedEscrowAmountDeposit = BN(0);

          await utils.safeTransfer1155(
            users.other1.address,
            users.other2.address,
            tokenSupplyKey,
            constants.QTY_1,
            users.other1.signer
          );

          const voucherID = await utils.commitToBuy(
            users.buyer,
            users.other2,
            tokenSupplyKey,
            constants.PROMISE_PRICE1,
            constants.PROMISE_DEPOSITBU1
          );
          await utils.redeem(voucherID, users.buyer.signer);

          await advanceTimeSeconds(60);
          await utils.finalize(voucherID, users.deployer.signer);

          const withdrawTx = await utils.withdraw(
            voucherID,
            users.deployer.signer
          );

          // Payments in TKN
          expect(
            await utils.contractBSNTokenPrice.balanceOf(users.buyer.address)
          ).to.equal(
            expectedBuyerPrice,
            'Buyer did not get expected tokens from PaymentTokenContract'
          );

          expect(
            await utils.contractBSNTokenPrice.balanceOf(users.other2.address)
          ).to.equal(
            expectedSellerPrice,
            'Seller did not get expected tokens from PaymentTokenContract'
          );

          expect(
            await utils.contractBSNTokenPrice.balanceOf(users.deployer.address)
          ).to.equal(
            expectedEscrowPrice,
            'Escrow did not get expected tokens from PaymentTokenContract'
          );

          const txReceipt = await withdrawTx.wait();

          eventUtils.assertEventEmitted(
            txReceipt,
            Cashier_Factory,
            eventNames.LOG_WITHDRAWAL,
            (ev) => {
              utils.calcTotalAmountToRecipients(
                ev,
                distributedAmounts,
                '_payee',
                users.buyer.address,
                users.other2.address
              );
            }
          );

          eventUtils.assertEventEmitted(
            txReceipt,
            Cashier_Factory,
            eventNames.LOG_AMOUNT_DISTRIBUTION,
            (ev) => {
              expect(ev._type).to.be.oneOf(Object.values(paymentType));
              switch (ev._type) {
                case paymentType.PAYMENT:
                  assert.equal(
                    ev._tokenIdVoucher.toString(),
                    voucherID.toString(),
                    'Wrong token id voucher'
                  );
                  assert.equal(
                    ev._to,
                    users.other2.address,
                    'Wrong payment recipient'
                  );
                  assert.equal(
                    ev._payment,
                    constants.PROMISE_PRICE1,
                    'Wrong payment amount'
                  );
                  break;
                case paymentType.DEPOSIT_SELLER:
                  assert.equal(
                    ev._tokenIdVoucher.toString(),
                    voucherID.toString(),
                    'Wrong token id voucher'
                  );
                  assert.equal(
                    ev._to,
                    users.other2.address,
                    'Wrong seller deposit recipient'
                  );
                  assert.equal(
                    ev._payment,
                    constants.PROMISE_DEPOSITSE1,
                    'Wrong seller deposit amount'
                  );
                  break;
                case paymentType.DEPOSIT_BUYER:
                  assert.equal(
                    ev._tokenIdVoucher.toString(),
                    voucherID.toString(),
                    'Wrong token id voucher'
                  );
                  assert.equal(
                    ev._to,
                    users.buyer.address,
                    'Wrong buyer deposit recipient'
                  );
                  assert.equal(
                    ev._payment,
                    constants.PROMISE_DEPOSITBU1,
                    'Wrong buyer deposit amount'
                  );
                  break;
              }
            }
          );

          //Deposits in ETH
          assert.isTrue(
            distributedAmounts.buyerAmount.eq(expectedBuyerDeposit),
            'Buyer Amount is not as expected'
          );
          assert.isTrue(
            distributedAmounts.sellerAmount.eq(expectedSellerDeposit),
            'Seller Amount is not as expected'
          );
          assert.isTrue(
            distributedAmounts.escrowAmount.eq(expectedEscrowAmountDeposit),
            'Escrow Amount is not as expected'
          );

          //Cashier Should be Empty
          expect(
            await utils.contractBSNTokenPrice.balanceOf(
              utils.contractCashier.address
            )
          ).to.equal(constants.ZERO, 'Cashier Contract is not empty');

          expect(
            await utils.contractBSNTokenDeposit.balanceOf(
              utils.contractCashier.address
            )
          ).to.equal(constants.ZERO, 'Cashier Contract is not empty');
        });

        it('New owner should be able to COF', async () => {
          await utils.safeTransfer1155(
            users.other1.address,
            users.other2.address,
            tokenSupplyKey,
            constants.QTY_1,
            users.other1.signer
          );

          const voucherID = await utils.commitToBuy(
            users.buyer,
            users.other2,
            tokenSupplyKey,
            constants.PROMISE_PRICE1,
            constants.PROMISE_DEPOSITBU1
          );

          await utils.redeem(voucherID, users.buyer.signer);

          expect(await utils.cancel(voucherID, users.other2.signer))
            .to.emit(contractVoucherKernel, eventNames.LOG_VOUCHER_FAULT_CANCEL)
            .withArgs(voucherID);
        });

        it('[NEGATIVE] Old owner should not be able to COF', async () => {
          await utils.safeTransfer1155(
            users.other1.address,
            users.other2.address,
            tokenSupplyKey,
            constants.QTY_1,
            users.other1.signer
          );

          const voucherID = await utils.commitToBuy(
            users.buyer,
            users.other2,
            tokenSupplyKey,
            constants.PROMISE_PRICE1,
            constants.PROMISE_DEPOSITBU1
          );

          await utils.redeem(voucherID, users.buyer.signer);

          await expect(
            utils.cancel(voucherID, users.other1.signer)
          ).to.be.revertedWith(revertReasons.UNAUTHORIZED_COF);
        });
      });
    });
  });

  describe('VOUCHER TRANSFER', () => {
    const paymentType = {
      PAYMENT: 0,
      DEPOSIT_SELLER: 1,
      DEPOSIT_BUYER: 2,
    };

    beforeEach(() => {
      distributedAmounts = {
        buyerAmount: BN(0),
        sellerAmount: BN(0),
        escrowAmount: BN(0),
      };
    });

    describe('Common transfer', () => {
      let voucherID;
      beforeEach(async () => {
        await deployContracts();
        await setPeriods();

        utils = await UtilsBuilder.create()
          .ETHETH()
          .buildAsync(
            contractVoucherSets,
            contractVouchers,
            contractVoucherKernel,
            contractCashier,
            contractBosonRouter
          );

        tokenSupplyKey = await utils.createOrder(
          users.seller,
          constants.PROMISE_VALID_FROM,
          constants.PROMISE_VALID_TO,
          constants.PROMISE_PRICE1,
          constants.PROMISE_DEPOSITSE1,
          constants.PROMISE_DEPOSITBU1,
          constants.QTY_10
        );

        voucherID = await utils.commitToBuy(
          users.other1,
          users.seller,
          tokenSupplyKey,
          constants.PROMISE_PRICE1,
          constants.PROMISE_DEPOSITBU1
        );
      });

      it('Should transfer a voucher', async () => {
        // balances before
        const expectedBalanceInEscrow = BN(constants.PROMISE_DEPOSITBU1).add(
          constants.PROMISE_PRICE1
        );

        let actualOldOwnerBalanceFromEscrow =
          await contractCashier.getEscrowAmount(users.other1.address);
        let actualNewOwnerBalanceFromEscrow =
          await contractCashier.getEscrowAmount(users.other2.address);

        assert.isTrue(
          actualOldOwnerBalanceFromEscrow.eq(expectedBalanceInEscrow),
          'Old owner balance from escrow does not match'
        );
        assert.isTrue(
          actualNewOwnerBalanceFromEscrow.eq(constants.ZERO),
          'New owner balance from escrow does not match'
        );

        expect(
          (
            await contractVouchers.functions[fnSignatures.balanceOf721](
              users.other1.address
            )
          )[0]
        ).to.equal(1, 'User1 before balance mismatch');

        expect(
          (
            await contractVouchers.functions[fnSignatures.balanceOf721](
              users.other2.address
            )
          )[0]
        ).to.equal(0, 'User2 before balance mismatch');

        expect(
          await utils.safeTransfer721(
            users.other1.address,
            users.other2.address,
            voucherID,
            users.other1.signer
          )
        )
          .to.emit(contractVouchers, eventNames.TRANSFER)
          .withArgs(users.other1.address, users.other2.address, voucherID);

        // balances after
        actualOldOwnerBalanceFromEscrow = await contractCashier.getEscrowAmount(
          users.other1.address
        );
        actualNewOwnerBalanceFromEscrow = await contractCashier.getEscrowAmount(
          users.other2.address
        );

        assert.isTrue(
          actualOldOwnerBalanceFromEscrow.eq(constants.ZERO),
          'Old owner balance from escrow does not match'
        );
        assert.isTrue(
          actualNewOwnerBalanceFromEscrow.eq(expectedBalanceInEscrow),
          'New owner balance from escrow does not match'
        );

        expect(
          (
            await contractVouchers.balanceOf(
              users.other1.address
            )
          )
        ).to.equal(0, 'User1 after balance mismatch');

        expect(
          (
            await contractVouchers.balanceOf(
              users.other2.address
            )
          )
        ).to.equal(1, 'User2 after balance mismatch');
      });

      it('Should transfer voucher to self and balance should be the same', async () => {
        // balances before
        const expectedBalanceInEscrow = BN(constants.PROMISE_DEPOSITBU1).add(
          constants.PROMISE_PRICE1
        );

        let actualOldOwnerBalanceFromEscrow =
          await contractCashier.getEscrowAmount(users.other1.address);

        assert.isTrue(
          actualOldOwnerBalanceFromEscrow.eq(expectedBalanceInEscrow),
          'Old owner balance from escrow does not match'
        );

        const balanceOf =
          contractVouchers.functions[fnSignatures.balanceOf721];

        const balanceBeforeTransfer = (
          await balanceOf(users.other1.address)
        )[0];

        expect(
          await utils.safeTransfer721(
            users.other1.address,
            users.other1.address,
            voucherID,
            users.other1.signer
          )
        )
          .to.emit(contractVouchers, eventNames.TRANSFER)
          .withArgs(users.other1.address, users.other1.address, voucherID);

        // balances after
        actualOldOwnerBalanceFromEscrow = await contractCashier.getEscrowAmount(
          users.other1.address
        );

        assert.isTrue(
          actualOldOwnerBalanceFromEscrow.eq(expectedBalanceInEscrow),
          'Old owner balance from escrow does not match'
        );

        const balanceAfterTransfer = (await balanceOf(users.other1.address))[0];

        assert.isTrue(
          balanceBeforeTransfer.eq(balanceAfterTransfer),
          'Balance mismatch!'
        );
      });
    });

    describe('ETHETH', () => {
      beforeEach(async () => {
        await deployContracts();
        await setPeriods();

        utils = await UtilsBuilder.create()
          .ETHETH()
          .buildAsync(
            contractVoucherSets,
            contractVouchers,
            contractVoucherKernel,
            contractCashier,
            contractBosonRouter
          );

        tokenSupplyKey = await utils.createOrder(
          users.seller,
          constants.PROMISE_VALID_FROM,
          constants.PROMISE_VALID_TO,
          constants.PROMISE_PRICE1,
          constants.PROMISE_DEPOSITSE1,
          constants.PROMISE_DEPOSITBU1,
          constants.QTY_10
        );
      });

      it('Should update escrow amounts after transfer', async () => {
        const expectedBalanceInEscrow = BN(constants.PROMISE_PRICE1).add(
          BN(constants.PROMISE_DEPOSITBU1)
        );

        const voucherID = await utils.commitToBuy(
          users.other1,
          users.seller,
          tokenSupplyKey,
          constants.PROMISE_PRICE1,
          constants.PROMISE_DEPOSITBU1
        );

        let actualOldOwnerBalanceFromEscrowEth =
          await contractCashier.getEscrowAmount(users.other1.address);
        let actualNewOwnerBalanceFromEscrowEth =
          await contractCashier.getEscrowAmount(users.other2.address);

        assert.isTrue(
          actualOldOwnerBalanceFromEscrowEth.eq(expectedBalanceInEscrow),
          'Old owner balance from escrow does not match'
        );
        assert.isTrue(
          actualNewOwnerBalanceFromEscrowEth.eq(constants.ZERO),
          'New owner balance from escrow does not match'
        );

        await utils.safeTransfer721(
          users.other1.address,
          users.other2.address,
          voucherID,
          users.other1.signer
        );

        actualOldOwnerBalanceFromEscrowEth =
          await contractCashier.getEscrowAmount(users.other1.address);
        actualNewOwnerBalanceFromEscrowEth =
          await contractCashier.getEscrowAmount(users.other2.address);

        assert.isTrue(
          actualOldOwnerBalanceFromEscrowEth.eq(constants.ZERO),
          'Old owner balance from escrow does not match'
        );
        assert.isTrue(
          actualNewOwnerBalanceFromEscrowEth.eq(expectedBalanceInEscrow),
          'New owner balance from escrow does not match'
        );
      });

      it('Should finalize 1 voucher to ensure payments are sent to the new owner', async () => {
        const expectedBuyerAmount = BN(constants.PROMISE_DEPOSITBU1)
          .add(BN(constants.PROMISE_PRICE1))
          .add(BN(constants.PROMISE_DEPOSITSE1).div(BN(2)));
        const expectedSellerAmount = BN(constants.PROMISE_DEPOSITSE1).div(
          BN(4)
        );
        const expectedEscrowAmount = BN(constants.PROMISE_DEPOSITSE1).div(
          BN(4)
        );

        const voucherID = await utils.commitToBuy(
          users.other1,
          users.seller,
          tokenSupplyKey,
          constants.PROMISE_PRICE1,
          constants.PROMISE_DEPOSITBU1
        );

        await utils.safeTransfer721(
          users.other1.address,
          users.other2.address,
          voucherID,
          users.other1.signer
        );

        await utils.refund(voucherID, users.other2.signer);
        await utils.complain(voucherID, users.other2.signer);
        await utils.cancel(voucherID, users.seller.signer);
        await utils.finalize(voucherID, users.deployer.signer);

        const withdrawTx = await utils.withdraw(
          voucherID,
          users.deployer.signer
        );

        const txReceipt = await withdrawTx.wait();

        eventUtils.assertEventEmitted(
          txReceipt,
          Cashier_Factory,
          eventNames.LOG_WITHDRAWAL,
          (ev) => {
            expect(ev._payee).to.be.oneOf(
              [
                users.other2.address,
                users.seller.address,
                users.deployer.address,
              ],
              'Incorrect Payee'
            );
            switch (ev._payee) {
              case users.other2.address:
                expect(ev._payment.toNumber()).to.be.oneOf([
                  expectedBuyerAmount.sub(constants.PROMISE_PRICE1).toNumber(),
                  constants.PROMISE_PRICE1,
                ]);
                break;
              case users.seller.address:
                expect(ev._payment.toNumber()).to.be.oneOf([
                  BN(constants.PROMISE_DEPOSITSE1).div(4).toNumber(),
                  constants.PROMISE_DEPOSITBU1,
                ]);
                break;
              case users.deployer.address:
                assert.equal(
                  ev._payment,
                  BN(constants.PROMISE_DEPOSITSE1).div(4).toNumber()
                );
                break;
            }
          }
        );

        eventUtils.assertEventEmitted(
          txReceipt,
          Cashier_Factory,
          eventNames.LOG_AMOUNT_DISTRIBUTION,
          (ev) => {
            expect(ev._type).to.be.oneOf(
              Object.values(paymentType),
              'Wrong payment type'
            );
            switch (ev._type) {
              case paymentType.PAYMENT:
                assert.equal(
                  ev._tokenIdVoucher.toString(),
                  voucherID.toString(),
                  'Wrong token id voucher'
                );
                assert.equal(
                  ev._to,
                  users.other2.address,
                  'Wrong payment recipient'
                );
                assert.equal(
                  ev._payment,
                  constants.PROMISE_PRICE1,
                  'Wrong payment amount'
                );
                break;
              case paymentType.DEPOSIT_SELLER:
                expect(ev._to).to.be.oneOf(
                  [
                    users.seller.address,
                    users.deployer.address,
                    users.other2.address,
                  ],
                  'Unexpected recipient'
                );

                switch (ev._to) {
                  case users.other2.address:
                    assert.equal(
                      ev._tokenIdVoucher.toString(),
                      voucherID.toString(),
                      'Wrong token id voucher'
                    );
                    assert.equal(
                      ev._payment,
                      BN(constants.PROMISE_DEPOSITSE1).div(2).toString(),
                      'Wrong payment amount'
                    );
                    break;
                  case users.seller.address:
                    assert.equal(
                      ev._tokenIdVoucher.toString(),
                      voucherID.toString(),
                      'Wrong token id voucher'
                    );
                    assert.equal(
                      ev._payment,
                      BN(constants.PROMISE_DEPOSITSE1).div(4).toString(),
                      'Wrong payment amount'
                    );
                    break;
                  case users.deployer.address:
                    assert.equal(
                      ev._tokenIdVoucher.toString(),
                      voucherID.toString(),
                      'Wrong token id voucher'
                    );
                    assert.equal(
                      ev._payment,
                      BN(constants.PROMISE_DEPOSITSE1).div(4).toString(),
                      'Wrong payment amount'
                    );
                    break;
                }
                break;
              case paymentType.DEPOSIT_BUYER:
                assert.equal(
                  ev._tokenIdVoucher.toString(),
                  voucherID.toString(),
                  'Wrong token id voucher'
                );
                assert.equal(
                  ev._to,
                  users.other2.address,
                  'Wrong buyer deposit recipient'
                );
                assert.equal(
                  ev._payment,
                  constants.PROMISE_DEPOSITBU1,
                  'Wrong buyer deposit amount'
                );
                break;
            }

            utils.calcTotalAmountToRecipients(
              ev,
              distributedAmounts,
              '_to',
              users.other2.address,
              users.seller.address
            );
          }
        );

        assert.isTrue(
          distributedAmounts.buyerAmount.eq(expectedBuyerAmount),
          'Buyer Amount is not as expected'
        );
        assert.isTrue(
          distributedAmounts.sellerAmount.eq(expectedSellerAmount),
          'Seller Amount is not as expected'
        );
        assert.isTrue(
          distributedAmounts.escrowAmount.eq(expectedEscrowAmount),
          'Escrow Amount is not as expected'
        );
      });

      it('[NEGATIVE] Should not transfer a voucher if payments / deposits are released', async () => {
        const voucherID = await utils.commitToBuy(
          users.other1,
          users.seller,
          tokenSupplyKey,
          constants.PROMISE_PRICE1,
          constants.PROMISE_DEPOSITBU1
        );

        await utils.refund(voucherID, users.other1.signer);
        await utils.complain(voucherID, users.other1.signer);
        await utils.cancel(voucherID, users.seller.signer);
        await utils.finalize(voucherID, users.deployer.signer);

        await utils.withdraw(voucherID, users.deployer.signer);

        await expect(
          utils.safeTransfer721(
            users.other1.address,
            users.other2.address,
            voucherID,
            users.other1.signer
          )
        ).to.be.revertedWith(revertReasons.FUNDS_RELEASED);
      });

      it('[NEGATIVE] Old owner should not be able to interact with the voucher', async () => {
        const voucherID = await utils.commitToBuy(
          users.other1,
          users.seller,
          tokenSupplyKey,
          constants.PROMISE_PRICE1,
          constants.PROMISE_DEPOSITBU1
        );

        await utils.safeTransfer721(
          users.other1.address,
          users.other2.address,
          voucherID,
          users.other1.signer
        );

        await expect(
          utils.redeem(voucherID, users.other1.signer)
        ).to.be.revertedWith(revertReasons.UNAUTHORIZED_VOUCHER_OWNER);

        await expect(
          utils.refund(voucherID, users.other1.signer)
        ).to.be.revertedWith(revertReasons.UNAUTHORIZED_VOUCHER_OWNER);
      });

      it('[NEGATIVE] Transfer should revert if Attacker tries to execute voucher transfer', async () => {
        const voucherID = await utils.commitToBuy(
          users.other1,
          users.seller,
          tokenSupplyKey,
          constants.PROMISE_PRICE1,
          constants.PROMISE_DEPOSITBU1
        );

        await expect(
          utils.safeTransfer721(
            users.other1.address,
            users.other2.address,
            voucherID,
            users.attacker.signer
          )
        ).to.be.revertedWith(revertReasons.NOT_OWNER_NOR_APPROVED);
      });
    });

    describe('[WITH PERMIT]', () => {
      describe('ETHTKN', () => {
        beforeEach(async () => {
          await deployContracts();
          await setPeriods();

          utils = await UtilsBuilder.create()
            .ERC20withPermit()
            .ETHTKN()
            .buildAsync(
              contractVoucherSets,
              contractVouchers,
              contractVoucherKernel,
              contractCashier,
              contractBosonRouter,
              contractBSNTokenPrice,
              contractBSNTokenDeposit
            );

          const supplyQty = 1;
          const tokensToMint = BN(constants.PROMISE_DEPOSITSE1).mul(
            BN(supplyQty)
          );

          await utils.mintTokens(
            'contractBSNTokenDeposit',
            users.seller.address,
            tokensToMint
          );
          await utils.mintTokens(
            'contractBSNTokenDeposit',
            users.other1.address,
            BN(constants.PROMISE_DEPOSITBU1)
          );

          tokenSupplyKey = await utils.createOrder(
            users.seller,
            constants.PROMISE_VALID_FROM,
            constants.PROMISE_VALID_TO,
            constants.PROMISE_PRICE1,
            constants.PROMISE_DEPOSITSE1,
            constants.PROMISE_DEPOSITBU1,
            supplyQty
          );
        });

        beforeEach(async () => {
          distributedAmounts = {
            buyerAmount: BN(0),
            sellerAmount: BN(0),
            escrowAmount: BN(0),
          };
        });

        it('Should update escrow amounts after transfer', async () => {
          const expectedBalanceInEscrowEth = BN(constants.PROMISE_PRICE1);
          const expectedBalanceInEscrowTkn = BN(constants.PROMISE_DEPOSITBU1);

          const voucherID = await utils.commitToBuy(
            users.other1,
            users.seller,
            tokenSupplyKey,
            constants.PROMISE_PRICE1,
            constants.PROMISE_DEPOSITBU1
          );

          let actualOldOwnerBalanceFromEscrowEth =
            await contractCashier.getEscrowAmount(users.other1.address);

          let actualOldOwnerBalanceFromEscrowTkn =
            await contractCashier.getEscrowTokensAmount(
              contractBSNTokenDeposit.address,
              users.other1.address
            );

          let actualNewOwnerBalanceFromEscrowEth =
            await contractCashier.getEscrowAmount(users.other2.address);

          let actualNewOwnerBalanceFromEscrowTkn =
            await contractCashier.getEscrowTokensAmount(
              contractBSNTokenDeposit.address,
              users.other2.address
            );

          assert.isTrue(
            actualOldOwnerBalanceFromEscrowEth.eq(expectedBalanceInEscrowEth),
            'Old owner balance from escrow does not match'
          );

          assert.isTrue(
            actualOldOwnerBalanceFromEscrowTkn.eq(expectedBalanceInEscrowTkn),
            'Old owner balance from escrow does not match'
          );

          assert.isTrue(
            actualNewOwnerBalanceFromEscrowEth.eq(constants.ZERO),
            'New owner balance from escrow does not match'
          );

          assert.isTrue(
            actualNewOwnerBalanceFromEscrowTkn.eq(constants.ZERO),
            'New owner balance from escrow does not match'
          );

          await utils.safeTransfer721(
            users.other1.address,
            users.other2.address,
            voucherID,
            users.other1.signer
          );

          actualOldOwnerBalanceFromEscrowEth =
            await contractCashier.getEscrowAmount(users.other1.address);

          actualOldOwnerBalanceFromEscrowTkn =
            await contractCashier.getEscrowTokensAmount(
              contractBSNTokenDeposit.address,
              users.other1.address
            );

          actualNewOwnerBalanceFromEscrowEth =
            await contractCashier.getEscrowAmount(users.other2.address);

          actualNewOwnerBalanceFromEscrowTkn =
            await contractCashier.getEscrowTokensAmount(
              contractBSNTokenDeposit.address,
              users.other2.address
            );

          assert.isTrue(
            actualOldOwnerBalanceFromEscrowEth.eq(constants.ZERO),
            'Old owner balance from escrow does not match'
          );

          assert.isTrue(
            actualOldOwnerBalanceFromEscrowTkn.eq(constants.ZERO),
            'Old owner balance from escrow does not match'
          );

          assert.isTrue(
            actualNewOwnerBalanceFromEscrowEth.eq(expectedBalanceInEscrowEth),
            'New owner balance from escrow does not match'
          );

          assert.isTrue(
            actualNewOwnerBalanceFromEscrowTkn.eq(expectedBalanceInEscrowTkn),
            'New owner balance from escrow does not match'
          );
        });

        it('Should finalize 1 voucher to ensure payments are sent to the new owner', async () => {
          const expectedBuyerPrice = BN(constants.PROMISE_PRICE1);
          const expectedBuyerDeposit = BN(constants.PROMISE_DEPOSITBU1).add(
            BN(constants.PROMISE_DEPOSITSE1).div(BN(2))
          );
          const expectedSellerDeposit = BN(constants.PROMISE_DEPOSITSE1).div(
            BN(4)
          );
          const expectedEscrowAmountDeposit = BN(
            constants.PROMISE_DEPOSITSE1
          ).div(BN(4));

          const voucherID = await utils.commitToBuy(
            users.other1,
            users.seller,
            tokenSupplyKey,
            constants.PROMISE_PRICE1,
            constants.PROMISE_DEPOSITBU1
          );

          await utils.safeTransfer721(
            users.other1.address,
            users.other2.address,
            voucherID,
            users.other1.signer
          );

          await utils.refund(voucherID, users.other2.signer);
          await utils.complain(voucherID, users.other2.signer);
          await utils.cancel(voucherID, users.seller.signer);
          await utils.finalize(voucherID, users.deployer.signer);

          const withdrawTx = await utils.withdraw(
            voucherID,
            users.deployer.signer
          );

          const txReceipt = await withdrawTx.wait();

          eventUtils.assertEventEmitted(
            txReceipt,
            Cashier_Factory,
            eventNames.LOG_WITHDRAWAL,
            (ev) => {
              expect(ev._payee).to.be.oneOf(
                [
                  users.other2.address,
                  users.seller.address,
                  users.deployer.address,
                ],
                'Incorrect Payee'
              );
              switch (ev._payee) {
                case users.other2.address:
                  expect(ev._payment.toNumber()).to.be.oneOf([
                    constants.PROMISE_PRICE1,
                  ]);
                  break;
                case users.seller.address:
                  expect(ev._payment.toNumber()).to.be.oneOf([
                    BN(constants.PROMISE_DEPOSITSE1).div(4).toNumber(),
                    constants.PROMISE_DEPOSITBU1,
                  ]);
                  break;
                case users.deployer.address:
                  assert.equal(
                    ev._payment,
                    BN(constants.PROMISE_DEPOSITSE1).div(4).toNumber()
                  );
                  break;
              }
            }
          );

          eventUtils.assertEventEmitted(
            txReceipt,
            Cashier_Factory,
            eventNames.LOG_AMOUNT_DISTRIBUTION,

            (ev) => {
              expect(ev._type).to.be.oneOf(
                Object.values(paymentType),
                'Wrong payment type'
              );
              switch (ev._type) {
                case paymentType.PAYMENT:
                  assert.equal(
                    ev._tokenIdVoucher.toString(),
                    voucherID.toString(),
                    'Wrong token id voucher'
                  );
                  assert.equal(
                    ev._to,
                    users.other2.address,
                    'Wrong payment recipient'
                  );
                  assert.equal(
                    ev._payment,
                    constants.PROMISE_PRICE1,
                    'Wrong payment amount'
                  );
                  break;
                case paymentType.DEPOSIT_SELLER:
                  expect(ev._to).to.be.oneOf(
                    [
                      users.seller.address,
                      users.deployer.address,
                      users.other2.address,
                    ],
                    'Unexpected recipient'
                  );

                  switch (ev._to) {
                    case users.other2.address:
                      assert.equal(
                        ev._tokenIdVoucher.toString(),
                        voucherID.toString(),
                        'Wrong token id voucher'
                      );
                      assert.equal(
                        ev._payment,
                        BN(constants.PROMISE_DEPOSITSE1).div(2).toString(),
                        'Wrong payment amount'
                      );
                      break;
                    case users.seller.address:
                      assert.equal(
                        ev._tokenIdVoucher.toString(),
                        voucherID.toString(),
                        'Wrong token id voucher'
                      );
                      assert.equal(
                        ev._payment,
                        BN(constants.PROMISE_DEPOSITSE1).div(4).toString(),
                        'Wrong payment amount'
                      );
                      break;
                    case users.deployer.address:
                      assert.equal(
                        ev._tokenIdVoucher.toString(),
                        voucherID.toString(),
                        'Wrong token id voucher'
                      );
                      assert.equal(
                        ev._payment,
                        BN(constants.PROMISE_DEPOSITSE1).div(4).toString(),
                        'Wrong payment amount'
                      );
                      break;
                  }
                  break;
                case paymentType.DEPOSIT_BUYER:
                  assert.equal(
                    ev._tokenIdVoucher.toString(),
                    voucherID.toString(),
                    'Wrong token id voucher'
                  );
                  assert.equal(
                    ev._to,
                    users.other2.address,
                    'Wrong buyer deposit recipient'
                  );
                  assert.equal(
                    ev._payment,
                    constants.PROMISE_DEPOSITBU1,
                    'Wrong buyer deposit amount'
                  );
                  break;
              }

              utils.calcTotalAmountToRecipients(
                ev,
                distributedAmounts,
                '_to',
                users.buyer.address,
                users.other2.address
              );
            }
          );

          // Payment should have been returned to buyer
          // const txReceipt = await withdrawTx.wait();
          eventUtils.assertEventEmitted(
            txReceipt,
            Cashier_Factory,
            eventNames.LOG_WITHDRAWAL,
            (ev) => {
              assert.equal(ev._payee, users.other2.address, 'Incorrect Payee');
              assert.isTrue(ev._payment.eq(expectedBuyerPrice));
            }
          );

          //Deposits
          expect(
            await utils.contractBSNTokenDeposit.balanceOf(users.other2.address)
          ).to.equal(
            expectedBuyerDeposit,
            'NewVoucherOwner did not get expected tokens from DepositTokenContract'
          );
          expect(
            await utils.contractBSNTokenDeposit.balanceOf(users.seller.address)
          ).to.equal(
            expectedSellerDeposit,
            'Seller did not get expected tokens from DepositTokenContract'
          );
          expect(
            await utils.contractBSNTokenDeposit.balanceOf(
              users.deployer.address
            )
          ).to.equal(
            expectedEscrowAmountDeposit,
            'Escrow did not get expected tokens from DepositTokenContract'
          );

          //Cashier Should be Empty
          expect(
            await utils.contractBSNTokenPrice.balanceOf(
              utils.contractCashier.address
            )
          ).to.equal(constants.ZERO, 'Cashier Contract is not empty');

          expect(
            await utils.contractBSNTokenDeposit.balanceOf(
              utils.contractCashier.address
            )
          ).to.equal(constants.ZERO, 'Cashier Contract is not empty');
        });

        it('[NEGATIVE] Should not transfer a voucher if payments / deposits are released', async () => {
          const voucherID = await utils.commitToBuy(
            users.other1,
            users.seller,
            tokenSupplyKey,
            constants.PROMISE_PRICE1,
            constants.PROMISE_DEPOSITBU1
          );

          await utils.refund(voucherID, users.other1.signer);
          await utils.complain(voucherID, users.other1.signer);
          await utils.cancel(voucherID, users.seller.signer);
          await utils.finalize(voucherID, users.deployer.signer);

          await utils.withdraw(voucherID, users.deployer.signer);

          await expect(
            utils.safeTransfer721(
              users.other1.address,
              users.other2.address,
              voucherID,
              users.other1.signer
            )
          ).to.be.revertedWith(revertReasons.FUNDS_RELEASED);
        });

        it('[NEGATIVE] Old owner should not be able to interact with the voucher', async () => {
          const voucherID = await utils.commitToBuy(
            users.other1,
            users.seller,
            tokenSupplyKey,
            constants.PROMISE_PRICE1,
            constants.PROMISE_DEPOSITBU1
          );

          await utils.safeTransfer721(
            users.other1.address,
            users.other2.address,
            voucherID,
            users.other1.signer
          );

          await expect(
            utils.redeem(voucherID, users.other1.signer)
          ).to.be.revertedWith(revertReasons.UNAUTHORIZED_VOUCHER_OWNER);

          await expect(
            utils.refund(voucherID, users.other1.signer)
          ).to.be.revertedWith(revertReasons.UNAUTHORIZED_VOUCHER_OWNER);
        });

        it('[NEGATIVE] Transfer should revert if Attacker tries to execute voucher transfer', async () => {
          const voucherID = await utils.commitToBuy(
            users.other1,
            users.seller,
            tokenSupplyKey,
            constants.PROMISE_PRICE1,
            constants.PROMISE_DEPOSITBU1
          );

          await expect(
            utils.safeTransfer721(
              users.other1.address,
              users.other2.address,
              voucherID,
              users.attacker.signer
            )
          ).to.be.revertedWith(revertReasons.NOT_OWNER_NOR_APPROVED);
        });
      });

      describe('TKNTKN', () => {
        beforeEach(async () => {
          await deployContracts();
          await setPeriods();

          utils = await UtilsBuilder.create()
            .ERC20withPermit()
            .TKNTKN()
            .buildAsync(
              contractVoucherSets,
              contractVouchers,
              contractVoucherKernel,
              contractCashier,
              contractBosonRouter,
              contractBSNTokenPrice,
              contractBSNTokenDeposit
            );

          const supplyQty = 1;
          const tokensToMint = BN(constants.PROMISE_DEPOSITSE1).mul(
            BN(supplyQty)
          );

          await utils.mintTokens(
            'contractBSNTokenDeposit',
            users.seller.address,
            tokensToMint
          );
          await utils.mintTokens(
            'contractBSNTokenPrice',
            users.other1.address,
            constants.product_price
          );
          await utils.mintTokens(
            'contractBSNTokenDeposit',
            users.other1.address,
            constants.buyer_deposit
          );

          tokenSupplyKey = await utils.createOrder(
            users.seller,
            constants.PROMISE_VALID_FROM,
            constants.PROMISE_VALID_TO,
            constants.PROMISE_PRICE1,
            constants.PROMISE_DEPOSITSE1,
            constants.PROMISE_DEPOSITBU1,
            supplyQty
          );
        });

        it('Should update escrow amounts after transfer', async () => {
          const expectedBalanceInEscrowTknPrice = BN(constants.PROMISE_PRICE1);
          const expectedBalanceInEscrowTknDeposit = BN(
            constants.PROMISE_DEPOSITBU1
          );
          const voucherID = await utils.commitToBuy(
            users.other1,
            users.seller,
            tokenSupplyKey,
            constants.PROMISE_PRICE1,
            constants.PROMISE_DEPOSITBU1
          );

          let actualOldOwnerBalanceFromEscrowTknPrice =
            await contractCashier.getEscrowTokensAmount(
              contractBSNTokenPrice.address,
              users.other1.address
            );

          let actualOldOwnerBalanceFromEscrowTknDeposit =
            await contractCashier.getEscrowTokensAmount(
              contractBSNTokenDeposit.address,
              users.other1.address
            );

          let actualNewOwnerBalanceFromEscrowTknPrice =
            await contractCashier.getEscrowTokensAmount(
              contractBSNTokenPrice.address,
              users.other2.address
            );

          let actualNewOwnerBalanceFromEscrowTknDeposit =
            await contractCashier.getEscrowTokensAmount(
              contractBSNTokenDeposit.address,
              users.other2.address
            );

          assert.isTrue(
            actualOldOwnerBalanceFromEscrowTknPrice.eq(
              expectedBalanceInEscrowTknPrice
            ),
            'Old owner balance from escrow does not match'
          );

          assert.isTrue(
            actualOldOwnerBalanceFromEscrowTknDeposit.eq(
              expectedBalanceInEscrowTknDeposit
            ),
            'Old owner balance from escrow does not match'
          );

          assert.isTrue(
            actualNewOwnerBalanceFromEscrowTknPrice.eq(constants.ZERO),
            'New owner balance from escrow does not match'
          );

          assert.isTrue(
            actualNewOwnerBalanceFromEscrowTknDeposit.eq(constants.ZERO),
            'New owner balance from escrow does not match'
          );

          await utils.safeTransfer721(
            users.other1.address,
            users.other2.address,
            voucherID,
            users.other1.signer
          );

          actualOldOwnerBalanceFromEscrowTknPrice =
            await contractCashier.getEscrowTokensAmount(
              contractBSNTokenPrice.address,
              users.other1.address
            );

          actualOldOwnerBalanceFromEscrowTknDeposit =
            await contractCashier.getEscrowTokensAmount(
              contractBSNTokenDeposit.address,
              users.other1.address
            );

          actualNewOwnerBalanceFromEscrowTknPrice =
            await contractCashier.getEscrowTokensAmount(
              contractBSNTokenPrice.address,
              users.other2.address
            );

          actualNewOwnerBalanceFromEscrowTknDeposit =
            await contractCashier.getEscrowTokensAmount(
              contractBSNTokenDeposit.address,
              users.other2.address
            );

          assert.isTrue(
            actualOldOwnerBalanceFromEscrowTknPrice.eq(constants.ZERO),
            'Old owner balance from escrow does not match'
          );

          assert.isTrue(
            actualOldOwnerBalanceFromEscrowTknDeposit.eq(constants.ZERO),
            'Old owner balance from escrow does not match'
          );

          assert.isTrue(
            actualNewOwnerBalanceFromEscrowTknPrice.eq(
              expectedBalanceInEscrowTknPrice
            ),
            'New owner balance from escrow does not match'
          );

          assert.isTrue(
            actualNewOwnerBalanceFromEscrowTknDeposit.eq(
              expectedBalanceInEscrowTknDeposit
            ),
            'New owner balance from escrow does not match'
          );
        });

        it('Should finalize 1 voucher to ensure payments are sent to the new owner', async () => {
          const expectedBuyerPrice = BN(constants.PROMISE_PRICE1);
          const expectedBuyerDeposit = BN(constants.PROMISE_DEPOSITBU1).add(
            BN(constants.PROMISE_DEPOSITSE1).div(BN(2))
          );
          const expectedSellerPrice = BN(0);
          const expectedSellerDeposit = BN(constants.PROMISE_DEPOSITSE1).div(
            BN(4)
          );
          const expectedEscrowAmountDeposit = BN(
            constants.PROMISE_DEPOSITSE1
          ).div(BN(4));
          const expectedEscrowAmountPrice = BN(0);

          const voucherID = await utils.commitToBuy(
            users.other1,
            users.seller,
            tokenSupplyKey,
            constants.PROMISE_PRICE1,
            constants.PROMISE_DEPOSITBU1
          );

          await utils.safeTransfer721(
            users.other1.address,
            users.other2.address,
            voucherID,
            users.other1.signer
          );

          await utils.refund(voucherID, users.other2.signer);
          await utils.complain(voucherID, users.other2.signer);
          await utils.cancel(voucherID, users.seller.signer);
          await utils.finalize(voucherID, users.deployer.signer);

          // await utils.withdraw(voucherID, users.deployer.signer);
          const withdrawTx = await utils.withdraw(
            voucherID,
            users.deployer.signer
          );

          const txReceipt = await withdrawTx.wait();

          eventUtils.assertEventEmitted(
            txReceipt,
            Cashier_Factory,
            eventNames.LOG_AMOUNT_DISTRIBUTION,
            (ev) => {
              expect(ev._type).to.be.oneOf(
                Object.values(paymentType),
                'Wrong payment type'
              );
              switch (ev._type) {
                case paymentType.PAYMENT:
                  assert.equal(
                    ev._tokenIdVoucher.toString(),
                    voucherID.toString(),
                    'Wrong token id voucher'
                  );
                  assert.equal(
                    ev._to,
                    users.other2.address,
                    'Wrong payment recipient'
                  );
                  assert.equal(
                    ev._payment,
                    constants.PROMISE_PRICE1,
                    'Wrong payment amount'
                  );
                  break;
                case paymentType.DEPOSIT_SELLER:
                  expect(ev._to).to.be.oneOf(
                    [
                      users.seller.address,
                      users.deployer.address,
                      users.other2.address,
                    ],
                    'Unexpected recipient'
                  );

                  switch (ev._to) {
                    case users.other2.address:
                      assert.equal(
                        ev._tokenIdVoucher.toString(),
                        voucherID.toString(),
                        'Wrong token id voucher'
                      );
                      assert.equal(
                        ev._payment,
                        BN(constants.PROMISE_DEPOSITSE1).div(2).toString(),
                        'Wrong payment amount'
                      );
                      break;
                    case users.seller.address:
                      assert.equal(
                        ev._tokenIdVoucher.toString(),
                        voucherID.toString(),
                        'Wrong token id voucher'
                      );
                      assert.equal(
                        ev._payment,
                        BN(constants.PROMISE_DEPOSITSE1).div(4).toString(),
                        'Wrong payment amount'
                      );
                      break;
                    case users.deployer:
                      assert.equal(
                        ev._tokenIdVoucher.toString(),
                        voucherID.toString(),
                        'Wrong token id voucher'
                      );
                      assert.equal(
                        ev._payment,
                        BN(constants.PROMISE_DEPOSITSE1).div(4).toString(),
                        'Wrong payment amount'
                      );
                      break;
                  }
                  break;
                case paymentType.DEPOSIT_BUYER:
                  assert.equal(
                    ev._tokenIdVoucher.toString(),
                    voucherID.toString(),
                    'Wrong token id voucher'
                  );
                  assert.equal(
                    ev._to,
                    users.other2.address,
                    'Wrong buyer deposit recipient'
                  );
                  assert.equal(
                    ev._payment,
                    constants.PROMISE_DEPOSITBU1,
                    'Wrong buyer deposit amount'
                  );
                  break;
              }

              utils.calcTotalAmountToRecipients(
                ev,
                distributedAmounts,
                '_to',
                users.buyer.address,
                users.other2.address
              );
            }
          );

          //Payments
          expect(
            await utils.contractBSNTokenPrice.balanceOf(users.other2.address)
          ).to.equal(
            expectedBuyerPrice,
            'Buyer did not get expected tokens from PriceTokenContract'
          );

          expect(
            await utils.contractBSNTokenPrice.balanceOf(users.seller.address)
          ).to.equal(
            expectedSellerPrice,
            'Seller did not get expected tokens from PriceTokenContract'
          );

          expect(
            await utils.contractBSNTokenPrice.balanceOf(users.deployer.address)
          ).to.equal(
            expectedEscrowAmountPrice,
            'Escrow did not get expected tokens from PriceTokenContract'
          );

          //Deposits
          expect(
            await utils.contractBSNTokenDeposit.balanceOf(users.other2.address)
          ).to.equal(
            expectedBuyerDeposit,
            'Buyer did not get expected tokens from DepositTokenContract'
          );

          expect(
            await utils.contractBSNTokenDeposit.balanceOf(users.seller.address)
          ).to.equal(
            expectedSellerDeposit,
            'Seller did not get expected tokens from DepositTokenContract'
          );

          expect(
            await utils.contractBSNTokenDeposit.balanceOf(
              users.deployer.address
            )
          ).to.equal(
            expectedEscrowAmountDeposit,
            'Buyer did not get expected tokens from DepositTokenContract'
          );

          //Cashier Should be Empty
          expect(
            await utils.contractBSNTokenPrice.balanceOf(
              utils.contractCashier.address
            )
          ).to.equal(constants.ZERO, 'Cashier Contract is not empty');

          expect(
            await utils.contractBSNTokenDeposit.balanceOf(
              utils.contractCashier.address
            )
          ).to.equal(constants.ZERO, 'Cashier Contract is not empty');
        });

        it('[NEGATIVE] Should not transfer a voucher if payments / deposits are released', async () => {
          const voucherID = await utils.commitToBuy(
            users.other1,
            users.seller,
            tokenSupplyKey,
            constants.PROMISE_PRICE1,
            constants.PROMISE_DEPOSITBU1
          );

          await utils.refund(voucherID, users.other1.signer);
          await utils.complain(voucherID, users.other1.signer);
          await utils.cancel(voucherID, users.seller.signer);
          await utils.finalize(voucherID, users.deployer.signer);

          await utils.withdraw(voucherID, users.deployer.signer);

          await expect(
            utils.safeTransfer721(
              users.other1.address,
              users.other2.address,
              voucherID,
              users.other1.signer
            )
          ).to.be.revertedWith(revertReasons.FUNDS_RELEASED);
        });

        it('[NEGATIVE] Old owner should not be able to interact with the voucher', async () => {
          const voucherID = await utils.commitToBuy(
            users.other1,
            users.seller,
            tokenSupplyKey,
            constants.PROMISE_PRICE1,
            constants.PROMISE_DEPOSITBU1
          );

          await utils.safeTransfer721(
            users.other1.address,
            users.other2.address,
            voucherID,
            users.other1.signer
          );

          await expect(
            utils.redeem(voucherID, users.other1.signer)
          ).to.be.revertedWith(revertReasons.UNAUTHORIZED_VOUCHER_OWNER);

          await expect(
            utils.refund(voucherID, users.other1.signer)
          ).to.be.revertedWith(revertReasons.UNAUTHORIZED_VOUCHER_OWNER);
        });

        it('[NEGATIVE] Transfer should revert if Attacker tries to execute voucher transfer', async () => {
          const voucherID = await utils.commitToBuy(
            users.other1,
            users.seller,
            tokenSupplyKey,
            constants.PROMISE_PRICE1,
            constants.PROMISE_DEPOSITBU1
          );

          await expect(
            utils.safeTransfer721(
              users.other1.address,
              users.other2.address,
              voucherID,
              users.attacker.signer
            )
          ).to.be.revertedWith(revertReasons.NOT_OWNER_NOR_APPROVED);
        });
      });

      describe('TKNETH', () => {
        beforeEach(async () => {
          await deployContracts();
          await setPeriods();

          utils = await UtilsBuilder.create()
            .ERC20withPermit()
            .TKNETH()
            .buildAsync(
              contractVoucherSets,
              contractVouchers,
              contractVoucherKernel,
              contractCashier,
              contractBosonRouter,
              contractBSNTokenPrice,
              contractBSNTokenDeposit
            );

          await utils.mintTokens(
            'contractBSNTokenPrice',
            users.other1.address,
            BN(constants.PROMISE_PRICE1)
          );

          tokenSupplyKey = await utils.createOrder(
            users.seller,
            constants.PROMISE_VALID_FROM,
            constants.PROMISE_VALID_TO,
            constants.PROMISE_PRICE1,
            constants.PROMISE_DEPOSITSE1,
            constants.PROMISE_DEPOSITBU1,
            constants.QTY_1
          );
        });

        it('Should update escrow amounts after transfer', async () => {
          const expectedBalanceInEscrowEth = BN(constants.PROMISE_DEPOSITBU1);
          const expectedBalanceInEscrowTkn = BN(constants.PROMISE_PRICE1);
          const voucherID = await utils.commitToBuy(
            users.other1,
            users.seller,
            tokenSupplyKey,
            constants.PROMISE_PRICE1,
            constants.PROMISE_DEPOSITBU1
          );

          let actualOldOwnerBalanceFromEscrowEth =
            await contractCashier.getEscrowAmount(users.other1.address);

          let actualOldOwnerBalanceFromEscrowTkn =
            await contractCashier.getEscrowTokensAmount(
              contractBSNTokenPrice.address,
              users.other1.address
            );

          let actualNewOwnerBalanceFromEscrowEth =
            await contractCashier.getEscrowAmount(users.other2.address);

          let actualNewOwnerBalanceFromEscrowTkn =
            await contractCashier.getEscrowTokensAmount(
              contractBSNTokenPrice.address,
              users.other2.address
            );

          assert.isTrue(
            actualOldOwnerBalanceFromEscrowEth.eq(expectedBalanceInEscrowEth),
            'Old owner balance from escrow does not match'
          );

          assert.isTrue(
            actualOldOwnerBalanceFromEscrowTkn.eq(expectedBalanceInEscrowTkn),
            'Old owner balance from escrow does not match'
          );

          assert.isTrue(
            actualNewOwnerBalanceFromEscrowEth.eq(constants.ZERO),
            'New owner balance from escrow does not match'
          );

          assert.isTrue(
            actualNewOwnerBalanceFromEscrowTkn.eq(constants.ZERO),
            'New owner balance from escrow does not match'
          );

          await utils.safeTransfer721(
            users.other1.address,
            users.other2.address,
            voucherID,
            users.other1.signer
          );

          actualOldOwnerBalanceFromEscrowEth =
            await contractCashier.getEscrowAmount(users.other1.address);

          actualOldOwnerBalanceFromEscrowTkn =
            await contractCashier.getEscrowTokensAmount(
              contractBSNTokenPrice.address,
              users.other1.address
            );

          actualNewOwnerBalanceFromEscrowEth =
            await contractCashier.getEscrowAmount(users.other2.address);

          actualNewOwnerBalanceFromEscrowTkn =
            await contractCashier.getEscrowTokensAmount(
              contractBSNTokenPrice.address,
              users.other2.address
            );

          assert.isTrue(
            actualOldOwnerBalanceFromEscrowEth.eq(constants.ZERO),
            'Old owner balance from escrow does not match'
          );

          assert.isTrue(
            actualOldOwnerBalanceFromEscrowTkn.eq(constants.ZERO),
            'Old owner balance from escrow does not match'
          );

          assert.isTrue(
            actualNewOwnerBalanceFromEscrowEth.eq(expectedBalanceInEscrowEth),
            'New owner balance from escrow does not match'
          );

          assert.isTrue(
            actualNewOwnerBalanceFromEscrowTkn.eq(expectedBalanceInEscrowTkn),
            'New owner balance from escrow does not match'
          );
        });

        it('Should finalize 1 voucher to ensure payments are sent to the new owner', async () => {
          const expectedBuyerPrice = BN(constants.PROMISE_PRICE1);
          const expectedSellerPrice = BN(0);
          const expectedEscrowPrice = BN(0);
          const expectedBuyerDeposit = BN(constants.PROMISE_DEPOSITBU1).add(
            BN(constants.PROMISE_DEPOSITSE1).div(BN(2))
          );
          const expectedSellerDeposit = BN(constants.PROMISE_DEPOSITSE1).div(
            BN(4)
          );
          const expectedEscrowAmountDeposit = BN(
            constants.PROMISE_DEPOSITSE1
          ).div(BN(4));

          const voucherID = await utils.commitToBuy(
            users.other1,
            users.seller,
            tokenSupplyKey,
            constants.PROMISE_PRICE1,
            constants.PROMISE_DEPOSITBU1
          );

          await utils.safeTransfer721(
            users.other1.address,
            users.other2.address,
            voucherID,
            users.other1.signer
          );
          await utils.refund(voucherID, users.other2.signer);
          await utils.complain(voucherID, users.other2.signer);
          await utils.cancel(voucherID, users.seller.signer);
          await utils.finalize(voucherID, users.deployer.signer);

          const withdrawTx = await utils.withdraw(
            voucherID,
            users.deployer.signer
          );

          const txReceipt = await withdrawTx.wait();

          // Payments in TKN
          // Payment should have been returned to buyer
          expect(
            await utils.contractBSNTokenPrice.balanceOf(users.other2.address)
          ).to.equal(
            expectedBuyerPrice,
            'Buyer did not get expected tokens from PaymentTokenContract'
          );
          expect(
            await utils.contractBSNTokenPrice.balanceOf(users.seller.address)
          ).to.equal(
            expectedSellerPrice,
            'Seller did not get expected tokens from PaymentTokenContract'
          );
          expect(
            await utils.contractBSNTokenPrice.balanceOf(users.deployer.address)
          ).to.equal(
            expectedEscrowPrice,
            'Escrow did not get expected tokens from PaymentTokenContract'
          );

          eventUtils.assertEventEmitted(
            txReceipt,
            Cashier_Factory,
            eventNames.LOG_WITHDRAWAL,
            (ev) => {
              expect(ev._payee).to.be.oneOf(
                [
                  users.other2.address,
                  users.seller.address,
                  users.deployer.address,
                ],
                'Incorrect Payee'
              );
              switch (ev._payee) {
                case users.other2.address:
                  assert.equal(
                    ev._payment.toString(),
                    expectedBuyerDeposit.toString(),
                    'Wrong payment amount'
                  );
                  break;
                case users.seller.address:
                  assert.equal(
                    ev._payment.toString(),
                    BN(constants.PROMISE_DEPOSITSE1).div(4).toString(),
                    'Wrong payment amount'
                  );
                  break;
                case users.deployer.address:
                  assert.equal(
                    ev._payment,
                    BN(constants.PROMISE_DEPOSITSE1).div(4).toString(),
                    'Wrong payment amount'
                  );
                  break;
              }
            }
          );

          // //Deposits in ETH
          eventUtils.assertEventEmitted(
            txReceipt,
            Cashier_Factory,
            eventNames.LOG_AMOUNT_DISTRIBUTION,
            (ev) => {
              expect(ev._type).to.be.oneOf(
                Object.values(paymentType),
                'Wrong payment type'
              );
              switch (ev._type) {
                case paymentType.PAYMENT:
                  assert.equal(
                    ev._tokenIdVoucher.toString(),
                    voucherID.toString(),
                    'Wrong token id voucher'
                  );
                  assert.equal(
                    ev._to,
                    users.other2.address,
                    'Wrong payment recipient'
                  );
                  assert.equal(
                    ev._payment,
                    constants.PROMISE_PRICE1,
                    'Wrong payment amount'
                  );
                  break;
                case paymentType.DEPOSIT_SELLER:
                  expect(ev._to).to.be.oneOf(
                    [
                      users.seller.address,
                      users.deployer.address,
                      users.other2.address,
                    ],
                    'Unexpected recipient'
                  );

                  switch (ev._to) {
                    case users.seller.address:
                      assert.equal(
                        ev._tokenIdVoucher.toString(),
                        voucherID.toString(),
                        'Wrong token id voucher'
                      );
                      assert.equal(
                        ev._payment,
                        BN(constants.PROMISE_DEPOSITSE1).div(4).toString(),
                        'Wrong payment amount'
                      );
                      break;
                    case users.deployer.address:
                      assert.equal(
                        ev._tokenIdVoucher.toString(),
                        voucherID.toString(),
                        'Wrong token id voucher'
                      );
                      assert.equal(
                        ev._payment,
                        BN(constants.PROMISE_DEPOSITSE1).div(4).toString(),
                        'Wrong payment amount'
                      );
                      break;
                    case users.other2.address:
                      assert.equal(
                        ev._tokenIdVoucher.toString(),
                        voucherID.toString(),
                        'Wrong token id voucher'
                      );
                      assert.equal(
                        ev._payment,
                        BN(constants.PROMISE_DEPOSITSE1).div(2).toString(),
                        'Wrong payment amount'
                      );
                      break;
                  }
                  break;
                case paymentType.DEPOSIT_BUYER:
                  assert.equal(
                    ev._tokenIdVoucher.toString(),
                    voucherID.toString(),
                    'Wrong token id voucher'
                  );
                  assert.equal(
                    ev._to,
                    users.other2.address,
                    'Wrong buyer deposit recipient'
                  );
                  assert.equal(
                    ev._payment,
                    constants.PROMISE_DEPOSITBU1,
                    'Wrong buyer deposit amount'
                  );
                  break;
              }
            }
          );

          eventUtils.assertEventEmitted(
            txReceipt,
            Cashier_Factory,
            eventNames.LOG_WITHDRAWAL,
            (ev) => {
              utils.calcTotalAmountToRecipients(
                ev,
                distributedAmounts,
                '_payee',
                users.other2.address,
                users.seller.address
              );
            }
          );

          assert.isTrue(
            distributedAmounts.buyerAmount.eq(expectedBuyerDeposit),
            'Buyer Amount is not as expected'
          );
          assert.isTrue(
            distributedAmounts.sellerAmount.eq(expectedSellerDeposit),
            'Seller Amount is not as expected'
          );
          assert.isTrue(
            distributedAmounts.escrowAmount.eq(expectedEscrowAmountDeposit),
            'Escrow Amount is not as expected'
          );

          //Cashier Should be Empty
          expect(
            await utils.contractBSNTokenPrice.balanceOf(
              utils.contractCashier.address
            )
          ).to.equal(constants.ZERO, 'Cashier Contract is not empty');

          expect(
            await utils.contractBSNTokenDeposit.balanceOf(
              utils.contractCashier.address
            )
          ).to.equal(constants.ZERO, 'Cashier Contract is not empty');
        });

        it('[NEGATIVE] Should not transfer a voucher if payments / deposits are released', async () => {
          const voucherID = await utils.commitToBuy(
            users.other1,
            users.seller,
            tokenSupplyKey,
            constants.PROMISE_PRICE1,
            constants.PROMISE_DEPOSITBU1
          );

          await utils.refund(voucherID, users.other1.signer);
          await utils.complain(voucherID, users.other1.signer);
          await utils.cancel(voucherID, users.seller.signer);
          await utils.finalize(voucherID, users.deployer.signer);

          await utils.withdraw(voucherID, users.deployer.signer);

          await expect(
            utils.safeTransfer721(
              users.other1.address,
              users.other2.address,
              voucherID,
              users.other1.signer
            )
          ).to.be.revertedWith(revertReasons.FUNDS_RELEASED);
        });

        it('[NEGATIVE] Old owner should not be able to interact with the voucher', async () => {
          const voucherID = await utils.commitToBuy(
            users.other1,
            users.seller,
            tokenSupplyKey,
            constants.PROMISE_PRICE1,
            constants.PROMISE_DEPOSITBU1
          );

          await utils.safeTransfer721(
            users.other1.address,
            users.other2.address,
            voucherID,
            users.other1.signer
          );

          await expect(
            utils.redeem(voucherID, users.other1.signer)
          ).to.be.revertedWith(revertReasons.UNAUTHORIZED_VOUCHER_OWNER);

          await expect(
            utils.refund(voucherID, users.other1.signer)
          ).to.be.revertedWith(revertReasons.UNAUTHORIZED_VOUCHER_OWNER);
        });

        it('[NEGATIVE] Transfer should revert if Attacker tries to execute voucher transfer', async () => {
          const voucherID = await utils.commitToBuy(
            users.other1,
            users.seller,
            tokenSupplyKey,
            constants.PROMISE_PRICE1,
            constants.PROMISE_DEPOSITBU1
          );

          await expect(
            utils.safeTransfer721(
              users.other1.address,
              users.other2.address,
              voucherID,
              users.attacker.signer
            )
          ).to.be.revertedWith(revertReasons.NOT_OWNER_NOR_APPROVED);
        });
      });
    });
  });
});<|MERGE_RESOLUTION|>--- conflicted
+++ resolved
@@ -141,17 +141,12 @@
     await contractBosonRouter.deployed();
     await contractBSNTokenPrice.deployed();
     await contractBSNTokenDeposit.deployed();
-<<<<<<< HEAD
+    await contractMockERC721Receiver.deployed();
     await contractVoucherSets.setApprovalForAll(
       contractVoucherKernel.address,
       true
     );
     await contractVouchers.setApprovalForAll(
-=======
-    await contractMockERC721Receiver.deployed();
-
-    await contractERC1155ERC721.setApprovalForAll(
->>>>>>> 87d44c96
       contractVoucherKernel.address,
       true
     );
@@ -171,17 +166,11 @@
     await contractVoucherKernel.setCashierAddress(contractCashier.address);
 
     await contractCashier.setBosonRouterAddress(contractBosonRouter.address);
-<<<<<<< HEAD
     await contractCashier.setVoucherSetTokenAddress(
       contractVoucherSets.address
     );
     await contractCashier.setVoucherTokenAddress(
       contractVouchers.address
-=======
-
-    await contractCashier.setTokenContractAddress(
-      contractERC1155ERC721.address
->>>>>>> 87d44c96
     );
 
     await contractVoucherKernel.setComplainPeriod(sixtySeconds);
@@ -4059,8 +4048,6 @@
           constants.PROMISE_DEPOSITBU1
         );
 
-<<<<<<< HEAD
-=======
         await advanceTimeSeconds(ONE_WEEK);
 
         await contractVoucherKernel.triggerExpiration(voucherID);
@@ -4133,7 +4120,8 @@
         utils = await UtilsBuilder.create()
           .ETHETH()
           .buildAsync(
-            contractERC1155ERC721,
+            contractVoucherSets,
+            contractVouchers,
             contractVoucherKernel,
             contractCashier,
             contractBosonRouter
@@ -5179,7 +5167,8 @@
           utils = await UtilsBuilder.create()
             .ETHETH()
             .buildAsync(
-              contractERC1155ERC721,
+              contractVoucherSets,
+              contractVouchers,
               contractVoucherKernel,
               contractCashier,
               contractBosonRouter
@@ -5234,7 +5223,6 @@
       };
     });
 
->>>>>>> 87d44c96
     describe('Common transfer', () => {
       beforeEach(async () => {
         await deployContracts();
@@ -5242,12 +5230,8 @@
         utils = await UtilsBuilder.create()
           .ETHETH()
           .buildAsync(
-<<<<<<< HEAD
             contractVoucherSets,
             contractVouchers,
-=======
-            contractERC1155ERC721,
->>>>>>> 87d44c96
             contractVoucherKernel,
             contractCashier,
             contractBosonRouter
@@ -5531,7 +5515,6 @@
             'New owner balance from escrow does not match'
           );
 
-<<<<<<< HEAD
           const user1BalanceBeforeTransfer = await contractVoucherSets.balanceOfBatch(
             [users.other1.address, users.other1.address],
             tokenSupplyBatch
@@ -5541,19 +5524,6 @@
             [users.other2.address, users.other2.address],
             tokenSupplyBatch
           );
-=======
-          const user1BalanceBeforeTransfer =
-            await contractERC1155ERC721.balanceOfBatch(
-              [users.other1.address, users.other1.address],
-              tokenSupplyBatch
-            );
-
-          const user2BalanceBeforeTransfer =
-            await contractERC1155ERC721.balanceOfBatch(
-              [users.other2.address, users.other2.address],
-              tokenSupplyBatch
-            );
->>>>>>> 87d44c96
 
           assert.equal(
             JSON.stringify(user1BalanceBeforeTransfer),
@@ -5595,7 +5565,6 @@
           );
 
           // balances after
-<<<<<<< HEAD
           const user1BalanceAfterTransfer = await contractVoucherSets.balanceOfBatch(
             [users.other1.address, users.other1.address],
             tokenSupplyBatch
@@ -5605,19 +5574,6 @@
             [users.other2.address, users.other2.address],
             tokenSupplyBatch
           );
-=======
-          const user1BalanceAfterTransfer =
-            await contractERC1155ERC721.balanceOfBatch(
-              [users.other1.address, users.other1.address],
-              tokenSupplyBatch
-            );
-
-          const user2BalanceAfterTransfer =
-            await contractERC1155ERC721.balanceOfBatch(
-              [users.other2.address, users.other2.address],
-              tokenSupplyBatch
-            );
->>>>>>> 87d44c96
 
           assert.equal(
             JSON.stringify(user1BalanceAfterTransfer),
@@ -5675,18 +5631,10 @@
             'Old owner balance from escrow does not match'
           );
 
-<<<<<<< HEAD
           const balanceBeforeTransfer = await contractVoucherSets.balanceOfBatch(
             [users.other1.address, users.other1.address],
             tokenSupplyBatch
           );
-=======
-          const balanceBeforeTransfer =
-            await contractERC1155ERC721.balanceOfBatch(
-              [users.other1.address, users.other1.address],
-              tokenSupplyBatch
-            );
->>>>>>> 87d44c96
 
           const transferTx = await utils.safeBatchTransfer1155(
             users.other1.address,
@@ -5696,18 +5644,10 @@
             users.other1.signer
           );
 
-<<<<<<< HEAD
           const balanceAfterTransfer = await contractVoucherSets.balanceOfBatch(
             [users.other1.address, users.other1.address],
             tokenSupplyBatch
           );
-=======
-          const balanceAfterTransfer =
-            await contractERC1155ERC721.balanceOfBatch(
-              [users.other1.address, users.other1.address],
-              tokenSupplyBatch
-            );
->>>>>>> 87d44c96
 
           assert.equal(
             JSON.stringify(balanceBeforeTransfer),
