--- conflicted
+++ resolved
@@ -70,13 +70,9 @@
     contractBosonRouter: BosonRouter,
     contractBSNTokenPrice: MockERC20Permit,
     contractBSNTokenDeposit: MockERC20Permit,
-<<<<<<< HEAD
     contractTokenRegistry: TokenRegistry,
-    contractMockERC721Receiver: MockERC721Receiver;
-=======
-    contractMockBosonRouter: MockBosonRouter,
-    contractTokenRegistry: TokenRegistry;
->>>>>>> ae2c68cb
+    contractMockERC721Receiver: MockERC721Receiver,
+    contractMockBosonRouter: MockBosonRouter;
 
   const deadline = toWei(1);
 
