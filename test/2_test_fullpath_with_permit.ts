import {ethers} from 'hardhat';
import {Signer, ContractFactory, Contract} from 'ethers';
import {assert, expect} from 'chai';
import {ecsign} from 'ethereumjs-util';
import constants from '../testHelpers/constants';
import {advanceTimeSeconds} from '../testHelpers/timemachine';
import Users from '../testHelpers/users';
import Utils from '../testHelpers/utils';
import UtilsBuilder from '../testHelpers/utilsBuilder';
import {toWei, getApprovalDigest} from '../testHelpers/permitUtils';
import {
  BosonRouter,
  ERC1155ERC721,
  VoucherKernel,
  Cashier,
  TokenRegistry,
  MockBosonRouter,
  MockERC20Permit,
  MockERC721Receiver,
} from '../typechain';
const {keccak256, solidityPack} = ethers.utils;

let ERC1155ERC721_Factory: ContractFactory;
let VoucherKernel_Factory: ContractFactory;
let Cashier_Factory: ContractFactory;
let BosonRouter_Factory: ContractFactory;
let TokenRegistry_Factory: ContractFactory;
let MockBosonRouter_Factory: ContractFactory;
let MockERC20Permit_Factory: ContractFactory;
let MockERC721Receiver_Factory: ContractFactory;

import revertReasons from '../testHelpers/revertReasons';
import * as eventUtils from '../testHelpers/events';
const eventNames = eventUtils.eventNames;
import fnSignatures from '../testHelpers/functionSignatures';

const BN = ethers.BigNumber.from;

let utils: Utils;
let users;

describe('Cashier and VoucherKernel', () => {
  let promiseId: string, tokenSupplyKey: string;

  before(async () => {
    const signers: Signer[] = await ethers.getSigners();
    users = new Users(signers);

    ERC1155ERC721_Factory = await ethers.getContractFactory('ERC1155ERC721');
    VoucherKernel_Factory = await ethers.getContractFactory('VoucherKernel');
    Cashier_Factory = await ethers.getContractFactory('Cashier');
    BosonRouter_Factory = await ethers.getContractFactory('BosonRouter');
    TokenRegistry_Factory = await ethers.getContractFactory('TokenRegistry');
    MockBosonRouter_Factory = await ethers.getContractFactory(
      'MockBosonRouter'
    );
    MockERC20Permit_Factory = await ethers.getContractFactory(
      'MockERC20Permit'
    );
    MockERC721Receiver_Factory = await ethers.getContractFactory(
      'MockERC721Receiver'
    );

    await setPeriods();
  });

  let contractERC1155ERC721: ERC1155ERC721,
    contractVoucherKernel: VoucherKernel,
    contractCashier: Cashier,
    contractBosonRouter: BosonRouter,
    contractBSNTokenPrice: MockERC20Permit,
    contractBSNTokenDeposit: MockERC20Permit,
    contractTokenRegistry: TokenRegistry,
    contractMockERC721Receiver: MockERC721Receiver,
    contractMockBosonRouter: MockBosonRouter;

  const deadline = toWei(1);

  let timestamp;

  let distributedAmounts = {
    buyerAmount: BN(0),
    sellerAmount: BN(0),
    escrowAmount: BN(0),
  };

  async function setPeriods() {
    const timestamp = await Utils.getCurrTimestamp();

    constants.PROMISE_VALID_FROM = timestamp;
    constants.PROMISE_VALID_TO = timestamp + 2 * constants.SECONDS_IN_DAY;
  }

  async function deployContracts() {
    const sixtySeconds = 60;

    contractTokenRegistry = (await TokenRegistry_Factory.deploy()) as Contract &
      TokenRegistry;
    contractERC1155ERC721 = (await ERC1155ERC721_Factory.deploy()) as Contract &
      ERC1155ERC721;
    contractVoucherKernel = (await VoucherKernel_Factory.deploy(
      contractERC1155ERC721.address
    )) as Contract & VoucherKernel;
    contractCashier = (await Cashier_Factory.deploy(
      contractVoucherKernel.address
    )) as Contract & Cashier;

    contractBosonRouter = (await BosonRouter_Factory.deploy(
      contractVoucherKernel.address,
      contractTokenRegistry.address,
      contractCashier.address
    )) as Contract & BosonRouter;

    contractBSNTokenPrice = (await MockERC20Permit_Factory.deploy(
      'BosonTokenPrice',
      'BPRC'
    )) as Contract & MockERC20Permit;

    contractBSNTokenDeposit = (await MockERC20Permit_Factory.deploy(
      'BosonTokenDeposit',
      'BDEP'
    )) as Contract & MockERC20Permit;

    contractMockERC721Receiver =
      (await MockERC721Receiver_Factory.deploy()) as Contract &
        MockERC721Receiver;

    await contractTokenRegistry.deployed();
    await contractERC1155ERC721.deployed();
    await contractVoucherKernel.deployed();
    await contractCashier.deployed();
    await contractBosonRouter.deployed();
    await contractBSNTokenPrice.deployed();
    await contractBSNTokenDeposit.deployed();
    await contractMockERC721Receiver.deployed();

    await contractERC1155ERC721.setApprovalForAll(
      contractVoucherKernel.address,
      true
    );
    await contractERC1155ERC721.setVoucherKernelAddress(
      contractVoucherKernel.address
    );

    await contractERC1155ERC721.setCashierAddress(contractCashier.address);

    await contractVoucherKernel.setBosonRouterAddress(
      contractBosonRouter.address
    );
    await contractVoucherKernel.setCashierAddress(contractCashier.address);

    await contractCashier.setBosonRouterAddress(contractBosonRouter.address);

    await contractCashier.setTokenContractAddress(
      contractERC1155ERC721.address
    );

    await contractVoucherKernel.setComplainPeriod(sixtySeconds);
    await contractVoucherKernel.setCancelFaultPeriod(sixtySeconds);

    await contractTokenRegistry.setTokenLimit(
      contractBSNTokenPrice.address,
      constants.TOKEN_LIMIT
    );
    await contractTokenRegistry.setTokenLimit(
      contractBSNTokenDeposit.address,
      constants.TOKEN_LIMIT
    );
    await contractTokenRegistry.setETHLimit(constants.ETHER_LIMIT);

    //Set Boson Token as it's own wrapper so that the same interface can be called in the code
    await contractTokenRegistry.setTokenWrapperAddress(
      contractBSNTokenPrice.address,
      contractBSNTokenPrice.address
    );

    await contractTokenRegistry.setTokenWrapperAddress(
      contractBSNTokenDeposit.address,
      contractBSNTokenDeposit.address
    );

    // calculate expected tokenSupplyID for first voucher
    promiseId = keccak256(
      solidityPack(
        ['address', 'uint256', 'uint256', 'uint256', 'address'],
        [
          users.seller.address,
          constants.ZERO,
          constants.PROMISE_VALID_FROM,
          constants.PROMISE_VALID_TO,
          contractVoucherKernel.address,
        ]
      )
    );

    // calculate expected tokenSupplyID for first voucher
    const tokenIndex = constants.ONE;
    const TYPE_NF_BIT = constants.ONE.shl(255);
    tokenSupplyKey = TYPE_NF_BIT.or(tokenIndex.shl(128)).toString();
  }

  describe('TOKEN SUPPLY CREATION (Voucher batch creation)', () => {
    const vouchersToBuy = 5;

    const paymentMethods = {
      ETHETH: 0,
      ETHTKN: 1,
      TKNETH: 2,
      TKNTKN: 3,
    };

    describe('ETHETH', () => {
      beforeEach(async () => {
        await deployContracts();

        utils = await UtilsBuilder.create()
          .ETHETH()
          .buildAsync(
            contractERC1155ERC721,
            contractVoucherKernel,
            contractCashier,
            contractBosonRouter
          );
      });

      it('All expected events are emitted', async () => {
        expect(
          await utils.createOrder(
            users.seller,
            constants.PROMISE_VALID_FROM,
            constants.PROMISE_VALID_TO,
            constants.PROMISE_PRICE1,
            constants.PROMISE_DEPOSITSE1,
            constants.PROMISE_DEPOSITBU1,
            constants.QTY_10,
            true
          )
        )
          .to.emit(contractBosonRouter, eventNames.LOG_ORDER_CREATED)
          .withArgs(
            tokenSupplyKey,
            users.seller.address,
            constants.QTY_10,
            paymentMethods.ETHETH
          )
          .to.emit(contractVoucherKernel, eventNames.LOG_PROMISE_CREATED)
          .withArgs(
            promiseId,
            constants.ONE,
            users.seller.address,
            constants.PROMISE_VALID_FROM,
            constants.PROMISE_VALID_TO,
            constants.ZERO
          )
          .to.emit(contractERC1155ERC721, eventNames.TRANSFER_SINGLE)
          .withArgs(
            contractVoucherKernel.address,
            constants.ZERO_ADDRESS,
            users.seller.address,
            tokenSupplyKey,
            constants.QTY_10
          );
      });

      describe('After creation', () => {
        beforeEach(async () => {
          await utils.createOrder(
            users.seller,
            constants.PROMISE_VALID_FROM,
            constants.PROMISE_VALID_TO,
            constants.PROMISE_PRICE1,
            constants.PROMISE_DEPOSITSE1,
            constants.PROMISE_DEPOSITBU1,
            constants.QTY_10
          );
        });

        describe('Voucher Kernel state', () => {
          it('Promise info is correct', async () => {
            const promiseData = await contractVoucherKernel.getPromiseData(
              promiseId
            );
            assert.equal(
              promiseData[constants.PROMISE_DATA_FIELDS.promiseId],
              promiseId,
              'Promise Id incorrect'
            );

            assert.equal(
              promiseData[constants.PROMISE_DATA_FIELDS.nonce].toString(),
              constants.ONE.toString(),
              'Promise data field -> nonce is incorrect'
            );
            assert.equal(
              promiseData[constants.PROMISE_DATA_FIELDS.validFrom].toString(),
              constants.PROMISE_VALID_FROM.toString(),
              'Promise data field -> validFrom is incorrect'
            );

            assert.equal(
              promiseData[constants.PROMISE_DATA_FIELDS.validTo].toString(),
              constants.PROMISE_VALID_TO.toString(),
              'Promise data field -> validTo is incorrect'
            );
            assert.equal(
              promiseData[constants.PROMISE_DATA_FIELDS.idx].toString(),
              constants.ZERO.toString(),
              'Promise data field -> idx is incorrect'
            );

            const promiseSeller = await contractVoucherKernel.getSupplyHolder(
              tokenSupplyKey
            );

            assert.strictEqual(
              promiseSeller,
              users.seller.address,
              'Seller incorrect'
            );

            const promiseOrderData = await contractVoucherKernel.getOrderCosts(
              tokenSupplyKey
            );
            assert.isTrue(
              promiseOrderData[constants.PROMISE_ORDER_FIELDS.price].eq(
                BN(constants.PROMISE_PRICE1)
              ),
              'Promise product price mismatch'
            );
            assert.isTrue(
              promiseOrderData[constants.PROMISE_ORDER_FIELDS.depositSe].eq(
                BN(constants.PROMISE_DEPOSITSE1)
              ),
              'Promise seller deposit mismatch'
            );
            assert.isTrue(
              promiseOrderData[constants.PROMISE_ORDER_FIELDS.depositBu].eq(
                BN(constants.PROMISE_DEPOSITBU1)
              ),
              'Promise buyer deposit mismatch'
            );

            const tokenNonce = await contractVoucherKernel.getTokenNonce(
              users.seller.address
            );

            assert.isTrue(
              tokenNonce.eq(constants.ONE.toString()),
              'Voucher kernel nonce mismatch'
            );

            assert.equal(
              promiseId,
              await contractVoucherKernel.getPromiseIdFromSupplyId(
                tokenSupplyKey
              ),
              'PromiseId mismatch'
            );
          });

          it('Should create payment method ETHETH', async () => {
            expect(
              await contractVoucherKernel.getVoucherPaymentMethod(
                tokenSupplyKey
              )
            ).to.equal(
              paymentMethods.ETHETH,
              'Payment Method ETHETH not set correctly'
            );
          });

          it('Deposit and Price address should be constants.ZERO', async () => {
            expect(
              await contractVoucherKernel.getVoucherPriceToken(tokenSupplyKey)
            ).to.equal(
              constants.ZERO_ADDRESS,
              'ETHETH Method Price Token Address mismatch'
            );

            expect(
              await contractVoucherKernel.getVoucherDepositToken(tokenSupplyKey)
            ).to.equal(
              constants.ZERO_ADDRESS,
              'ETHETH Method Deposit Token Address mismatch'
            );
          });
        });

        it('ERC1155ERC721 state is correct', async () => {
          const sellerERC1155ERC721Balance = (
            await contractERC1155ERC721.functions[fnSignatures.balanceOf1155](
              users.seller.address,
              tokenSupplyKey
            )
          )[0];

          assert.isTrue(
            sellerERC1155ERC721Balance.eq(constants.QTY_10),
            'ERC1155ERC721 seller balance mismatch'
          );
        });

        it('ESCROW has correct balance', async () => {
          const expectedBalance = BN(constants.PROMISE_DEPOSITSE1).mul(
            BN(constants.QTY_10)
          );

          expect(
            await ethers.provider.getBalance(contractCashier.address)
          ).to.equal(expectedBalance, 'Escrow balance is incorrect');
          expect(
            await contractCashier.getEscrowAmount(users.seller.address)
          ).to.equal(expectedBalance, 'Escrow stored amount is incorrect');
        });

        it('Get correct remaining qty for supply', async () => {
          expect(
            await contractVoucherKernel.getRemQtyForSupply(
              tokenSupplyKey,
              users.seller.address
            )
          ).to.equal(constants.QTY_10, 'Remaining qty is not correct');

          for (let i = 0; i < vouchersToBuy; i++) {
            await utils.commitToBuy(
              users.buyer,
              users.seller,
              tokenSupplyKey,
              constants.PROMISE_PRICE1,
              constants.PROMISE_DEPOSITBU1
            );
            expect(
              await contractVoucherKernel.getRemQtyForSupply(
                tokenSupplyKey,
                users.seller.address
              )
            ).to.equal(
              constants.QTY_10 - i - 1,
              `Remaining qty is not correct [${i}]`
            );
          }
        });
      });

      it('It should be possible to create Order with 0 buyer deposit', async () => {
        await utils.createOrder(
          users.seller,
          constants.PROMISE_VALID_FROM,
          constants.PROMISE_VALID_TO,
          constants.PROMISE_PRICE1,
          constants.PROMISE_DEPOSITSE1,
          constants.ZERO,
          constants.QTY_10,
          true
        );
        const promiseOrderData = await contractVoucherKernel.getOrderCosts(
          tokenSupplyKey
        );
        assert.isTrue(
          promiseOrderData[constants.PROMISE_ORDER_FIELDS.price].eq(
            BN(constants.PROMISE_PRICE1)
          ),
          'Promise product price mismatch'
        );

        assert.isTrue(
          promiseOrderData[constants.PROMISE_ORDER_FIELDS.depositSe].eq(
            BN(constants.PROMISE_DEPOSITSE1)
          ),
          'Promise seller deposit mismatch'
        );
        assert.isTrue(
          promiseOrderData[constants.PROMISE_ORDER_FIELDS.depositBu].eq(
            BN(constants.ZERO)
          ),
          'Promise buyer deposit mismatch'
        );
      });

      it('[NEGATIVE] Should revert if validTo is set below 5 minutes from now', async () => {
        await expect(
          utils.createOrder(
            users.seller,
            constants.PROMISE_VALID_FROM,
            constants.PROMISE_VALID_FROM + constants.ONE_MINUTE,
            constants.PROMISE_PRICE1,
            constants.PROMISE_DEPOSITSE1,
            constants.PROMISE_DEPOSITBU1,
            constants.QTY_10
          )
        ).to.be.revertedWith(revertReasons.INVALID_VALIDITY_TO);
      });

      it('[NEGATIVE] Should not create a supply if price is above the limit', async () => {
        await expect(
          utils.createOrder(
            users.seller,
            constants.PROMISE_VALID_FROM,
            constants.PROMISE_VALID_FROM + constants.ONE_MINUTE,
            constants.ABOVE_ETH_LIMIT,
            constants.PROMISE_DEPOSITSE1,
            constants.PROMISE_DEPOSITBU1,
            constants.ONE,
            true
          )
        ).to.be.revertedWith(revertReasons.ABOVE_LIMIT);
      });

      it('[NEGATIVE] Should not create a supply if depositBu is above the limit', async () => {
        await expect(
          utils.createOrder(
            users.seller,
            constants.PROMISE_VALID_FROM,
            constants.PROMISE_VALID_FROM + constants.ONE_MINUTE,
            constants.PROMISE_PRICE1,
            constants.PROMISE_DEPOSITSE1,
            constants.ABOVE_ETH_LIMIT,
            constants.ONE,
            true
          )
        ).to.be.revertedWith(revertReasons.ABOVE_LIMIT);
      });

      it('[NEGATIVE] Should not create a supply if depositSe is above the limit', async () => {
        await expect(
          utils.createOrder(
            users.seller,
            constants.PROMISE_VALID_FROM,
            constants.PROMISE_VALID_FROM + constants.ONE_MINUTE,
            constants.PROMISE_PRICE1,
            constants.ABOVE_ETH_LIMIT,
            constants.PROMISE_DEPOSITBU1,
            constants.ONE,
            true
          )
        ).to.be.revertedWith(revertReasons.ABOVE_LIMIT);
      });

      it('[NEGATIVE] Should not create a supply if quantity is zero', async () => {
        await expect(
          utils.createOrder(
            users.seller,
            constants.PROMISE_VALID_FROM,
            constants.PROMISE_VALID_TO,
            constants.PROMISE_PRICE1,
            constants.PROMISE_DEPOSITSE1,
            constants.PROMISE_DEPOSITBU1,
            constants.ZERO,
            true
          )
        ).to.be.revertedWith(revertReasons.INVALID_QUANTITY_LONG);
      });
    });

    describe('[WITH PERMIT]', () => {
      describe('ETHTKN', () => {
        beforeEach(async () => {
          await deployContracts();

          utils = await UtilsBuilder.create()
            .ERC20withPermit()
            .ETHTKN()
            .buildAsync(
              contractERC1155ERC721,
              contractVoucherKernel,
              contractCashier,
              contractBosonRouter,
              contractBSNTokenPrice,
              contractBSNTokenDeposit
            );

          const tokensToMint = BN(constants.seller_deposit).mul(
            BN(constants.QTY_20)
          );

          await utils.mintTokens(
            'contractBSNTokenDeposit',
            users.seller.address,
            tokensToMint
          );
          await utils.mintTokens(
            'contractBSNTokenDeposit',
            users.buyer.address,
            tokensToMint
          );
        });

        it('All expected events are emitted', async () => {
          await expect(
            utils.createOrder(
              users.seller,
              constants.PROMISE_VALID_FROM,
              constants.PROMISE_VALID_TO,
              constants.PROMISE_PRICE1,
              constants.PROMISE_DEPOSITSE1,
              constants.PROMISE_DEPOSITBU1,
              constants.QTY_10,
              true
            )
          )
            .to.emit(contractBosonRouter, eventNames.LOG_ORDER_CREATED)
            .withArgs(
              tokenSupplyKey,
              users.seller.address,
              constants.QTY_10,
              paymentMethods.ETHTKN
            )
            .to.emit(contractVoucherKernel, eventNames.LOG_PROMISE_CREATED)
            .withArgs(
              promiseId,
              constants.ONE,
              users.seller.address,
              constants.PROMISE_VALID_FROM,
              constants.PROMISE_VALID_TO,
              constants.ZERO
            )
            .to.emit(contractERC1155ERC721, eventNames.TRANSFER_SINGLE)
            .withArgs(
              contractVoucherKernel.address,
              constants.ZERO_ADDRESS,
              users.seller.address,
              tokenSupplyKey,
              constants.QTY_10
            );
        });

        describe('After creation', () => {
          beforeEach(async () => {
            await utils.createOrder(
              users.seller,
              constants.PROMISE_VALID_FROM,
              constants.PROMISE_VALID_TO,
              constants.PROMISE_PRICE1,
              constants.PROMISE_DEPOSITSE1,
              constants.PROMISE_DEPOSITBU1,
              constants.QTY_10
            );
          });

          describe('Voucher Kernel state', () => {
            it('Promise info is correct', async () => {
              const promiseData = await contractVoucherKernel.getPromiseData(
                promiseId
              );
              assert.equal(
                promiseData[constants.PROMISE_DATA_FIELDS.promiseId],
                promiseId,
                'Promise Id incorrect'
              );

              assert.equal(
                promiseData[constants.PROMISE_DATA_FIELDS.nonce].toString(),
                constants.ONE.toString(),
                'Promise data field -> nonce is incorrect'
              );
              assert.equal(
                promiseData[constants.PROMISE_DATA_FIELDS.validFrom].toString(),
                constants.PROMISE_VALID_FROM.toString(),
                'Promise data field -> validFrom is incorrect'
              );

              assert.equal(
                promiseData[constants.PROMISE_DATA_FIELDS.validTo].toString(),
                constants.PROMISE_VALID_TO.toString(),
                'Promise data field -> validTo is incorrect'
              );
              assert.equal(
                promiseData[constants.PROMISE_DATA_FIELDS.idx].toString(),
                constants.ZERO.toString(),
                'Promise data field -> idx is incorrect'
              );

              const promiseSeller = await contractVoucherKernel.getSupplyHolder(
                tokenSupplyKey
              );

              assert.strictEqual(
                promiseSeller,
                users.seller.address,
                'Seller incorrect'
              );

              const promiseOrderData =
                await contractVoucherKernel.getOrderCosts(tokenSupplyKey);
              assert.isTrue(
                promiseOrderData[constants.PROMISE_ORDER_FIELDS.price].eq(
                  BN(constants.PROMISE_PRICE1)
                ),
                'Promise product price mismatch'
              );
              assert.isTrue(
                promiseOrderData[constants.PROMISE_ORDER_FIELDS.depositSe].eq(
                  BN(constants.PROMISE_DEPOSITSE1)
                ),
                'Promise seller deposit mismatch'
              );
              assert.isTrue(
                promiseOrderData[constants.PROMISE_ORDER_FIELDS.depositBu].eq(
                  BN(constants.PROMISE_DEPOSITBU1)
                ),
                'Promise buyer deposit mismatch'
              );

              const tokenNonce = await contractVoucherKernel.getTokenNonce(
                users.seller.address
              );

              assert.isTrue(
                tokenNonce.eq(constants.ONE),
                'Voucher kernel nonce mismatch'
              );

              assert.equal(
                promiseId,
                await contractVoucherKernel.getPromiseIdFromSupplyId(
                  tokenSupplyKey
                ),
                'PromiseId mismatch'
              );
            });

            it('Should create payment method ETHTKN', async () => {
              expect(
                await contractVoucherKernel.getVoucherPaymentMethod(
                  tokenSupplyKey
                )
              ).to.equal(
                paymentMethods.ETHTKN,
                'Payment Method ETHTKN not set correctly'
              );
            });

            it('Deposit contract should be correct and Price address should be constants.ZERO', async () => {
              expect(
                await contractVoucherKernel.getVoucherPriceToken(tokenSupplyKey)
              ).to.equal(
                constants.ZERO_ADDRESS,
                'ETHTKN Method Price Token Address mismatch'
              );

              expect(
                await contractVoucherKernel.getVoucherDepositToken(
                  tokenSupplyKey
                )
              ).to.equal(
                contractBSNTokenDeposit.address,
                'ETHTKN Method Deposit Token Address mismatch'
              );
            });
          });

          it('ERC1155ERC721 state is correct', async () => {
            const sellerERC1155ERC721Balance = (
              await contractERC1155ERC721.functions[fnSignatures.balanceOf1155](
                users.seller.address,
                tokenSupplyKey
              )
            )[0];

            assert.isTrue(
              sellerERC1155ERC721Balance.eq(constants.QTY_10),
              'ERC1155ERC721 seller balance mismatch'
            );
          });

          it('Cashier has correct balance in Deposit Contract', async () => {
            const expectedBalance = BN(constants.PROMISE_DEPOSITSE1).mul(
              BN(constants.QTY_10)
            );
            expect(
              await contractBSNTokenDeposit.balanceOf(contractCashier.address)
            ).to.equal(expectedBalance, 'Escrow amount is incorrect');
          });

          it('escrowTokens has correct balance', async () => {
            const expectedBalance = BN(constants.PROMISE_DEPOSITSE1).mul(
              BN(constants.QTY_10)
            );
            const escrowTokens = await contractCashier.getEscrowTokensAmount(
              contractBSNTokenDeposit.address,
              users.seller.address
            );

            assert.isTrue(
              escrowTokens.eq(expectedBalance),
              'Escrow amount is incorrect'
            );
          });

          it('Get correct remaining qty for supply', async () => {
            expect(
              await contractVoucherKernel.getRemQtyForSupply(
                tokenSupplyKey,
                users.seller.address
              )
            ).to.equal(constants.QTY_10, 'Remaining qty is not correct');

            for (let i = 0; i < vouchersToBuy; i++) {
              await utils.commitToBuy(
                users.buyer,
                users.seller,
                tokenSupplyKey,
                constants.PROMISE_PRICE1,
                constants.PROMISE_DEPOSITBU1
              );
              expect(
                await contractVoucherKernel.getRemQtyForSupply(
                  tokenSupplyKey,
                  users.seller.address
                )
              ).to.equal(
                constants.QTY_10 - i - 1,
                `Remaining qty is not correct [${i}]`
              );
            }
          });
        });

        it('It should be possible to create Order with 0 buyer deposit', async () => {
          await utils.createOrder(
            users.seller,
            constants.PROMISE_VALID_FROM,
            constants.PROMISE_VALID_TO,
            constants.PROMISE_PRICE1,
            constants.PROMISE_DEPOSITSE1,
            constants.ZERO,
            constants.QTY_10,
            true
          );
          const promiseOrderData = await contractVoucherKernel.getOrderCosts(
            tokenSupplyKey
          );
          assert.isTrue(
            promiseOrderData[constants.PROMISE_ORDER_FIELDS.price].eq(
              BN(constants.PROMISE_PRICE1)
            ),
            'Promise product price mismatch'
          );

          assert.isTrue(
            promiseOrderData[constants.PROMISE_ORDER_FIELDS.depositSe].eq(
              BN(constants.PROMISE_DEPOSITSE1)
            ),
            'Promise seller deposit mismatch'
          );
          assert.isTrue(
            promiseOrderData[constants.PROMISE_ORDER_FIELDS.depositBu].eq(
              BN(constants.ZERO)
            ),
            'Promise buyer deposit mismatch'
          );
        });

        it('[NEGATIVE] Should revert if validTo is set below 5 minutes from now', async () => {
          await expect(
            utils.createOrder(
              users.seller,
              constants.PROMISE_VALID_FROM,
              constants.PROMISE_VALID_FROM + constants.ONE_MINUTE,
              constants.PROMISE_PRICE1,
              constants.PROMISE_DEPOSITSE1,
              constants.PROMISE_DEPOSITBU1,
              constants.QTY_10
            )
          ).to.be.revertedWith(revertReasons.INVALID_VALIDITY_TO);
        });

        it('[NEGATIVE] Should revert if token deposit contract address is constants.ZERO address', async () => {
          const txValue = BN(constants.seller_deposit).mul(BN(constants.ONE));
          const nonce = await contractBSNTokenDeposit.nonces(
            users.seller.address
          );

          const digest = await getApprovalDigest(
            contractBSNTokenDeposit,
            users.seller.address,
            contractCashier.address,
            txValue,
            nonce,
            deadline
          );

          const {v, r, s} = ecsign(
            Buffer.from(digest.slice(2), 'hex'),
            Buffer.from(users.seller.privateKey.slice(2), 'hex')
          );

          const sellerInstance = contractBosonRouter.connect(
            users.seller.signer
          );

          await expect(
            sellerInstance.requestCreateOrderETHTKNWithPermit(
              constants.ZERO_ADDRESS,
              txValue,
              deadline,
              v,
              r,
              s,
              [
                constants.PROMISE_VALID_FROM,
                constants.PROMISE_VALID_TO,
                constants.PROMISE_PRICE1,
                constants.seller_deposit,
                constants.PROMISE_DEPOSITBU1,
                constants.ORDER_QUANTITY1,
              ]
            )
          ).to.be.revertedWith(revertReasons.ZERO_ADDRESS_NOT_ALLOWED);
        });

        it('[NEGATIVE] Should not create a supply if price is above the limit', async () => {
          await expect(
            utils.createOrder(
              users.seller,
              constants.PROMISE_VALID_FROM,
              constants.PROMISE_VALID_TO,
              constants.ABOVE_ETH_LIMIT,
              constants.PROMISE_DEPOSITSE1,
              constants.PROMISE_DEPOSITBU1,
              constants.QTY_10,
              true
            )
          ).to.be.revertedWith(revertReasons.ABOVE_LIMIT);
        });

        it('[NEGATIVE] Should not create a supply if depositBu is above the limit', async () => {
          await expect(
            utils.createOrder(
              users.seller,
              constants.PROMISE_VALID_FROM,
              constants.PROMISE_VALID_TO,
              constants.PROMISE_PRICE1,
              constants.PROMISE_DEPOSITSE1,
              constants.ABOVE_TOKEN_LIMIT,
              constants.QTY_10,
              true
            )
          ).to.be.revertedWith(revertReasons.ABOVE_LIMIT);
        });

        it('[NEGATIVE] Should not create a supply if depositSe is above the limit', async () => {
          await expect(
            utils.createOrder(
              users.seller,
              constants.PROMISE_VALID_FROM,
              constants.PROMISE_VALID_TO,
              constants.PROMISE_PRICE1,
              constants.ABOVE_TOKEN_LIMIT,
              constants.PROMISE_DEPOSITBU1,
              constants.QTY_10,
              true
            )
          ).to.be.revertedWith(revertReasons.ABOVE_LIMIT);
        });

        it('[NEGATIVE] Should not create a supply if quantity is zero', async () => {
          await expect(
            utils.createOrder(
              users.seller,
              constants.PROMISE_VALID_FROM,
              constants.PROMISE_VALID_TO,
              constants.PROMISE_PRICE1,
              constants.PROMISE_DEPOSITSE1,
              constants.PROMISE_DEPOSITBU1,
              constants.ZERO,
              true
            )
          ).to.be.revertedWith(revertReasons.INVALID_QUANTITY_LONG);
        });

        it('[NEGATIVE] Should revert if wrong amount of tokens sent', async () => {
          const txValue = BN(constants.PROMISE_DEPOSITSE1)
            .mul(BN(constants.QTY_10))
            .div(2);
          const nonce = await contractBSNTokenDeposit.nonces(
            users.seller.address
          );

          const digest = await getApprovalDigest(
            contractBSNTokenDeposit,
            users.seller.address,
            contractBosonRouter.address,
            txValue,
            nonce,
            deadline
          );

          const {v, r, s} = ecsign(
            Buffer.from(digest.slice(2), 'hex'),
            Buffer.from(users.seller.privateKey.slice(2), 'hex')
          );

          const sellerInstance = contractBosonRouter.connect(
            users.seller.signer
          );
          await expect(
            sellerInstance.requestCreateOrderETHTKNWithPermit(
              contractBSNTokenDeposit.address,
              txValue,
              deadline,
              v,
              r,
              s,
              [
                constants.PROMISE_VALID_FROM,
                constants.PROMISE_VALID_TO,
                constants.PROMISE_PRICE1,
                constants.PROMISE_DEPOSITSE1,
                constants.PROMISE_DEPOSITBU1,
                constants.QTY_10,
              ]
            )
          ).to.be.revertedWith(revertReasons.INVALID_FUNDS);
        });
      });

      describe('TKNETH', () => {
        beforeEach(async () => {
          await deployContracts();

          utils = await UtilsBuilder.create()
            .ERC20withPermit()
            .TKNETH()
            .buildAsync(
              contractERC1155ERC721,
              contractVoucherKernel,
              contractCashier,
              contractBosonRouter,
              contractBSNTokenPrice,
              contractBSNTokenDeposit
            );

          const tokensToMint = BN(constants.product_price).mul(
            BN(constants.QTY_10)
          );
          await utils.mintTokens(
            'contractBSNTokenPrice',
            users.buyer.address,
            tokensToMint
          );
        });

        it('All expected events are emitted', async () => {
          await expect(
            utils.createOrder(
              users.seller,
              constants.PROMISE_VALID_FROM,
              constants.PROMISE_VALID_TO,
              constants.PROMISE_PRICE1,
              constants.PROMISE_DEPOSITSE1,
              constants.PROMISE_DEPOSITBU1,
              constants.QTY_10,
              true
            )
          )
            .to.emit(contractBosonRouter, eventNames.LOG_ORDER_CREATED)
            .withArgs(
              tokenSupplyKey,
              users.seller.address,
              constants.QTY_10,
              paymentMethods.TKNETH
            )
            .to.emit(contractVoucherKernel, eventNames.LOG_PROMISE_CREATED)
            .withArgs(
              promiseId,
              constants.ONE,
              users.seller.address,
              constants.PROMISE_VALID_FROM,
              constants.PROMISE_VALID_TO,
              constants.ZERO
            )
            .to.emit(contractERC1155ERC721, eventNames.TRANSFER_SINGLE)
            .withArgs(
              contractVoucherKernel.address,
              constants.ZERO_ADDRESS,
              users.seller.address,
              tokenSupplyKey,
              constants.QTY_10
            );
        });

        describe('After creation', () => {
          beforeEach(async () => {
            await utils.createOrder(
              users.seller,
              constants.PROMISE_VALID_FROM,
              constants.PROMISE_VALID_TO,
              constants.PROMISE_PRICE1,
              constants.PROMISE_DEPOSITSE1,
              constants.PROMISE_DEPOSITBU1,
              constants.QTY_10
            );
          });

          describe('Voucher Kernel state', () => {
            it('Promise info is correct', async () => {
              const promiseData = await contractVoucherKernel.getPromiseData(
                promiseId
              );
              assert.equal(
                promiseData[constants.PROMISE_DATA_FIELDS.promiseId],
                promiseId,
                'Promise Id incorrect'
              );

              assert.equal(
                promiseData[constants.PROMISE_DATA_FIELDS.nonce].toString(),
                constants.ONE.toString(),
                'Promise data field -> nonce is incorrect'
              );
              assert.equal(
                promiseData[constants.PROMISE_DATA_FIELDS.validFrom].toString(),
                constants.PROMISE_VALID_FROM.toString(),
                'Promise data field -> validFrom is incorrect'
              );

              assert.equal(
                promiseData[constants.PROMISE_DATA_FIELDS.validTo].toString(),
                constants.PROMISE_VALID_TO.toString(),
                'Promise data field -> validTo is incorrect'
              );
              assert.equal(
                promiseData[constants.PROMISE_DATA_FIELDS.idx].toString(),
                constants.ZERO.toString(),
                'Promise data field -> idx is incorrect'
              );

              const promiseSeller = await contractVoucherKernel.getSupplyHolder(
                tokenSupplyKey
              );

              assert.strictEqual(
                promiseSeller,
                users.seller.address,
                'Seller incorrect'
              );

              const promiseOrderData =
                await contractVoucherKernel.getOrderCosts(tokenSupplyKey);
              assert.isTrue(
                promiseOrderData[constants.PROMISE_ORDER_FIELDS.price].eq(
                  BN(constants.PROMISE_PRICE1)
                ),
                'Promise product price mismatch'
              );
              assert.isTrue(
                promiseOrderData[constants.PROMISE_ORDER_FIELDS.depositSe].eq(
                  BN(constants.PROMISE_DEPOSITSE1)
                ),
                'Promise seller deposit mismatch'
              );
              assert.isTrue(
                promiseOrderData[constants.PROMISE_ORDER_FIELDS.depositBu].eq(
                  BN(constants.PROMISE_DEPOSITBU1)
                ),
                'Promise buyer deposit mismatch'
              );

              const tokenNonce = await contractVoucherKernel.getTokenNonce(
                users.seller.address
              );

              assert.isTrue(
                tokenNonce.eq(constants.ONE.toString()),
                'Voucher kernel nonce mismatch'
              );

              assert.equal(
                promiseId,
                await contractVoucherKernel.getPromiseIdFromSupplyId(
                  tokenSupplyKey
                ),
                'PromiseId mismatch'
              );
            });

            it('Should create payment method TKNETH', async () => {
              expect(
                await contractVoucherKernel.getVoucherPaymentMethod(
                  tokenSupplyKey
                )
              ).to.equal(
                paymentMethods.TKNETH,
                'Payment Method TKNETH not set correctly'
              );
            });

            it('Price address should be correct and Deposit should be constants.ZERO', async () => {
              expect(
                await contractVoucherKernel.getVoucherPriceToken(tokenSupplyKey)
              ).to.equal(
                contractBSNTokenPrice.address,
                'TKNETH Method Price Token Address mismatch'
              );

              expect(
                await contractVoucherKernel.getVoucherDepositToken(
                  tokenSupplyKey
                )
              ).to.equal(
                constants.ZERO_ADDRESS,
                'TKNETH Method Deposit Token Address mismatch'
              );
            });
          });

          it('ERC1155ERC721 state is correct', async () => {
            const sellerERC1155ERC721Balance = (
              await contractERC1155ERC721.functions[fnSignatures.balanceOf1155](
                users.seller.address,
                tokenSupplyKey
              )
            )[0];

            assert.isTrue(
              sellerERC1155ERC721Balance.eq(constants.QTY_10),
              'ERC1155ERC721 seller balance mismatch'
            );
          });

          it('ESCROW has correct balance', async () => {
            const expectedBalance = BN(constants.PROMISE_DEPOSITSE1).mul(
              BN(constants.QTY_10)
            );

            expect(
              await ethers.provider.getBalance(contractCashier.address)
            ).to.equal(expectedBalance, 'Escrow balance is incorrect');
            expect(
              await contractCashier.getEscrowAmount(users.seller.address)
            ).to.equal(expectedBalance, 'Escrow stored amount is incorrect');
          });

          it('Get correct remaining qty for supply', async () => {
            expect(
              await contractVoucherKernel.getRemQtyForSupply(
                tokenSupplyKey,
                users.seller.address
              )
            ).to.equal(constants.QTY_10, 'Remaining qty is not correct');

            for (let i = 0; i < vouchersToBuy; i++) {
              await utils.commitToBuy(
                users.buyer,
                users.seller,
                tokenSupplyKey,
                constants.PROMISE_PRICE1,
                constants.PROMISE_DEPOSITBU1
              );
              expect(
                await contractVoucherKernel.getRemQtyForSupply(
                  tokenSupplyKey,
                  users.seller.address
                )
              ).to.equal(
                constants.QTY_10 - i - 1,
                `Remaining qty is not correct [${i}]`
              );
            }
          });
        });

        it('It should be possible to create Order with 0 buyer deposit', async () => {
          await utils.createOrder(
            users.seller,
            constants.PROMISE_VALID_FROM,
            constants.PROMISE_VALID_TO,
            constants.PROMISE_PRICE1,
            constants.PROMISE_DEPOSITSE1,
            constants.ZERO,
            constants.QTY_10,
            true
          );
          const promiseOrderData = await contractVoucherKernel.getOrderCosts(
            tokenSupplyKey
          );
          assert.isTrue(
            promiseOrderData[constants.PROMISE_ORDER_FIELDS.price].eq(
              BN(constants.PROMISE_PRICE1)
            ),
            'Promise product price mismatch'
          );

          assert.isTrue(
            promiseOrderData[constants.PROMISE_ORDER_FIELDS.depositSe].eq(
              BN(constants.PROMISE_DEPOSITSE1)
            ),
            'Promise seller deposit mismatch'
          );
          assert.isTrue(
            promiseOrderData[constants.PROMISE_ORDER_FIELDS.depositBu].eq(
              BN(constants.ZERO)
            ),
            'Promise buyer deposit mismatch'
          );
        });

        it('[NEGATIVE] Should fail if token price contract is constants.ZERO address', async () => {
          const sellerInstance = contractBosonRouter.connect(
            users.seller.signer
          );

          await expect(
            sellerInstance.requestCreateOrderTKNETH(constants.ZERO_ADDRESS, [
              constants.PROMISE_VALID_FROM,
              constants.PROMISE_VALID_TO,
              constants.PROMISE_PRICE1,
              constants.seller_deposit,
              constants.PROMISE_DEPOSITBU1,
              constants.ORDER_QUANTITY1,
            ])
          ).to.be.revertedWith(revertReasons.ZERO_ADDRESS_NOT_ALLOWED);
        });

        it('[NEGATIVE] Should not create a supply if price is above the limit', async () => {
          await expect(
            utils.createOrder(
              users.seller,
              constants.PROMISE_VALID_FROM,
              constants.PROMISE_VALID_TO,
              constants.ABOVE_TOKEN_LIMIT,
              constants.PROMISE_DEPOSITSE1,
              constants.PROMISE_DEPOSITBU1,
              constants.QTY_10,
              true
            )
          ).to.be.revertedWith(revertReasons.ABOVE_LIMIT);
        });

        it('[NEGATIVE] Should not create a supply if depositBu is above the limit', async () => {
          await expect(
            utils.createOrder(
              users.seller,
              constants.PROMISE_VALID_FROM,
              constants.PROMISE_VALID_TO,
              constants.PROMISE_PRICE1,
              constants.PROMISE_DEPOSITSE1,
              constants.ABOVE_TOKEN_LIMIT,
              constants.QTY_10,
              true
            )
          ).to.be.revertedWith(revertReasons.ABOVE_LIMIT);
        });

        it('[NEGATIVE] Should not create a supply if depositSe is above the limit', async () => {
          await expect(
            utils.createOrder(
              users.seller,
              constants.PROMISE_VALID_FROM,
              constants.PROMISE_VALID_TO,
              constants.PROMISE_PRICE1,
              constants.ABOVE_ETH_LIMIT,
              constants.PROMISE_DEPOSITBU1,
              constants.QTY_10,
              true
            )
          ).to.be.revertedWith(revertReasons.ABOVE_LIMIT);
        });

        it('[NEGATIVE] Should not create a supply if quantity is zero', async () => {
          await expect(
            utils.createOrder(
              users.seller,
              constants.PROMISE_VALID_FROM,
              constants.PROMISE_VALID_TO,
              constants.PROMISE_PRICE1,
              constants.PROMISE_DEPOSITSE1,
              constants.PROMISE_DEPOSITBU1,
              constants.ZERO,
              true
            )
          ).to.be.revertedWith(revertReasons.INVALID_QUANTITY_LONG);
        });
      });

      describe('TKNTKN', () => {
        beforeEach(async () => {
          await deployContracts();

          utils = await UtilsBuilder.create()
            .ERC20withPermit()
            .TKNTKN()
            .buildAsync(
              contractERC1155ERC721,
              contractVoucherKernel,
              contractCashier,
              contractBosonRouter,
              contractBSNTokenPrice,
              contractBSNTokenDeposit
            );

          const tokensToMint = BN(constants.product_price).mul(
            BN(constants.QTY_20)
          );

          await utils.mintTokens(
            'contractBSNTokenDeposit',
            users.seller.address,
            tokensToMint
          );
          await utils.mintTokens(
            'contractBSNTokenPrice',
            users.buyer.address,
            tokensToMint
          );
          await utils.mintTokens(
            'contractBSNTokenDeposit',
            users.buyer.address,
            tokensToMint
          );
        });

        it('All expected events are emitted', async () => {
          await expect(
            utils.createOrder(
              users.seller,
              constants.PROMISE_VALID_FROM,
              constants.PROMISE_VALID_TO,
              constants.PROMISE_PRICE1,
              constants.PROMISE_DEPOSITSE1,
              constants.PROMISE_DEPOSITBU1,
              constants.QTY_10,
              true
            )
          )
            .to.emit(contractBosonRouter, eventNames.LOG_ORDER_CREATED)
            .withArgs(
              tokenSupplyKey,
              users.seller.address,
              constants.QTY_10,
              paymentMethods.TKNTKN
            )
            .to.emit(contractVoucherKernel, eventNames.LOG_PROMISE_CREATED)
            .withArgs(
              promiseId,
              constants.ONE,
              users.seller.address,
              constants.PROMISE_VALID_FROM,
              constants.PROMISE_VALID_TO,
              constants.ZERO
            )
            .to.emit(contractERC1155ERC721, eventNames.TRANSFER_SINGLE)
            .withArgs(
              contractVoucherKernel.address,
              constants.ZERO_ADDRESS,
              users.seller.address,
              tokenSupplyKey,
              constants.QTY_10
            );
        });

        describe('After creation', () => {
          beforeEach(async () => {
            await utils.createOrder(
              users.seller,
              constants.PROMISE_VALID_FROM,
              constants.PROMISE_VALID_TO,
              constants.PROMISE_PRICE1,
              constants.PROMISE_DEPOSITSE1,
              constants.PROMISE_DEPOSITBU1,
              constants.QTY_10
            );
          });

          describe('Voucher Kernel state', () => {
            it('Promise info is correct', async () => {
              const promiseData = await contractVoucherKernel.getPromiseData(
                promiseId
              );
              assert.equal(
                promiseData[constants.PROMISE_DATA_FIELDS.promiseId],
                promiseId,
                'Promise Id incorrect'
              );

              assert.equal(
                promiseData[constants.PROMISE_DATA_FIELDS.nonce].toString(),
                constants.ONE.toString(),
                'Promise data field -> nonce is incorrect'
              );
              assert.equal(
                promiseData[constants.PROMISE_DATA_FIELDS.validFrom].toString(),
                constants.PROMISE_VALID_FROM.toString(),
                'Promise data field -> validFrom is incorrect'
              );

              assert.equal(
                promiseData[constants.PROMISE_DATA_FIELDS.validTo].toString(),
                constants.PROMISE_VALID_TO.toString(),
                'Promise data field -> validTo is incorrect'
              );
              assert.equal(
                promiseData[constants.PROMISE_DATA_FIELDS.idx].toString(),
                constants.ZERO.toString(),
                'Promise data field -> idx is incorrect'
              );

              const promiseSeller = await contractVoucherKernel.getSupplyHolder(
                tokenSupplyKey
              );

              assert.strictEqual(
                promiseSeller,
                users.seller.address,
                'Seller incorrect'
              );

              const promiseOrderData =
                await contractVoucherKernel.getOrderCosts(tokenSupplyKey);
              assert.isTrue(
                promiseOrderData[constants.PROMISE_ORDER_FIELDS.price].eq(
                  BN(constants.PROMISE_PRICE1)
                ),
                'Promise product price mismatch'
              );
              assert.isTrue(
                promiseOrderData[constants.PROMISE_ORDER_FIELDS.depositSe].eq(
                  BN(constants.PROMISE_DEPOSITSE1)
                ),
                'Promise seller deposit mismatch'
              );
              assert.isTrue(
                promiseOrderData[constants.PROMISE_ORDER_FIELDS.depositBu].eq(
                  BN(constants.PROMISE_DEPOSITBU1)
                ),
                'Promise buyer deposit mismatch'
              );

              const tokenNonce = await contractVoucherKernel.getTokenNonce(
                users.seller.address
              );

              assert.isTrue(
                tokenNonce.eq(constants.ONE.toString()),
                'Voucher kernel nonce mismatch'
              );

              assert.equal(
                promiseId,
                await contractVoucherKernel.getPromiseIdFromSupplyId(
                  tokenSupplyKey
                ),
                'PromiseId mismatch'
              );
            });

            it('Should create payment method ETHETH', async () => {
              expect(
                await contractVoucherKernel.getVoucherPaymentMethod(
                  tokenSupplyKey
                )
              ).to.equal(
                paymentMethods.TKNTKN,
                'Payment Method TKNTKN not set correctly'
              );
            });

            it('Deposit and Price address should be correctly set', async () => {
              expect(
                await contractVoucherKernel.getVoucherPriceToken(tokenSupplyKey)
              ).to.equal(
                contractBSNTokenPrice.address,
                'TKNTKN Method Price Token Address mismatch'
              );

              expect(
                await contractVoucherKernel.getVoucherDepositToken(
                  tokenSupplyKey
                )
              ).to.equal(
                contractBSNTokenDeposit.address,
                'TKNTKN Method Deposit Token Address mismatch'
              );
            });
          });

          it('ERC1155ERC721 state is correct', async () => {
            const sellerERC1155ERC721Balance = (
              await contractERC1155ERC721.functions[fnSignatures.balanceOf1155](
                users.seller.address,
                tokenSupplyKey
              )
            )[0];

            assert.isTrue(
              sellerERC1155ERC721Balance.eq(constants.QTY_10),
              'ERC1155ERC721 seller balance mismatch'
            );
          });

          it('Cashier has correct balance in Deposit Contract', async () => {
            // REWRITE
            const expectedBalance = BN(constants.PROMISE_DEPOSITSE1).mul(
              constants.QTY_10
            );

            expect(
              await contractBSNTokenDeposit.balanceOf(contractCashier.address)
            ).to.equal(expectedBalance, 'Escrow amount is incorrect');
          });

          it('escrowTokens has correct balance', async () => {
            const expectedBalance = BN(constants.PROMISE_DEPOSITSE1).mul(
              BN(constants.QTY_10)
            );

            expect(
              await contractCashier.getEscrowTokensAmount(
                contractBSNTokenDeposit.address,
                users.seller.address
              )
            ).to.equal(expectedBalance, 'Escrow amount is incorrect');
          });

          it('Get correct remaining qty for supply', async () => {
            expect(
              await contractVoucherKernel.getRemQtyForSupply(
                tokenSupplyKey,
                users.seller.address
              )
            ).to.equal(constants.QTY_10, 'Remaining qty is not correct');

            for (let i = 0; i < vouchersToBuy; i++) {
              await utils.commitToBuy(
                users.buyer,
                users.seller,
                tokenSupplyKey,
                constants.PROMISE_PRICE1,
                constants.PROMISE_DEPOSITBU1
              );
              expect(
                await contractVoucherKernel.getRemQtyForSupply(
                  tokenSupplyKey,
                  users.seller.address
                )
              ).to.equal(
                constants.QTY_10 - i - 1,
                `Remaining qty is not correct [${i}]`
              );
            }
          });
        });

        it('It should be possible to create Order with 0 buyer deposit', async () => {
          await utils.createOrder(
            users.seller,
            constants.PROMISE_VALID_FROM,
            constants.PROMISE_VALID_TO,
            constants.PROMISE_PRICE1,
            constants.PROMISE_DEPOSITSE1,
            constants.ZERO,
            constants.QTY_10,
            true
          );
          const promiseOrderData = await contractVoucherKernel.getOrderCosts(
            tokenSupplyKey
          );
          assert.isTrue(
            promiseOrderData[constants.PROMISE_ORDER_FIELDS.price].eq(
              BN(constants.PROMISE_PRICE1)
            ),
            'Promise product price mismatch'
          );

          assert.isTrue(
            promiseOrderData[constants.PROMISE_ORDER_FIELDS.depositSe].eq(
              BN(constants.PROMISE_DEPOSITSE1)
            ),
            'Promise seller deposit mismatch'
          );
          assert.isTrue(
            promiseOrderData[constants.PROMISE_ORDER_FIELDS.depositBu].eq(
              BN(constants.ZERO)
            ),
            'Promise buyer deposit mismatch'
          );
        });

        it('[NEGATIVE] Should revert if validTo is set below 5 minutes from now', async () => {
          await expect(
            utils.createOrder(
              users.seller,
              constants.PROMISE_VALID_FROM,
              constants.PROMISE_VALID_FROM + constants.ONE_MINUTE,
              constants.PROMISE_PRICE1,
              constants.PROMISE_DEPOSITSE1,
              constants.PROMISE_DEPOSITBU1,
              constants.QTY_10
            )
          ).to.be.revertedWith(revertReasons.INVALID_VALIDITY_TO);
        });

        it('[NEGATIVE] Should revert if token price contract address is constants.ZERO address', async () => {
          const txValue = BN(constants.seller_deposit).mul(BN(constants.ONE));
          const nonce = await contractBSNTokenDeposit.nonces(
            users.seller.address
          );

          const digest = await getApprovalDigest(
            contractBSNTokenDeposit,
            users.seller.address,
            contractCashier.address,
            txValue,
            nonce,
            deadline
          );

          const {v, r, s} = ecsign(
            Buffer.from(digest.slice(2), 'hex'),
            Buffer.from(users.seller.privateKey.slice(2), 'hex')
          );

          const sellerInstance = contractBosonRouter.connect(
            users.seller.signer
          );

          await expect(
            sellerInstance.requestCreateOrderTKNTKNWithPermit(
              constants.ZERO_ADDRESS,
              contractBSNTokenDeposit.address,
              txValue,
              deadline,
              v,
              r,
              s,
              [
                constants.PROMISE_VALID_FROM,
                constants.PROMISE_VALID_TO,
                constants.PROMISE_PRICE1,
                constants.seller_deposit,
                constants.PROMISE_DEPOSITBU1,
                constants.ORDER_QUANTITY1,
              ]
            )
          ).to.be.revertedWith(revertReasons.ZERO_ADDRESS_NOT_ALLOWED);
        });

        it('[NEGATIVE] Should revert if token deposit contract address is constants.ZERO address', async () => {
          const txValue = BN(constants.seller_deposit).mul(BN(constants.ONE));
          const nonce = await contractBSNTokenDeposit.nonces(
            users.seller.address
          );
          const deadline = toWei(1);

          const digest = await getApprovalDigest(
            contractBSNTokenDeposit,
            users.seller.address,
            contractCashier.address,
            txValue,
            nonce,
            deadline
          );

          const {v, r, s} = ecsign(
            Buffer.from(digest.slice(2), 'hex'),
            Buffer.from(users.seller.privateKey.slice(2), 'hex')
          );

          const sellerInstance = contractBosonRouter.connect(
            users.seller.signer
          );

          await expect(
            sellerInstance.requestCreateOrderTKNTKNWithPermit(
              contractBSNTokenPrice.address,
              constants.ZERO_ADDRESS,
              txValue,
              deadline,
              v,
              r,
              s,
              [
                constants.PROMISE_VALID_FROM,
                constants.PROMISE_VALID_TO,
                constants.PROMISE_PRICE1,
                constants.seller_deposit,
                constants.PROMISE_DEPOSITBU1,
                constants.ORDER_QUANTITY1,
              ]
            )
          ).to.be.revertedWith(revertReasons.ZERO_ADDRESS_NOT_ALLOWED);
        });

        it('[NEGATIVE] Should not create a supply if price is above the limit', async () => {
          await expect(
            utils.createOrder(
              users.seller,
              constants.PROMISE_VALID_FROM,
              constants.PROMISE_VALID_TO,
              constants.ABOVE_TOKEN_LIMIT,
              constants.PROMISE_DEPOSITSE1,
              constants.PROMISE_DEPOSITBU1,
              constants.QTY_10,
              true
            )
          ).to.be.revertedWith(revertReasons.ABOVE_LIMIT);
        });

        it('[NEGATIVE] Should not create a supply if depositBu is above the limit', async () => {
          await expect(
            utils.createOrder(
              users.seller,
              constants.PROMISE_VALID_FROM,
              constants.PROMISE_VALID_TO,
              constants.PROMISE_PRICE1,
              constants.PROMISE_DEPOSITSE1,
              constants.ABOVE_TOKEN_LIMIT,
              constants.QTY_10,
              true
            )
          ).to.be.revertedWith(revertReasons.ABOVE_LIMIT);
        });

        it('[NEGATIVE] Should not create a supply if depositSe is above the limit', async () => {
          await expect(
            utils.createOrder(
              users.seller,
              constants.PROMISE_VALID_FROM,
              constants.PROMISE_VALID_TO,
              constants.PROMISE_PRICE1,
              constants.ABOVE_TOKEN_LIMIT,
              constants.PROMISE_DEPOSITBU1,
              constants.QTY_10,
              true
            )
          ).to.be.revertedWith(revertReasons.ABOVE_LIMIT);
        });

        it('[NEGATIVE] Should not create a supply if quantity is zero', async () => {
          await expect(
            utils.createOrder(
              users.seller,
              constants.PROMISE_VALID_FROM,
              constants.PROMISE_VALID_TO,
              constants.PROMISE_PRICE1,
              constants.PROMISE_DEPOSITSE1,
              constants.PROMISE_DEPOSITBU1,
              constants.ZERO,
              true
            )
          ).to.be.revertedWith(revertReasons.INVALID_QUANTITY_LONG);
        });

        it('[NEGATIVE] Should revert if wrong amount of tokens sent', async () => {
          const txValue = BN(constants.PROMISE_DEPOSITSE1)
            .mul(BN(constants.QTY_10))
            .div(2);
          const nonce = await contractBSNTokenDeposit.nonces(
            users.seller.address
          );

          const digest = await getApprovalDigest(
            contractBSNTokenDeposit,
            users.seller.address,
            contractBosonRouter.address,
            txValue,
            nonce,
            deadline
          );

          const {v, r, s} = ecsign(
            Buffer.from(digest.slice(2), 'hex'),
            Buffer.from(users.seller.privateKey.slice(2), 'hex')
          );

          const sellerInstance = contractBosonRouter.connect(
            users.seller.signer
          );
          await expect(
            sellerInstance.requestCreateOrderTKNTKNWithPermit(
              contractBSNTokenPrice.address,
              contractBSNTokenDeposit.address,
              txValue,
              deadline,
              v,
              r,
              s,
              [
                constants.PROMISE_VALID_FROM,
                constants.PROMISE_VALID_TO,
                constants.PROMISE_PRICE1,
                constants.PROMISE_DEPOSITSE1,
                constants.PROMISE_DEPOSITBU1,
                constants.QTY_10,
              ]
            )
          ).to.be.revertedWith(revertReasons.INVALID_FUNDS);
        });
      });
    });
  });

  describe('TOKEN SUPPLY CANCELLATION', () => {
    before(async () => {
      await deployContracts();

      utils = await UtilsBuilder.create()
        .ETHETH()
        .buildAsync(
          contractERC1155ERC721,
          contractVoucherKernel,
          contractCashier,
          contractBosonRouter
        );

      timestamp = await Utils.getCurrTimestamp();

      tokenSupplyKey = await utils.createOrder(
        users.seller,
        timestamp,
        timestamp + constants.SECONDS_IN_DAY,
        constants.PROMISE_PRICE1,
        constants.seller_deposit,
        constants.PROMISE_DEPOSITBU1,
        constants.QTY_10
      );
    });

    it('Should process supply/voucher set cancellation properly', async () => {
      const sellerBalanceBefore = await users.seller.signer.getBalance(
        'latest'
      );

      const quantityBefore = await contractVoucherKernel.getRemQtyForSupply(
        tokenSupplyKey,
        users.seller.address
      );

      assert.isTrue(quantityBefore.eq(constants.QTY_10));

      const sellerInstance = contractBosonRouter.connect(users.seller.signer);
      const tx = await sellerInstance.requestCancelOrFaultVoucherSet(
        tokenSupplyKey
      );
      const txReceipt = await tx.wait();

      eventUtils.assertEventEmitted(
        txReceipt,
        ERC1155ERC721_Factory,
        eventNames.TRANSFER_SINGLE,
        (ev) => {
          assert.isTrue(ev._operator == contractVoucherKernel.address);
          assert.isTrue(ev._from === users.seller.address);
          assert.isTrue(ev._to === constants.ZERO_ADDRESS);
          assert.isTrue(ev._id == tokenSupplyKey);
          assert.isTrue(ev._value == constants.QTY_10);
        }
      );

      eventUtils.assertEventEmitted(
        txReceipt,
        VoucherKernel_Factory,
        eventNames.LOG_CANCEL_VOUCHER_SET,
        (ev) => {
          assert.isTrue(ev._tokenIdSupply.eq(tokenSupplyKey));
          assert.isTrue(ev._issuer === users.seller.address);
        }
      );

      const sellerDeposit = BN(constants.seller_deposit).mul(
        BN(constants.QTY_10)
      );

      eventUtils.assertEventEmitted(
        txReceipt,
        Cashier_Factory,
        eventNames.LOG_WITHDRAWAL,
        (ev) => {
          assert.equal(ev._payee, users.seller.address, 'Incorrect Payee');
          assert.isTrue(ev._payment.eq(sellerDeposit), 'Payment incorrect');
        }
      );

      const txCost = tx.gasPrice.mul(txReceipt.gasUsed);
      const expectedSellerBalance = sellerBalanceBefore
        .add(sellerDeposit)
        .sub(txCost);
      const sellerBalanceAfter = await users.seller.signer.getBalance('latest');

      assert.isTrue(
        expectedSellerBalance.eq(sellerBalanceAfter),
        'Seller balance incorrect'
      );
    });
  });

  describe('VOUCHER CREATION (Commit to buy)', () => {
    const ORDER_QTY = 5;
    let TOKEN_SUPPLY_ID;

    // calculate expected tokenSupplyID for first voucher
    const tokenIndex = constants.ONE;
    const TYPE_NF_BIT = constants.ONE.shl(255);
    tokenSupplyKey = TYPE_NF_BIT.or(tokenIndex.shl(128)).toString();

    const voucherTokenId = BN(tokenSupplyKey).or(constants.ONE);

    describe('ETHETH', () => {
      beforeEach(async () => {
        await deployContracts();
        utils = await UtilsBuilder.create()
          .ETHETH()
          .buildAsync(
            contractERC1155ERC721,
            contractVoucherKernel,
            contractCashier,
            contractBosonRouter
          );

        TOKEN_SUPPLY_ID = await utils.createOrder(
          users.seller,
          constants.PROMISE_VALID_FROM,
          constants.PROMISE_VALID_TO,
          constants.PROMISE_PRICE1,
          constants.PROMISE_DEPOSITSE1,
          constants.PROMISE_DEPOSITBU1,
          constants.QTY_10
        );
      });

      it('Should create order', async () => {
        await expect(
          utils.commitToBuy(
            users.buyer,
            users.seller,
            TOKEN_SUPPLY_ID,
            constants.PROMISE_PRICE1,
            constants.PROMISE_DEPOSITBU1,
            true
          )
        )
          .to.emit(contractVoucherKernel, eventNames.LOG_VOUCHER_DELIVERED)
          .withArgs(
            tokenSupplyKey,
            voucherTokenId,
            users.seller.address,
            users.buyer.address,
            promiseId
          )
          .to.emit(contractERC1155ERC721, eventNames.TRANSFER_SINGLE)
          .withArgs(
            contractVoucherKernel.address,
            users.seller.address,
            constants.ZERO,
            tokenSupplyKey,
            constants.ONE
          )
          .to.emit(contractERC1155ERC721, eventNames.TRANSFER)
          .withArgs(constants.ZERO, users.buyer.address, voucherTokenId);
      });

      describe('After request', () => {
        beforeEach(async () => {
          await utils.commitToBuy(
            users.buyer,
            users.seller,
            TOKEN_SUPPLY_ID,
            constants.PROMISE_PRICE1,
            constants.PROMISE_DEPOSITBU1
          );
        });

        it('Voucher Kernel state is correct', async () => {
          const voucherStatus = await contractVoucherKernel.getVoucherStatus(
            voucherTokenId
          );

          const expectedStatus = constants.ZERO.or(constants.ONE.shl(6)); // as per contract implementations

          assert.equal(
            voucherStatus[0],
            expectedStatus.toNumber(),
            'Wrong status'
          );
          assert.isFalse(voucherStatus[1], 'Payment should not be released');
          assert.isFalse(voucherStatus[2], 'Deposit should not be released');
          assert.isTrue(
            voucherStatus[3].eq(constants.ZERO),
            'Complaint period should not started yet'
          );
          assert.isTrue(
            voucherStatus[4].eq(constants.ZERO),
            'COF period should not started yet'
          );
        });

        it('ERC1155ERC721 state is correct', async () => {
          const sellerERC1155ERC721Balance = (
            await contractERC1155ERC721.functions[fnSignatures.balanceOf1155](
              users.seller.address,
              TOKEN_SUPPLY_ID
            )
          )[0];

          assert.isTrue(
            sellerERC1155ERC721Balance.eq(constants.QTY_10 - 1),
            'Seller 1155 balance mismatch'
          );

          const buyerERC721Balance = (
            await contractERC1155ERC721.functions[fnSignatures.balanceOf721](
              users.buyer.address
            )
          )[0];

          assert.isTrue(
            buyerERC721Balance.eq(constants.ONE),
            'Buyer 721 balance mismatch'
          );

          expect(await contractERC1155ERC721.ownerOf(voucherTokenId)).to.equal(
            users.buyer.address,
            'Owner address mismatch'
          );
        });

        it('Cashier Contract has correct amount of funds', async () => {
          const sellerDeposits = BN(constants.PROMISE_DEPOSITSE1).mul(
            BN(constants.QTY_10)
          );
          const buyerETHSent = BN(constants.PROMISE_PRICE1).add(
            BN(constants.PROMISE_DEPOSITBU1)
          );
          const expectedBalance = sellerDeposits.add(buyerETHSent);

          expect(
            await ethers.provider.getBalance(contractCashier.address)
          ).to.equal(expectedBalance, 'Escrow amount is incorrect');
        });

        it('Escrow should be updated', async () => {
          const sellerDeposits = BN(constants.PROMISE_DEPOSITSE1).mul(
            BN(constants.QTY_10)
          );
          const buyerETHSent = BN(constants.PROMISE_PRICE1).add(
            BN(constants.PROMISE_DEPOSITBU1)
          );

          expect(
            await contractCashier.getEscrowAmount(users.seller.address)
          ).to.equal(sellerDeposits, 'Seller escrow amount is incorrect');

          expect(
            await contractCashier.getEscrowAmount(users.buyer.address)
          ).to.equal(buyerETHSent, 'Buyer escrow amount is incorrect');
        });
      });

      it('It should be possible to request voucher with 0 buyer deposit', async () => {
        const TOKEN_SUPPLY_ID = await utils.createOrder(
          users.seller,
          constants.PROMISE_VALID_FROM,
          constants.PROMISE_VALID_TO,
          constants.PROMISE_PRICE1,
          constants.PROMISE_DEPOSITSE1,
          constants.ZERO,
          ORDER_QTY
        );

        await utils.commitToBuy(
          users.buyer,
          users.seller,
          TOKEN_SUPPLY_ID,
          constants.PROMISE_PRICE1,
          constants.ZERO
        );

        const voucherTokenId = BN(TOKEN_SUPPLY_ID).or(constants.ONE);

        const voucherStatus = await contractVoucherKernel.getVoucherStatus(
          voucherTokenId
        );

        const expectedStatus = constants.ZERO.or(constants.ONE.shl(6)); // as per contract implementations

        assert.equal(
          voucherStatus[0],
          expectedStatus.toNumber(),
          'Wrong status'
        );
      });

      it('[NEGATIVE] Should not create order from a wrong payment type', async () => {
        contractMockBosonRouter = (await MockBosonRouter_Factory.deploy(
          contractVoucherKernel.address,
          contractTokenRegistry.address,
          contractCashier.address
        )) as Contract & MockBosonRouter;

        await contractMockBosonRouter.deployed();

        //Set mock so that passing wrong payment type from requestCreateOrderETHETH to createPaymentMethod can be tested
        await contractVoucherKernel.setBosonRouterAddress(
          contractMockBosonRouter.address
        );

        await contractCashier.setBosonRouterAddress(
          contractMockBosonRouter.address
        );

        const utilsTknEth = await UtilsBuilder.create()
          .ERC20withPermit()
          .TKNETH()
          .buildAsync(
            contractERC1155ERC721,
            contractVoucherKernel,
            contractCashier,
            contractMockBosonRouter,
            contractBSNTokenPrice,
            contractBSNTokenDeposit
          );

        await expect(
          utilsTknEth.commitToBuy(
            users.buyer,
            users.seller,
            TOKEN_SUPPLY_ID,
            constants.PROMISE_PRICE1,
            constants.PROMISE_DEPOSITBU1
          )
        ).to.be.revertedWith(revertReasons.RUNTIME_ERROR_INVALID_OPCODE);
      });

      it('[NEGATIVE] Should not create order with incorrect price', async () => {
        await expect(
          utils.commitToBuy(
            users.buyer,
            users.seller,
            TOKEN_SUPPLY_ID,
            constants.incorrect_product_price,
            constants.PROMISE_DEPOSITBU1
          )
        ).to.be.revertedWith(revertReasons.INVALID_FUNDS);
      });

      it('[NEGATIVE] Should not create order with incorrect deposit', async () => {
        await expect(
          utils.commitToBuy(
            users.buyer,
            users.seller,
            TOKEN_SUPPLY_ID,
            constants.PROMISE_PRICE1,
            constants.buyer_incorrect_deposit
          )
        ).to.be.revertedWith(revertReasons.INVALID_FUNDS);
      });
    });

    describe('[WITH PERMIT]', () => {
      describe('ETHTKN', async () => {
        beforeEach(async () => {
          await deployContracts();

          utils = await UtilsBuilder.create()
            .ERC20withPermit()
            .ETHTKN()
            .buildAsync(
              contractERC1155ERC721,
              contractVoucherKernel,
              contractCashier,
              contractBosonRouter,
              contractBSNTokenPrice,
              contractBSNTokenDeposit
            );

          const tokensToMintSeller = BN(constants.PROMISE_DEPOSITSE1).mul(
            BN(ORDER_QTY)
          );
          const tokensToMintBuyer = BN(constants.PROMISE_DEPOSITBU1).mul(
            BN(ORDER_QTY)
          );

          await contractBSNTokenDeposit.mint(
            users.seller.address,
            tokensToMintSeller
          );
          await contractBSNTokenDeposit.mint(
            users.buyer.address,
            tokensToMintBuyer
          );

          TOKEN_SUPPLY_ID = await utils.createOrder(
            users.seller,
            constants.PROMISE_VALID_FROM,
            constants.PROMISE_VALID_TO,
            constants.PROMISE_PRICE1,
            constants.PROMISE_DEPOSITSE1,
            constants.PROMISE_DEPOSITBU1,
            ORDER_QTY
          );
        });

        it('Should create order', async () => {
          await expect(
            utils.commitToBuy(
              users.buyer,
              users.seller,
              TOKEN_SUPPLY_ID,
              constants.PROMISE_PRICE1,
              constants.PROMISE_DEPOSITBU1,
              true
            )
          )
            .to.emit(contractVoucherKernel, eventNames.LOG_VOUCHER_DELIVERED)
            .withArgs(
              tokenSupplyKey,
              voucherTokenId,
              users.seller.address,
              users.buyer.address,
              promiseId
            )
            .to.emit(contractVoucherKernel, eventNames.LOG_VOUCHER_DELIVERED)
            .withArgs(
              tokenSupplyKey,
              voucherTokenId,
              users.seller.address,
              users.buyer.address,
              promiseId
            )
            .to.emit(contractERC1155ERC721, eventNames.TRANSFER_SINGLE)
            .withArgs(
              contractVoucherKernel.address,
              users.seller.address,
              constants.ZERO,
              tokenSupplyKey,
              constants.ONE
            )
            .to.emit(contractERC1155ERC721, eventNames.TRANSFER)
            .withArgs(constants.ZERO, users.buyer.address, voucherTokenId)
            .to.emit(contractBSNTokenDeposit, eventNames.TRANSFER)
            .withArgs(
              users.buyer.address,
              contractCashier.address,
              constants.PROMISE_DEPOSITBU1
            );
        });

        describe('After request', () => {
          beforeEach(async () => {
            await utils.commitToBuy(
              users.buyer,
              users.seller,
              TOKEN_SUPPLY_ID,
              constants.PROMISE_PRICE1,
              constants.PROMISE_DEPOSITBU1
            );
          });

          it('Voucher Kernel state is correct', async () => {
            const voucherStatus = await contractVoucherKernel.getVoucherStatus(
              voucherTokenId
            );

            const expectedStatus = constants.ZERO.or(constants.ONE.shl(6)); // as per contract implementations

            assert.equal(
              voucherStatus[0],
              expectedStatus.toNumber(),
              'Wrong status'
            );
            assert.isFalse(voucherStatus[1], 'Payment should not be released');
            assert.isFalse(voucherStatus[2], 'Deposit should not be released');
            assert.isTrue(
              voucherStatus[3].eq(constants.ZERO),
              'Complaint period should not started yet'
            );
            assert.isTrue(
              voucherStatus[4].eq(constants.ZERO),
              'COF period should not started yet'
            );
          });

          it('ERC1155ERC721 state is correct', async () => {
            const sellerERC1155ERC721Balance = (
              await contractERC1155ERC721.functions[fnSignatures.balanceOf1155](
                users.seller.address,
                TOKEN_SUPPLY_ID
              )
            )[0];

            assert.isTrue(
              sellerERC1155ERC721Balance.eq(ORDER_QTY - 1),
              'Seller 1155 balance mismatch'
            );

            const buyerERC721Balance = (
              await contractERC1155ERC721.functions[fnSignatures.balanceOf721](
                users.buyer.address
              )
            )[0];

            assert.isTrue(
              buyerERC721Balance.eq(constants.ONE),
              'Buyer 721 balance mismatch'
            );

            expect(
              await contractERC1155ERC721.ownerOf(voucherTokenId)
            ).to.equal(users.buyer.address, 'Owner address mismatch');
          });

          it('Cashier Contract has correct amount of funds', async () => {
            const expectedETHBalance = BN(constants.PROMISE_PRICE1);
            const sellerTokenDeposits = BN(constants.PROMISE_DEPOSITSE1).mul(
              BN(ORDER_QTY)
            );
            const expectedTokenBalance = BN(constants.PROMISE_DEPOSITBU1).add(
              sellerTokenDeposits
            );

            expect(
              await ethers.provider.getBalance(contractCashier.address)
            ).to.equal(expectedETHBalance, 'Escrow amount is incorrect');

            expect(
              await contractBSNTokenDeposit.balanceOf(contractCashier.address)
            ).to.equal(expectedTokenBalance, 'Escrow amount is incorrect');
          });

          it('Escrows should be updated', async () => {
            const sellerDeposits = BN(constants.PROMISE_DEPOSITSE1).mul(
              BN(ORDER_QTY)
            );
            const buyerETHSent = BN(constants.PROMISE_PRICE1);
            const buyerTKNSent = BN(constants.PROMISE_DEPOSITBU1);

            expect(
              await contractCashier.getEscrowTokensAmount(
                contractBSNTokenDeposit.address,
                users.seller.address
              )
            ).to.equal(sellerDeposits, 'Escrow amount is incorrect');

            expect(
              await contractCashier.getEscrowAmount(users.buyer.address)
            ).to.equal(buyerETHSent, 'Escrow amount is incorrect');

            expect(
              await contractCashier.getEscrowTokensAmount(
                contractBSNTokenDeposit.address,
                users.buyer.address
              )
            ).to.equal(buyerTKNSent, 'Escrow amount is incorrect');
          });
        });

        it('It should be possible to request voucher with 0 buyer deposit', async () => {
          const tokensToMintSeller = BN(constants.PROMISE_DEPOSITSE1).mul(
            BN(ORDER_QTY)
          );
          await contractBSNTokenDeposit.mint(
            users.seller.address,
            tokensToMintSeller
          );

          const TOKEN_SUPPLY_ID = await utils.createOrder(
            users.seller,
            constants.PROMISE_VALID_FROM,
            constants.PROMISE_VALID_TO,
            constants.PROMISE_PRICE1,
            constants.PROMISE_DEPOSITSE1,
            constants.ZERO,
            ORDER_QTY
          );

          await utils.commitToBuy(
            users.buyer,
            users.seller,
            TOKEN_SUPPLY_ID,
            constants.PROMISE_PRICE1,
            constants.ZERO
          );

          const voucherTokenId = BN(TOKEN_SUPPLY_ID).or(constants.ONE);

          const voucherStatus = await contractVoucherKernel.getVoucherStatus(
            voucherTokenId
          );

          const expectedStatus = constants.ZERO.or(constants.ONE.shl(6)); // as per contract implementations

          assert.equal(
            voucherStatus[0],
            expectedStatus.toNumber(),
            'Wrong status'
          );
        });

        it('[NEGATIVE] Should not create order from a wrong payment type', async () => {
          const utilsEthEth = await UtilsBuilder.create()
            .ERC20withPermit()
            .ETHETH()
            .buildAsync(
              contractERC1155ERC721,
              contractVoucherKernel,
              contractCashier,
              contractBosonRouter,
              contractBSNTokenPrice,
              contractBSNTokenDeposit
            );

          await expect(
            utilsEthEth.commitToBuy(
              users.buyer,
              users.seller,
              TOKEN_SUPPLY_ID,
              constants.PROMISE_PRICE1,
              constants.PROMISE_DEPOSITBU1
            )
          ).to.be.revertedWith(revertReasons.INCORRECT_PAYMENT_METHOD);
        });

        it('[NEGATIVE] Should not create order with incorrect price', async () => {
          await expect(
            utils.commitToBuy(
              users.buyer,
              users.seller,
              TOKEN_SUPPLY_ID,
              constants.incorrect_product_price,
              constants.PROMISE_DEPOSITBU1
            )
          ).to.be.revertedWith(revertReasons.INCORRECT_PRICE);
        });

        it('[NEGATIVE] Should not create order with incorrect deposit', async () => {
          await expect(
            utils.commitToBuy(
              users.buyer,
              users.seller,
              TOKEN_SUPPLY_ID,
              constants.PROMISE_PRICE1,
              constants.buyer_incorrect_deposit
            )
          ).to.be.revertedWith(revertReasons.INCORRECT_DEPOSIT);
        });
      });

      describe('TKNTKN', () => {
        beforeEach(async () => {
          await deployContracts();

          utils = await UtilsBuilder.create()
            .ERC20withPermit()
            .TKNTKN()
            .buildAsync(
              contractERC1155ERC721,
              contractVoucherKernel,
              contractCashier,
              contractBosonRouter,
              contractBSNTokenPrice,
              contractBSNTokenDeposit
            );

          const tokensToMintSeller = BN(constants.seller_deposit).mul(
            BN(ORDER_QTY)
          );
          const tokensToMintBuyer = BN(constants.product_price).mul(
            BN(ORDER_QTY)
          );

          await contractBSNTokenDeposit.mint(
            users.seller.address,
            tokensToMintSeller
          );
          await contractBSNTokenDeposit.mint(
            users.buyer.address,
            tokensToMintBuyer
          );
          await contractBSNTokenPrice.mint(
            users.buyer.address,
            tokensToMintBuyer
          );

          TOKEN_SUPPLY_ID = await utils.createOrder(
            users.seller,
            constants.PROMISE_VALID_FROM,
            constants.PROMISE_VALID_TO,
            constants.PROMISE_PRICE1,
            constants.PROMISE_DEPOSITSE1,
            constants.PROMISE_DEPOSITBU1,
            ORDER_QTY
          );
        });

        it('Should create order', async () => {
          await expect(
            utils.commitToBuy(
              users.buyer,
              users.seller,
              TOKEN_SUPPLY_ID,
              constants.PROMISE_PRICE1,
              constants.PROMISE_DEPOSITBU1,
              true
            )
          )
            .to.emit(contractVoucherKernel, eventNames.LOG_VOUCHER_DELIVERED)
            .withArgs(
              tokenSupplyKey,
              voucherTokenId,
              users.seller.address,
              users.buyer.address,
              promiseId
            )
            .to.emit(contractERC1155ERC721, eventNames.TRANSFER_SINGLE)
            .withArgs(
              contractVoucherKernel.address,
              users.seller.address,
              constants.ZERO,
              tokenSupplyKey,
              constants.ONE
            )
            .to.emit(contractERC1155ERC721, eventNames.TRANSFER)
            .withArgs(constants.ZERO, users.buyer.address, voucherTokenId)
            .to.emit(contractBSNTokenDeposit, eventNames.TRANSFER)
            .withArgs(
              users.buyer.address,
              contractCashier.address,
              constants.PROMISE_DEPOSITBU1
            )
            .to.emit(contractBSNTokenPrice, eventNames.TRANSFER)
            .withArgs(
              users.buyer.address,
              contractCashier.address,
              constants.PROMISE_PRICE1
            );
        });

        describe('After request', () => {
          beforeEach(async () => {
            await utils.commitToBuy(
              users.buyer,
              users.seller,
              TOKEN_SUPPLY_ID,
              constants.PROMISE_PRICE1,
              constants.PROMISE_DEPOSITBU1
            );
          });

          it('Voucher Kernel state is correct', async () => {
            const voucherStatus = await contractVoucherKernel.getVoucherStatus(
              voucherTokenId
            );

            const expectedStatus = constants.ZERO.or(constants.ONE.shl(6)); // as per contract implementations

            assert.equal(
              voucherStatus[0],
              expectedStatus.toNumber(),
              'Wrong status'
            );
            assert.isFalse(voucherStatus[1], 'Payment should not be released');
            assert.isFalse(voucherStatus[2], 'Deposit should not be released');
            assert.isTrue(
              voucherStatus[3].eq(constants.ZERO),
              'Complaint period should not started yet'
            );
            assert.isTrue(
              voucherStatus[4].eq(constants.ZERO),
              'COF period should not started yet'
            );
          });

          it('ERC1155ERC721 state is correct', async () => {
            const sellerERC1155ERC721Balance = (
              await contractERC1155ERC721.functions[fnSignatures.balanceOf1155](
                users.seller.address,
                TOKEN_SUPPLY_ID
              )
            )[0];

            assert.isTrue(
              sellerERC1155ERC721Balance.eq(ORDER_QTY - 1),
              'Seller 1155 balance mismatch'
            );

            const buyerERC721Balance = (
              await contractERC1155ERC721.functions[fnSignatures.balanceOf721](
                users.buyer.address
              )
            )[0];

            assert.isTrue(
              buyerERC721Balance.eq(constants.ONE),
              'Buyer 721 balance mismatch'
            );

            expect(
              await contractERC1155ERC721.ownerOf(voucherTokenId)
            ).to.equal(users.buyer.address, 'Owner address mismatch');
          });

          it('Cashier Contract has correct amount of funds', async () => {
            const sellerDeposit = BN(constants.PROMISE_DEPOSITSE1).mul(
              BN(ORDER_QTY)
            );
            const expectedDepositBalance = BN(constants.PROMISE_DEPOSITBU1).add(
              sellerDeposit
            );

            expect(
              await contractBSNTokenPrice.balanceOf(contractCashier.address)
            ).to.be.equal(
              constants.PROMISE_PRICE1,
              'Escrow amount is incorrect'
            );

            expect(
              await contractBSNTokenDeposit.balanceOf(contractCashier.address)
            ).to.be.equal(expectedDepositBalance, 'Escrow amount is incorrect');
          });

          it('Escrows should be updated', async () => {
            const sellerDeposits = BN(constants.PROMISE_DEPOSITSE1).mul(
              BN(ORDER_QTY)
            );
            const buyerTknPriceSent = BN(constants.PROMISE_PRICE1);
            const buyerTknDepositSent = BN(constants.PROMISE_DEPOSITBU1);

            expect(
              await contractCashier.getEscrowTokensAmount(
                contractBSNTokenDeposit.address,
                users.seller.address
              )
            ).to.be.equal(sellerDeposits, 'Escrow amount is incorrect');

            expect(
              await contractCashier.getEscrowTokensAmount(
                contractBSNTokenPrice.address,
                users.buyer.address
              )
            ).to.be.equal(buyerTknPriceSent, 'Escrow amount is incorrect');

            expect(
              await contractCashier.getEscrowTokensAmount(
                contractBSNTokenDeposit.address,
                users.buyer.address
              )
            ).to.be.equal(buyerTknDepositSent, 'Escrow amount is incorrect');
          });
        });

        it('It should be possible to request voucher with 0 buyer deposit', async () => {
          const TOKEN_SUPPLY_ID = await utils.createOrder(
            users.seller,
            constants.PROMISE_VALID_FROM,
            constants.PROMISE_VALID_TO,
            constants.PROMISE_PRICE1,
            constants.PROMISE_DEPOSITSE1,
            constants.ZERO,
            ORDER_QTY
          );

          await utils.commitToBuy(
            users.buyer,
            users.seller,
            TOKEN_SUPPLY_ID,
            constants.PROMISE_PRICE1,
            constants.ZERO
          );

          const voucherTokenId = BN(TOKEN_SUPPLY_ID).or(constants.ONE);

          const voucherStatus = await contractVoucherKernel.getVoucherStatus(
            voucherTokenId
          );

          const expectedStatus = constants.ZERO.or(constants.ONE.shl(6)); // as per contract implementations

          assert.equal(
            voucherStatus[0],
            expectedStatus.toNumber(),
            'Wrong status'
          );
        });

        it('[NEGATIVE] Should not create order from a wrong payment type', async () => {
          const utilsEthTkn = await UtilsBuilder.create()
            .ERC20withPermit()
            .ETHTKN()
            .buildAsync(
              contractERC1155ERC721,
              contractVoucherKernel,
              contractCashier,
              contractBosonRouter,
              contractBSNTokenPrice,
              contractBSNTokenDeposit
            );

          await expect(
            utilsEthTkn.commitToBuy(
              users.buyer,
              users.seller,
              TOKEN_SUPPLY_ID,
              constants.PROMISE_PRICE1,
              constants.PROMISE_DEPOSITBU1
            )
          ).to.be.revertedWith(revertReasons.INCORRECT_PAYMENT_METHOD);
        });

        it('[NEGATIVE] Should not create order with incorrect price', async () => {
          await expect(
            utils.commitToBuy(
              users.buyer,
              users.seller,
              TOKEN_SUPPLY_ID,
              constants.incorrect_product_price,
              constants.PROMISE_DEPOSITBU1
            )
          ).to.be.revertedWith(revertReasons.INVALID_FUNDS);
        });

        it('[NEGATIVE] Should not create order with incorrect deposit', async () => {
          await expect(
            utils.commitToBuy(
              users.buyer,
              users.seller,
              TOKEN_SUPPLY_ID,
              constants.PROMISE_PRICE1,
              constants.buyer_incorrect_deposit
            )
          ).to.be.revertedWith(revertReasons.INVALID_FUNDS);
        });
      });

      describe('TKNTKN Same', () => {
        const tokensToMintSeller = BN(constants.seller_deposit).mul(
          BN(ORDER_QTY)
        );
        const tokensToMintBuyer = BN(constants.product_price).mul(
          BN(ORDER_QTY)
        );

        beforeEach(async () => {
          await deployContracts();

          utils = await UtilsBuilder.create()
            .ERC20withPermit()
            .TKNTKNSame()
            .buildAsync(
              contractERC1155ERC721,
              contractVoucherKernel,
              contractCashier,
              contractBosonRouter,
              contractBSNTokenPrice,
              contractBSNTokenDeposit
            );

          await utils.contractBSNTokenSame.mint(
            users.seller.address,
            tokensToMintSeller
          );
          await utils.contractBSNTokenSame.mint(
            users.buyer.address,
            tokensToMintBuyer
          );

          TOKEN_SUPPLY_ID = await utils.createOrder(
            users.seller,
            constants.PROMISE_VALID_FROM,
            constants.PROMISE_VALID_TO,
            constants.PROMISE_PRICE1,
            constants.PROMISE_DEPOSITSE1,
            constants.PROMISE_DEPOSITBU1,
            ORDER_QTY
          );
        });

        it('Should create voucher', async () => {
          await expect(
            utils.commitToBuy(
              users.buyer,
              users.seller,
              TOKEN_SUPPLY_ID,
              constants.PROMISE_PRICE1,
              constants.PROMISE_DEPOSITBU1,
              true
            )
          )
            .to.emit(contractVoucherKernel, eventNames.LOG_VOUCHER_DELIVERED)
            .withArgs(
              tokenSupplyKey,
              voucherTokenId,
              users.seller.address,
              users.buyer.address,
              promiseId
            )
            .to.emit(contractERC1155ERC721, eventNames.TRANSFER_SINGLE)
            .withArgs(
              contractVoucherKernel.address,
              users.seller.address,
              constants.ZERO,
              tokenSupplyKey,
              constants.ONE
            )
            .to.emit(contractERC1155ERC721, eventNames.TRANSFER)
            .withArgs(constants.ZERO, users.buyer.address, voucherTokenId)
            .to.emit(contractBSNTokenPrice, eventNames.TRANSFER)
            .withArgs(
              users.buyer.address,
              contractCashier.address,
              BN(constants.PROMISE_PRICE1).add(constants.PROMISE_DEPOSITBU1)
            );
        });

        describe('After request', () => {
          beforeEach(async () => {
            await utils.commitToBuy(
              users.buyer,
              users.seller,
              TOKEN_SUPPLY_ID,
              constants.PROMISE_PRICE1,
              constants.PROMISE_DEPOSITBU1
            );
          });

          it('Voucher Kernel state is correct', async () => {
            const voucherStatus = await contractVoucherKernel.getVoucherStatus(
              voucherTokenId
            );

            const expectedStatus = constants.ZERO.or(constants.ONE.shl(6)); // as per contract implementations

            assert.equal(
              voucherStatus[0],
              expectedStatus.toNumber(),
              'Wrong status'
            );
            assert.isFalse(voucherStatus[1], 'Payment should not be released');
            assert.isFalse(voucherStatus[2], 'Deposit should not be released');
            assert.isTrue(
              voucherStatus[3].eq(constants.ZERO),
              'Complaint period should not started yet'
            );
            assert.isTrue(
              voucherStatus[4].eq(constants.ZERO),
              'COF period should not started yet'
            );
          });

          it('ERC1155ERC721 state is correct', async () => {
            const sellerERC1155ERC721Balance = (
              await contractERC1155ERC721.functions[fnSignatures.balanceOf1155](
                users.seller.address,
                TOKEN_SUPPLY_ID
              )
            )[0];

            assert.isTrue(
              sellerERC1155ERC721Balance.eq(ORDER_QTY - 1),
              'Seller 1155 balance mismatch'
            );

            const buyerERC721Balance = (
              await contractERC1155ERC721.functions[fnSignatures.balanceOf721](
                users.buyer.address
              )
            )[0];

            assert.isTrue(
              buyerERC721Balance.eq(constants.ONE),
              'Buyer 721 balance mismatch'
            );

            expect(
              await contractERC1155ERC721.ownerOf(voucherTokenId)
            ).to.equal(users.buyer.address, 'Owner address mismatch');
          });

          it('Cashier Contract has correct amount of funds', async () => {
            const sellerDeposits = BN(constants.PROMISE_DEPOSITSE1).mul(
              BN(ORDER_QTY)
            );
            const buyerTokensSent = BN(constants.PROMISE_PRICE1).add(
              BN(constants.PROMISE_DEPOSITBU1)
            );
            const expectedDepositBalance = buyerTokensSent.add(sellerDeposits);

            expect(
              await utils.contractBSNTokenSame.balanceOf(
                contractCashier.address
              )
            ).to.equal(expectedDepositBalance, 'Cashier amount is incorrect');
          });

          it('Escrows should be updated', async () => {
            const sellerDeposits = BN(constants.PROMISE_DEPOSITSE1).mul(
              BN(ORDER_QTY)
            );
            const buyerTknSent = BN(constants.PROMISE_PRICE1).add(
              BN(constants.PROMISE_DEPOSITBU1)
            );

            expect(
              await contractCashier.getEscrowTokensAmount(
                utils.contractBSNTokenSame.address,
                users.seller.address
              )
            ).to.equal(sellerDeposits, 'Escrow amount is incorrect');

            expect(
              await contractCashier.getEscrowTokensAmount(
                utils.contractBSNTokenSame.address,
                users.buyer.address
              )
            ).to.equal(buyerTknSent, 'Escrow amount is incorrect');
          });
        });

        it('It should be possible to request voucher with 0 buyer deposit', async () => {
          const TOKEN_SUPPLY_ID = await utils.createOrder(
            users.seller,
            constants.PROMISE_VALID_FROM,
            constants.PROMISE_VALID_TO,
            constants.PROMISE_PRICE1,
            constants.PROMISE_DEPOSITSE1,
            constants.ZERO,
            ORDER_QTY
          );

          await utils.commitToBuy(
            users.buyer,
            users.seller,
            TOKEN_SUPPLY_ID,
            constants.PROMISE_PRICE1,
            constants.ZERO
          );

          const voucherTokenId = BN(TOKEN_SUPPLY_ID).or(constants.ONE);

          const voucherStatus = await contractVoucherKernel.getVoucherStatus(
            voucherTokenId
          );

          const expectedStatus = constants.ZERO.or(constants.ONE.shl(6)); // as per contract implementations

          assert.equal(
            voucherStatus[0],
            expectedStatus.toNumber(),
            'Wrong status'
          );
        });

        it('[NEGATIVE] Should not create order from a wrong payment type', async () => {
          const utilsEthEth = await UtilsBuilder.create()
            .ERC20withPermit()
            .ETHETH()
            .buildAsync(
              contractERC1155ERC721,
              contractVoucherKernel,
              contractCashier,
              contractBosonRouter,
              contractBSNTokenPrice,
              contractBSNTokenDeposit
            );

          await expect(
            utilsEthEth.commitToBuy(
              users.buyer,
              users.seller,
              TOKEN_SUPPLY_ID,
              constants.PROMISE_PRICE1,
              constants.PROMISE_DEPOSITBU1
            )
          ).to.be.revertedWith(revertReasons.INCORRECT_PAYMENT_METHOD);
        });

        it('[NEGATIVE] Should not create order with incorrect price', async () => {
          await expect(
            utils.commitToBuy(
              users.buyer,
              users.seller,
              TOKEN_SUPPLY_ID,
              constants.incorrect_product_price,
              constants.PROMISE_DEPOSITBU1
            )
          ).to.be.revertedWith(revertReasons.INVALID_FUNDS);
        });

        it('[NEGATIVE] Should not create order with incorrect deposit', async () => {
          await expect(
            utils.commitToBuy(
              users.buyer,
              users.seller,
              TOKEN_SUPPLY_ID,

              constants.PROMISE_PRICE1,
              constants.buyer_incorrect_deposit
            )
          ).to.be.revertedWith(revertReasons.INVALID_FUNDS);
        });

        it('[NEGATIVE] Should revert if Price Token and Deposit Token are diff contracts', async () => {
          //get instance with different Price token and Deposit Token addresses
          const utilsTKNTKN = await UtilsBuilder.create()
            .ERC20withPermit()
            .TKNTKN()
            .buildAsync(
              contractERC1155ERC721,
              contractVoucherKernel,
              contractCashier,
              contractBosonRouter,
              contractBSNTokenPrice,
              contractBSNTokenDeposit
            );

          await contractBSNTokenDeposit.mint(
            users.seller.address,
            tokensToMintSeller
          );
          await contractBSNTokenDeposit.mint(
            users.buyer.address,
            tokensToMintBuyer
          );
          await contractBSNTokenPrice.mint(
            users.buyer.address,
            tokensToMintBuyer
          );

          TOKEN_SUPPLY_ID = await utilsTKNTKN.createOrder(
            users.seller,
            constants.PROMISE_VALID_FROM,
            constants.PROMISE_VALID_TO,
            constants.PROMISE_PRICE1,
            constants.PROMISE_DEPOSITSE1,
            constants.PROMISE_DEPOSITBU1,
            ORDER_QTY,
            false
          );

          const nonce = await utils.contractBSNTokenSame.nonces(
            users.buyer.address
          );
          const tokensToSend = BN(constants.PROMISE_PRICE1).add(
            BN(constants.PROMISE_DEPOSITBU1)
          );

          const digestTokens = await getApprovalDigest(
            utils.contractBSNTokenSame,
            users.buyer.address,
            contractBosonRouter.address,
            tokensToSend,
            nonce,
            deadline
          );

          const VRS_TOKENS = ecsign(
            Buffer.from(digestTokens.slice(2), 'hex'),
            Buffer.from(users.buyer.privateKey.slice(2), 'hex')
          );

          const v = VRS_TOKENS.v;
          const r = VRS_TOKENS.r;
          const s = VRS_TOKENS.s;

          const buyerInstance = contractBosonRouter.connect(users.buyer.signer);

          await expect(
            buyerInstance.requestVoucherTKNTKNSameWithPermit(
              TOKEN_SUPPLY_ID,
              users.seller.address,
              tokensToSend,
              deadline,
              v,
              r,
              s
            )
          ).to.be.revertedWith(revertReasons.TOKENS_ARE_NOT_THE_SAME);
        });
      });

      describe('TKNETH', () => {
        beforeEach(async () => {
          await deployContracts();

          utils = await UtilsBuilder.create()
            .ERC20withPermit()
            .TKNETH()
            .buildAsync(
              contractERC1155ERC721,
              contractVoucherKernel,
              contractCashier,
              contractBosonRouter,
              contractBSNTokenPrice,
              contractBSNTokenDeposit
            );

          const tokensToMintBuyer = BN(constants.PROMISE_PRICE1).mul(
            BN(ORDER_QTY)
          );

          await contractBSNTokenPrice.mint(
            users.buyer.address,
            tokensToMintBuyer
          );

          TOKEN_SUPPLY_ID = await utils.createOrder(
            users.seller,
            constants.PROMISE_VALID_FROM,
            constants.PROMISE_VALID_TO,
            constants.PROMISE_PRICE1,
            constants.PROMISE_DEPOSITSE1,
            constants.PROMISE_DEPOSITBU1,
            ORDER_QTY
          );
        });

        it('Should create order', async () => {
          await expect(
            utils.commitToBuy(
              users.buyer,
              users.seller,
              TOKEN_SUPPLY_ID,
              constants.PROMISE_PRICE1,
              constants.PROMISE_DEPOSITBU1,
              true
            )
          )
            .to.emit(contractVoucherKernel, eventNames.LOG_VOUCHER_DELIVERED)
            .withArgs(
              tokenSupplyKey,
              voucherTokenId,
              users.seller.address,
              users.buyer.address,
              promiseId
            )
            .to.emit(contractERC1155ERC721, eventNames.TRANSFER_SINGLE)
            .withArgs(
              contractVoucherKernel.address,
              users.seller.address,
              constants.ZERO,
              tokenSupplyKey,
              constants.ONE
            )
            .to.emit(contractERC1155ERC721, eventNames.TRANSFER)
            .withArgs(constants.ZERO, users.buyer.address, voucherTokenId)
            .to.emit(contractBSNTokenPrice, eventNames.TRANSFER)
            .withArgs(
              users.buyer.address,
              contractCashier.address,
              constants.PROMISE_PRICE1
            );
        });

        describe('After request', () => {
          beforeEach(async () => {
            await utils.commitToBuy(
              users.buyer,
              users.seller,
              TOKEN_SUPPLY_ID,
              constants.PROMISE_PRICE1,
              constants.PROMISE_DEPOSITBU1
            );
          });

          it('Voucher Kernel state is correct', async () => {
            const voucherStatus = await contractVoucherKernel.getVoucherStatus(
              voucherTokenId
            );

            const expectedStatus = constants.ZERO.or(constants.ONE.shl(6)); // as per contract implementations

            assert.equal(
              voucherStatus[0],
              expectedStatus.toNumber(),
              'Wrong status'
            );
            assert.isFalse(voucherStatus[1], 'Payment should not be released');
            assert.isFalse(voucherStatus[2], 'Deposit should not be released');
            assert.isTrue(
              voucherStatus[3].eq(constants.ZERO),
              'Complaint period should not started yet'
            );
            assert.isTrue(
              voucherStatus[4].eq(constants.ZERO),
              'COF period should not started yet'
            );
          });

          it('ERC1155ERC721 state is correct', async () => {
            const sellerERC1155ERC721Balance = (
              await contractERC1155ERC721.functions[fnSignatures.balanceOf1155](
                users.seller.address,
                TOKEN_SUPPLY_ID
              )
            )[0];

            assert.isTrue(
              sellerERC1155ERC721Balance.eq(ORDER_QTY - 1),
              'Seller 1155 balance mismatch'
            );

            const buyerERC721Balance = (
              await contractERC1155ERC721.functions[fnSignatures.balanceOf721](
                users.buyer.address
              )
            )[0];

            assert.isTrue(
              buyerERC721Balance.eq(constants.ONE),
              'Buyer 721 balance mismatch'
            );

            expect(
              await contractERC1155ERC721.ownerOf(voucherTokenId)
            ).to.equal(users.buyer.address, 'Owner address mismatch');
          });

          it('Cashier Contract has correct amount of funds', async () => {
            const sellerDeposits = BN(constants.PROMISE_DEPOSITSE1).mul(
              BN(ORDER_QTY)
            );
            const expectedDepositBalance = BN(constants.PROMISE_DEPOSITBU1).add(
              sellerDeposits
            );

            expect(
              await ethers.provider.getBalance(contractCashier.address)
            ).to.equal(expectedDepositBalance, 'Cashier amount is incorrect');

            expect(
              await contractBSNTokenPrice.balanceOf(contractCashier.address)
            ).to.equal(constants.PROMISE_PRICE1, 'Cashier amount is incorrect');
          });

          it('Escrow should be updated', async () => {
            const sellerDeposits = BN(constants.PROMISE_DEPOSITSE1).mul(
              BN(ORDER_QTY)
            );

            expect(
              await contractCashier.getEscrowAmount(users.seller.address)
            ).to.equal(sellerDeposits, 'Escrow amount is incorrect');

            expect(
              await contractCashier.getEscrowTokensAmount(
                contractBSNTokenPrice.address,
                users.buyer.address
              )
            ).to.equal(constants.PROMISE_PRICE1, 'Escrow amount is incorrect');
          });
        });

        it('It should be possible to request voucher with 0 buyer deposit', async () => {
          const TOKEN_SUPPLY_ID = await utils.createOrder(
            users.seller,
            constants.PROMISE_VALID_FROM,
            constants.PROMISE_VALID_TO,
            constants.PROMISE_PRICE1,
            constants.PROMISE_DEPOSITSE1,
            constants.ZERO,
            ORDER_QTY
          );

          await utils.commitToBuy(
            users.buyer,
            users.seller,
            TOKEN_SUPPLY_ID,
            constants.PROMISE_PRICE1,
            constants.ZERO
          );

          const voucherTokenId = BN(TOKEN_SUPPLY_ID).or(constants.ONE);

          const voucherStatus = await contractVoucherKernel.getVoucherStatus(
            voucherTokenId
          );

          const expectedStatus = constants.ZERO.or(constants.ONE.shl(6)); // as per contract implementations

          assert.equal(
            voucherStatus[0],
            expectedStatus.toNumber(),
            'Wrong status'
          );
        });

        it('[NEGATIVE] Should not create order from a wrong payment type', async () => {
          const utilsEthEth = await UtilsBuilder.create()
            .ERC20withPermit()
            .ETHETH()
            .buildAsync(
              contractERC1155ERC721,
              contractVoucherKernel,
              contractCashier,
              contractBosonRouter,
              contractBSNTokenPrice,
              contractBSNTokenDeposit
            );

          await expect(
            utilsEthEth.commitToBuy(
              users.buyer,
              users.seller,
              TOKEN_SUPPLY_ID,
              constants.PROMISE_PRICE1,
              constants.PROMISE_DEPOSITBU1
            )
          ).to.be.revertedWith(revertReasons.INCORRECT_PAYMENT_METHOD);
        });

        it('[NEGATIVE] Should not create order with incorrect price', async () => {
          await expect(
            utils.commitToBuy(
              users.buyer,
              users.seller,
              TOKEN_SUPPLY_ID,
              constants.incorrect_product_price,
              constants.PROMISE_DEPOSITBU1
            )
          ).to.be.revertedWith(revertReasons.INCORRECT_PRICE);
        });

        it('[NEGATIVE] Should not create order with incorrect deposit', async () => {
          await expect(
            utils.commitToBuy(
              users.buyer,
              users.seller,
              TOKEN_SUPPLY_ID,
              constants.PROMISE_PRICE1,
              constants.buyer_incorrect_deposit
            )
          ).to.be.revertedWith(revertReasons.INCORRECT_DEPOSIT);
        });
      });
    });

    describe('Common voucher interactions after expiry', () => {
      const TEN_MINUTES = 10 * constants.ONE_MINUTE;
      const cancelPeriod = constants.ONE_MINUTE;
      const complainPeriod = constants.ONE_MINUTE;

      beforeEach(async () => {
        await deployContracts();
        utils = await UtilsBuilder.create()
          .ETHETH()
          .buildAsync(
            contractERC1155ERC721,
            contractVoucherKernel,
            contractCashier,
            contractBosonRouter
          );

        const timestamp = await Utils.getCurrTimestamp();

        constants.PROMISE_VALID_FROM = timestamp;
        constants.PROMISE_VALID_TO = timestamp + TEN_MINUTES;

        TOKEN_SUPPLY_ID = await utils.createOrder(
          users.seller,
          constants.PROMISE_VALID_FROM,
          constants.PROMISE_VALID_TO,
          constants.PROMISE_PRICE1,
          constants.seller_deposit,
          constants.PROMISE_DEPOSITBU1,
          constants.QTY_10
        );
      });

      it('[!COMMIT] Buyer should not be able to commit after expiry date has passed', async () => {
        await advanceTimeSeconds(
          TEN_MINUTES + constants.ONE_MINUTE // block.timestamp > tpromise.validTo
        );

        await expect(
          utils.commitToBuy(
            users.buyer,
            users.seller,
            TOKEN_SUPPLY_ID,
            constants.PROMISE_PRICE1,
            constants.PROMISE_DEPOSITBU1
          )
        ).to.be.revertedWith(revertReasons.OFFER_EXPIRED);
      });

      it('[COMMIT->!CANCEL] Seller should not be able to cancel after complain and expiry periods have passed', async () => {
        const voucherID = await utils.commitToBuy(
          users.buyer,
          users.seller,
          TOKEN_SUPPLY_ID,
          constants.PROMISE_PRICE1,
          constants.PROMISE_DEPOSITBU1
        );
        await advanceTimeSeconds(
          TEN_MINUTES + cancelPeriod + complainPeriod + constants.ONE_MINUTE // block.timestamp > tpromise.validTo + complainPeriod + cancelFaultPeriod
        );

        await expect(
          utils.cancel(voucherID, users.seller.signer)
        ).to.be.revertedWith(revertReasons.COF_PERIOD_EXPIRED);
      });

      it('[COMMIT->CANCEL->!COMPLAIN] Buyer should not be able to complain after complain period has passed', async () => {
        const voucherID = await utils.commitToBuy(
          users.buyer,
          users.seller,
          TOKEN_SUPPLY_ID,
          constants.PROMISE_PRICE1,
          constants.PROMISE_DEPOSITBU1
        );

        await utils.cancel(voucherID, users.seller.signer);

        await advanceTimeSeconds(complainPeriod + constants.ONE_MINUTE); // block.timestamp > complainPeriodStart + complainPeriod

        await expect(
          utils.complain(voucherID, users.buyer.signer)
        ).to.be.revertedWith(revertReasons.COMPLAIN_PERIOD_EXPIRED);
      });

      it('[COMMIT->!REFUND] Buyer should not be able to refund after expiry date has passed', async () => {
        const voucherID = await utils.commitToBuy(
          users.buyer,
          users.seller,
          TOKEN_SUPPLY_ID,
          constants.PROMISE_PRICE1,
          constants.PROMISE_DEPOSITBU1
        );

        await advanceTimeSeconds(
          TEN_MINUTES + constants.ONE_MINUTE // block.timestamp > tpromise.validTo
        );

        await expect(
          utils.refund(voucherID, users.buyer.signer)
        ).to.be.revertedWith(revertReasons.VALIDITY_PERIOD_PASSED);
      });

      it('[COMMIT->!REDEEM] Buyer should not be able to redeem after expiry date has passed', async () => {
        const voucherID = await utils.commitToBuy(
          users.buyer,
          users.seller,
          TOKEN_SUPPLY_ID,
          constants.PROMISE_PRICE1,
          constants.PROMISE_DEPOSITBU1
        );

        await advanceTimeSeconds(
          TEN_MINUTES + constants.ONE_MINUTE // block.timestamp > tpromise.validTo
        );

        await expect(
          utils.redeem(voucherID, users.buyer.signer)
        ).to.be.revertedWith(revertReasons.VALIDITY_PERIOD_PASSED);
      });

      it('[COMMIT->REDEEM->!COMPLAIN] Buyer should not be able to complain after complain and cancel periods have passed', async () => {
        const voucherID = await utils.commitToBuy(
          users.buyer,
          users.seller,
          TOKEN_SUPPLY_ID,
          constants.PROMISE_PRICE1,
          constants.PROMISE_DEPOSITBU1
        );
        await utils.redeem(voucherID, users.buyer.signer);

        await advanceTimeSeconds(
          complainPeriod + constants.ONE_MINUTE // block.timestamp > complainPeriodStart + complainPeriod
        );

        await expect(
          utils.complain(voucherID, users.buyer.signer)
        ).to.be.revertedWith(revertReasons.COMPLAIN_PERIOD_EXPIRED);
      });

      it('[COMMIT->REDEEM->!CANCEL] Seller should not be able to cancel after complain and cancel periods have passed', async () => {
        const voucherID = await utils.commitToBuy(
          users.buyer,
          users.seller,
          TOKEN_SUPPLY_ID,
          constants.PROMISE_PRICE1,
          constants.PROMISE_DEPOSITBU1
        );
        await utils.redeem(voucherID, users.buyer.signer);

        await advanceTimeSeconds(
          cancelPeriod + constants.ONE_MINUTE // block.timestamp > cancelFaultPeriodStart + cancelPeriod
        );

        await expect(
          utils.cancel(voucherID, users.seller.signer)
        ).to.be.revertedWith(revertReasons.COF_PERIOD_EXPIRED);
      });

      it('[COMMIT->REDEEM->CANCEL->!COMPLAIN] Buyer should not be able to complain after complain period has passed', async () => {
        const voucherID = await utils.commitToBuy(
          users.buyer,
          users.seller,
          TOKEN_SUPPLY_ID,
          constants.PROMISE_PRICE1,
          constants.PROMISE_DEPOSITBU1
        );
        await utils.redeem(voucherID, users.buyer.signer);
        await utils.cancel(voucherID, users.seller.signer);
        await advanceTimeSeconds(complainPeriod + constants.ONE_MINUTE); // block.timestamp > complainPeriodStart + complainPeriod

        await expect(
          utils.complain(voucherID, users.buyer.signer)
        ).to.be.revertedWith(revertReasons.COMPLAIN_PERIOD_EXPIRED);
      });

      it('[COMMIT->REDEEM->COMPLAIN->!CANCEL] Seller should not be able to cancel after cancel period has passed', async () => {
        const voucherID = await utils.commitToBuy(
          users.buyer,
          users.seller,
          TOKEN_SUPPLY_ID,
          constants.PROMISE_PRICE1,
          constants.PROMISE_DEPOSITBU1
        );

        await utils.redeem(voucherID, users.buyer.signer);
        await utils.complain(voucherID, users.buyer.signer);
        await advanceTimeSeconds(cancelPeriod + constants.ONE_MINUTE); // block.timestamp > cancelFaultPeriodStart + cancelPeriod

        await expect(
          utils.cancel(voucherID, users.seller.signer)
        ).to.be.revertedWith(revertReasons.COF_PERIOD_EXPIRED);
      });

      it('[COMMIT->REFUND->!CANCEL] Seller should not be able to cancel after cancel & complain periods expire', async () => {
        const voucherID = await utils.commitToBuy(
          users.buyer,
          users.seller,
          TOKEN_SUPPLY_ID,
          constants.PROMISE_PRICE1,
          constants.PROMISE_DEPOSITBU1
        );

        await utils.refund(voucherID, users.buyer.signer);

        await advanceTimeSeconds(
          cancelPeriod + constants.ONE_MINUTE // block.timestamp > cancelFaultPeriodStart + cancelPeriod
        );

        await expect(
          utils.cancel(voucherID, users.seller.signer)
        ).to.be.revertedWith(revertReasons.COF_PERIOD_EXPIRED);
      });

      it('[COMMIT->REFUND->!COMPLAIN] Buyer should not be able to complain after complain and expiry periods have passed', async () => {
        const voucherID = await utils.commitToBuy(
          users.buyer,
          users.seller,
          TOKEN_SUPPLY_ID,
          constants.PROMISE_PRICE1,
          constants.PROMISE_DEPOSITBU1
        );

        await utils.refund(voucherID, users.buyer.signer);

        await advanceTimeSeconds(
          complainPeriod + constants.ONE_MINUTE // block.timestamp > complainPeriodStart + complainPeriod
        );

        await expect(
          utils.complain(voucherID, users.buyer.signer)
        ).to.be.revertedWith(revertReasons.COMPLAIN_PERIOD_EXPIRED);
      });

      it('[COMMIT->REFUND->COMPLAIN->!CANCEL] Seller should not be able to cancel after cancel period has passed', async () => {
        const voucherID = await utils.commitToBuy(
          users.buyer,
          users.seller,
          TOKEN_SUPPLY_ID,
          constants.PROMISE_PRICE1,
          constants.PROMISE_DEPOSITBU1
        );

        await utils.refund(voucherID, users.buyer.signer);
        await utils.complain(voucherID, users.buyer.signer);

        await advanceTimeSeconds(cancelPeriod + constants.ONE_MINUTE); // block.timestamp > cancelFaultPeriodStart + cancelPeriod

        await expect(
          utils.cancel(voucherID, users.seller.signer)
        ).to.be.revertedWith(revertReasons.COF_PERIOD_EXPIRED);
      });

      it('[COMMIT->REFUND->CANCEL->!COMPLAIN] Buyer should not be able to complain after complain period has passed', async () => {
        const voucherID = await utils.commitToBuy(
          users.buyer,
          users.seller,
          TOKEN_SUPPLY_ID,
          constants.PROMISE_PRICE1,
          constants.PROMISE_DEPOSITBU1
        );

        await utils.refund(voucherID, users.buyer.signer);
        await utils.cancel(voucherID, users.seller.signer);

        await advanceTimeSeconds(complainPeriod + constants.ONE_MINUTE); // block.timestamp > complainPeriodStart + complainPeriod

        await expect(
          utils.complain(voucherID, users.buyer.signer)
        ).to.be.revertedWith(revertReasons.COMPLAIN_PERIOD_EXPIRED);
      });

      it('[COMMIT->EXPIRY TRIGGERED->CANCEL] Seller should be able to cancel within the cancel period after expiry triggered', async () => {
        const ONE_WEEK = 7 * constants.SECONDS_IN_DAY;
        await contractVoucherKernel.setComplainPeriod(ONE_WEEK);
        await contractVoucherKernel.setCancelFaultPeriod(ONE_WEEK);
        const voucherID = await utils.commitToBuy(
          users.buyer,
          users.seller,
          TOKEN_SUPPLY_ID,
          constants.PROMISE_PRICE1,
          constants.PROMISE_DEPOSITBU1
        );

        await advanceTimeSeconds(TEN_MINUTES + constants.ONE_MINUTE); // block.timestamp > tpromise.validTo

        const expiryTx = await contractVoucherKernel.triggerExpiration(
          voucherID
        );
        let txReceipt = await expiryTx.wait();

        eventUtils.assertEventEmitted(
          txReceipt,
          VoucherKernel_Factory,
          eventNames.LOG_EXPIRATION_TRIGGERED,
          (ev) => {
            assert.equal(ev._triggeredBy, users.deployer.address);
          }
        );

        await advanceTimeSeconds(ONE_WEEK + ONE_WEEK - TEN_MINUTES); // block.timestamp < tpromise.validTo + cancelPeriod + complainPeriod

        const cancelTx = await utils.cancel(voucherID, users.seller.signer);
        txReceipt = await cancelTx.wait();

        eventUtils.assertEventEmitted(
          txReceipt,
          VoucherKernel_Factory,
          eventNames.LOG_VOUCHER_FAULT_CANCEL,
          (ev) => {
            assert.equal(ev._tokenIdVoucher.toString(), voucherID);
          }
        );
      });

      it('[COMMIT->EXPIRY TRIGGERED->!CANCEL] Seller should not be able to cancel after cancel period has passed', async () => {
        const ONE_WEEK = 7 * constants.SECONDS_IN_DAY;
        await contractVoucherKernel.setComplainPeriod(ONE_WEEK);
        await contractVoucherKernel.setCancelFaultPeriod(ONE_WEEK);
        const voucherID = await utils.commitToBuy(
          users.buyer,
          users.seller,
          TOKEN_SUPPLY_ID,
          constants.PROMISE_PRICE1,
          constants.PROMISE_DEPOSITBU1
        );

        await advanceTimeSeconds(TEN_MINUTES + constants.ONE_MINUTE); // block.timestamp > tpromise.validTo

        await contractVoucherKernel.triggerExpiration(voucherID);

        await advanceTimeSeconds(ONE_WEEK + ONE_WEEK + constants.ONE_MINUTE); // block.timestamp > tpromise.validTo + cancelPeriod + complainPeriod

        await expect(
          utils.cancel(voucherID, users.seller.signer)
        ).to.be.revertedWith(revertReasons.COF_PERIOD_EXPIRED);
      });

      it('[COMMIT->EXPIRY TRIGGERED->COMPLAIN] Buyer should be able to complain within the complain period after expiry triggered', async () => {
        const ONE_WEEK = 7 * constants.SECONDS_IN_DAY;
        await contractVoucherKernel.setComplainPeriod(ONE_WEEK);
        await contractVoucherKernel.setCancelFaultPeriod(ONE_WEEK);

        const voucherID = await utils.commitToBuy(
          users.buyer,
          users.seller,
          TOKEN_SUPPLY_ID,
          constants.PROMISE_PRICE1,
          constants.PROMISE_DEPOSITBU1
        );

        await advanceTimeSeconds(TEN_MINUTES + constants.ONE_MINUTE); // block.timestamp > tpromise.validTo

        const expiryTx = await contractVoucherKernel.triggerExpiration(
          voucherID
        );
        let txReceipt = await expiryTx.wait();

        eventUtils.assertEventEmitted(
          txReceipt,
          VoucherKernel_Factory,
          eventNames.LOG_EXPIRATION_TRIGGERED,
          (ev) => {
            assert.equal(ev._triggeredBy, users.deployer.address);
          }
        );

        await advanceTimeSeconds(ONE_WEEK + ONE_WEEK - TEN_MINUTES); // block.timestamp < tpromise.validTo + cancelPeriod + complainPeriod

        const complainTx = await utils.complain(voucherID, users.buyer.signer);
        txReceipt = await complainTx.wait();

        eventUtils.assertEventEmitted(
          txReceipt,
          VoucherKernel_Factory,
          eventNames.LOG_VOUCHER_COMPLAIN,
          (ev) => {
            assert.equal(ev._tokenIdVoucher.toString(), voucherID);
          }
        );
      });

      it('[COMMIT->EXPIRY TRIGGERED->!COMPLAIN] Buyer should not be able to complain after complain period has passed', async () => {
        const ONE_WEEK = 7 * constants.SECONDS_IN_DAY;
        await contractVoucherKernel.setComplainPeriod(ONE_WEEK);
        await contractVoucherKernel.setCancelFaultPeriod(ONE_WEEK);
        const voucherID = await utils.commitToBuy(
          users.buyer,
          users.seller,
          TOKEN_SUPPLY_ID,
          constants.PROMISE_PRICE1,
          constants.PROMISE_DEPOSITBU1
        );
        await advanceTimeSeconds(TEN_MINUTES + constants.ONE_MINUTE); // block.timestamp > tpromise.validTo
        await contractVoucherKernel.triggerExpiration(voucherID);
        await advanceTimeSeconds(ONE_WEEK + ONE_WEEK + constants.ONE_MINUTE); // block.timestamp > tpromise.validTo + cancelPeriod + complainPeriod
        await expect(
          utils.complain(voucherID, users.buyer.signer)
        ).to.be.revertedWith(revertReasons.COMPLAIN_PERIOD_EXPIRED);
      });

      it('[COMMIT->EXPIRY TRIGGERED->CANCEL->COMPLAIN] Buyer should be able to complain within the complain period after expiry triggered and seller cancels', async () => {
        const ONE_WEEK = 7 * constants.SECONDS_IN_DAY;
        await contractVoucherKernel.setComplainPeriod(ONE_WEEK);
        await contractVoucherKernel.setCancelFaultPeriod(ONE_WEEK);

        const voucherID = await utils.commitToBuy(
          users.buyer,
          users.seller,
          TOKEN_SUPPLY_ID,
          constants.PROMISE_PRICE1,
          constants.PROMISE_DEPOSITBU1
        );

        await advanceTimeSeconds(TEN_MINUTES + constants.ONE_MINUTE); // block.timestamp > tpromise.validTo

        const expiryTx = await contractVoucherKernel.triggerExpiration(
          voucherID
        );
        let txReceipt = await expiryTx.wait();

        eventUtils.assertEventEmitted(
          txReceipt,
          VoucherKernel_Factory,
          eventNames.LOG_EXPIRATION_TRIGGERED,
          (ev) => {
            assert.equal(ev._triggeredBy, users.deployer.address);
          }
        );

        const cancelTx = await utils.cancel(voucherID, users.seller.signer);
        txReceipt = await cancelTx.wait();

        eventUtils.assertEventEmitted(
          txReceipt,
          VoucherKernel_Factory,
          eventNames.LOG_VOUCHER_FAULT_CANCEL,
          (ev) => {
            assert.equal(ev._tokenIdVoucher.toString(), voucherID);
          }
        );

        await advanceTimeSeconds(ONE_WEEK - TEN_MINUTES); // block.timestamp < complainPeriodStart + complainPeriod
        const complainTx = await utils.complain(voucherID, users.buyer.signer);
        txReceipt = await complainTx.wait();

        eventUtils.assertEventEmitted(
          txReceipt,
          VoucherKernel_Factory,
          eventNames.LOG_VOUCHER_COMPLAIN,
          (ev) => {
            assert.equal(ev._tokenIdVoucher.toString(), voucherID);
          }
        );
      });

      it('[COMMIT->EXPIRY TRIGGERED->CANCEL->!COMPLAIN] Buyer should not be able to complain after complain period has passed', async () => {
        const ONE_WEEK = 7 * constants.SECONDS_IN_DAY;
        await contractVoucherKernel.setComplainPeriod(ONE_WEEK);
        await contractVoucherKernel.setCancelFaultPeriod(ONE_WEEK);

        const voucherID = await utils.commitToBuy(
          users.buyer,
          users.seller,
          TOKEN_SUPPLY_ID,
          constants.PROMISE_PRICE1,
          constants.PROMISE_DEPOSITBU1
        );

        await advanceTimeSeconds(TEN_MINUTES + constants.ONE_MINUTE); // block.timestamp > tpromise.validTo

        await contractVoucherKernel.triggerExpiration(voucherID);
        await utils.cancel(voucherID, users.seller.signer);

        await advanceTimeSeconds(ONE_WEEK + constants.ONE_MINUTE); // block.timestamp > complainPeriodStart + complainPeriod

        await expect(
          utils.complain(voucherID, users.buyer.signer)
        ).to.be.revertedWith(revertReasons.COMPLAIN_PERIOD_EXPIRED);
      });

      it('[COMMIT->EXPIRY TRIGGERED->COMPLAIN->CANCEL] Seller should be able to cancel within the cancel period after expiry triggered and buyer complains', async () => {
        const ONE_WEEK = 7 * constants.SECONDS_IN_DAY;
        await contractVoucherKernel.setComplainPeriod(ONE_WEEK);
        await contractVoucherKernel.setCancelFaultPeriod(ONE_WEEK);

        const voucherID = await utils.commitToBuy(
          users.buyer,
          users.seller,
          TOKEN_SUPPLY_ID,
          constants.PROMISE_PRICE1,
          constants.PROMISE_DEPOSITBU1
        );

        await advanceTimeSeconds(TEN_MINUTES + constants.ONE_MINUTE); // block.timestamp > tpromise.validTo

        const expiryTx = await contractVoucherKernel.triggerExpiration(
          voucherID
        );
        let txReceipt = await expiryTx.wait();

        eventUtils.assertEventEmitted(
          txReceipt,
          VoucherKernel_Factory,
          eventNames.LOG_EXPIRATION_TRIGGERED,
          (ev) => {
            assert.equal(ev._triggeredBy, users.deployer.address);
          }
        );

        const complainTx = await utils.complain(voucherID, users.buyer.signer);
        txReceipt = await complainTx.wait();

        eventUtils.assertEventEmitted(
          txReceipt,
          VoucherKernel_Factory,
          eventNames.LOG_VOUCHER_COMPLAIN,
          (ev) => {
            assert.equal(ev._tokenIdVoucher.toString(), voucherID);
          }
        );

        await advanceTimeSeconds(ONE_WEEK - TEN_MINUTES); // block.timestamp < cancelPeriodStart + cancelPeriod
        const cancelTx = await utils.cancel(voucherID, users.seller.signer);
        txReceipt = await cancelTx.wait();

        eventUtils.assertEventEmitted(
          txReceipt,
          VoucherKernel_Factory,
          eventNames.LOG_VOUCHER_FAULT_CANCEL,
          (ev) => {
            assert.equal(ev._tokenIdVoucher.toString(), voucherID);
          }
        );
      });

      it('[COMMIT->EXPIRY TRIGGERED->COMPLAIN->!CANCEL] Seller should not be able to cancel after cancel period has passed', async () => {
        const ONE_WEEK = 7 * constants.SECONDS_IN_DAY;
        await contractVoucherKernel.setComplainPeriod(ONE_WEEK);
        await contractVoucherKernel.setCancelFaultPeriod(ONE_WEEK);

        const voucherID = await utils.commitToBuy(
          users.buyer,
          users.seller,
          TOKEN_SUPPLY_ID,
          constants.PROMISE_PRICE1,
          constants.PROMISE_DEPOSITBU1
        );

        await advanceTimeSeconds(TEN_MINUTES + constants.ONE_MINUTE); // block.timestamp > tpromise.validTo

        await contractVoucherKernel.triggerExpiration(voucherID);
        await utils.complain(voucherID, users.buyer.signer);

        await advanceTimeSeconds(ONE_WEEK + constants.ONE_MINUTE); // block.timestamp > cancelPeriodStart + cancelPeriod

        await expect(
          utils.cancel(voucherID, users.seller.signer)
        ).to.be.revertedWith(revertReasons.COF_PERIOD_EXPIRED);
      });

      it('[COMMIT->!COMPLAIN] Buyer should not be able to complain directly after commit', async () => {
        const voucherID = await utils.commitToBuy(
          users.buyer,
          users.seller,
          TOKEN_SUPPLY_ID,
          constants.PROMISE_PRICE1,
          constants.PROMISE_DEPOSITBU1
        );
        await expect(
          utils.complain(voucherID, users.buyer.signer)
        ).to.be.revertedWith(revertReasons.INAPPLICABLE_STATUS);
      });

      it('[!CANCEL] It should not be possible to cancel voucher that is not mapped to any supply', async () => {
        // spoof boson router address.
        await contractVoucherKernel.setBosonRouterAddress(
          users.deployer.address
        );

        await expect(
          contractVoucherKernel.cancelOrFault(
            constants.ONE,
            constants.ZERO_ADDRESS
          )
        ).to.be.revertedWith(revertReasons.INEXISTING_SUPPLY);
      });

      it('[!CANCEL] It should not be possible to cancel voucher that does not exist yet', async () => {
        // spoof boson router address.
        await contractVoucherKernel.setBosonRouterAddress(
          users.deployer.address
        );

        await expect(
          contractVoucherKernel.cancelOrFault(
            BN(TOKEN_SUPPLY_ID).or(1),
            users.seller.address
          )
        ).to.be.revertedWith(revertReasons.INAPPLICABLE_STATUS);
      });
    });

    describe('Action at wrong step', () => {
      let tokenVoucherId;
<<<<<<< HEAD

      const statuses = {
        commit: 6,
        redeem: 5,
        refund: 4,
        expire: 3,
        complain: 2,
        cancel: 1,
        finalize: 0,
      };

      function determineStatus(_status, _changeIdx) {
        return _status | (1 << _changeIdx);
      }

      function expectedVoucherStatus(path) {
        let status = determineStatus(0, statuses.commit); // starting status == commit
        for (const step of path) {
          status = determineStatus(status, statuses[step]);
        }

        return status;
      }

=======
>>>>>>> e919912e
      beforeEach(async () => {
        await deployContracts();
        await setPeriods();
        utils = await UtilsBuilder.create()
          .ETHETH()
          .buildAsync(
            contractERC1155ERC721,
            contractVoucherKernel,
            contractCashier,
            contractBosonRouter
          );

        const tokenSupplyKey = await utils.createOrder(
          users.seller,
          constants.PROMISE_VALID_FROM,
          constants.PROMISE_VALID_TO,
          constants.PROMISE_PRICE1,
          constants.PROMISE_DEPOSITSE1,
          constants.PROMISE_DEPOSITBU1,
          constants.QTY_10
        );

        tokenVoucherId = await utils.commitToBuy(
          users.buyer,
          users.seller,
          tokenSupplyKey,
          constants.PROMISE_PRICE1,
          constants.PROMISE_DEPOSITBU1
        );
      });

      describe('REFUND', () => {
        it('[NEGATIVE] REDEEM->!REFUND', async () => {
          await utils.redeem(tokenVoucherId, users.buyer.signer);

          await expect(
            utils.refund(tokenVoucherId, users.buyer.signer)
          ).to.be.revertedWith(revertReasons.INAPPLICABLE_STATUS);
        });

        it('[NEGATIVE] CANCEL->!REFUND', async () => {
          await utils.cancel(tokenVoucherId, users.seller.signer);

          await expect(
            utils.refund(tokenVoucherId, users.buyer.signer)
          ).to.be.revertedWith(revertReasons.INAPPLICABLE_STATUS);
        });

        it('[NEGATIVE] EXPIRE->!REFUND', async () => {
          await advanceTimeSeconds(2 * constants.SECONDS_IN_DAY + 1);
          await utils.expire(tokenVoucherId, users.seller.signer);

          await expect(
            utils.refund(tokenVoucherId, users.buyer.signer)
          ).to.be.revertedWith(revertReasons.INAPPLICABLE_STATUS);
        });
      });

      describe('DOUBLE COMPLAIN', () => {
        it('[NEGATIVE] CANCEL->COMPLAIN->!COMPLAIN', async () => {
          await utils.cancel(tokenVoucherId, users.seller.signer);
          await utils.complain(tokenVoucherId, users.buyer.signer);

          await expect(
            utils.complain(tokenVoucherId, users.buyer.signer)
          ).to.be.revertedWith(revertReasons.ALREADY_COMPLAINED);
        });

        it('[NEGATIVE] REDEEM->COMPLAIN->!COMPLAIN', async () => {
          await utils.redeem(tokenVoucherId, users.buyer.signer);
          await utils.complain(tokenVoucherId, users.buyer.signer);

          await expect(
            utils.complain(tokenVoucherId, users.buyer.signer)
          ).to.be.revertedWith(revertReasons.ALREADY_COMPLAINED);
        });

        it('[NEGATIVE] REDEEM->COMPLAIN->CANCEL->!COMPLAIN', async () => {
          await utils.redeem(tokenVoucherId, users.buyer.signer);
          await utils.complain(tokenVoucherId, users.buyer.signer);
          await utils.cancel(tokenVoucherId, users.seller.signer);

          await expect(
            utils.complain(tokenVoucherId, users.buyer.signer)
          ).to.be.revertedWith(revertReasons.ALREADY_COMPLAINED);
        });

        it('[NEGATIVE] REDEEM->CANCEL->COMPLAIN->!COMPLAIN', async () => {
          await utils.redeem(tokenVoucherId, users.buyer.signer);
          await utils.cancel(tokenVoucherId, users.seller.signer);
          await utils.complain(tokenVoucherId, users.buyer.signer);

          await expect(
            utils.complain(tokenVoucherId, users.buyer.signer)
          ).to.be.revertedWith(revertReasons.ALREADY_COMPLAINED);
        });

        it('[NEGATIVE] REFUND->COMPLAIN->!COMPLAIN', async () => {
          await utils.refund(tokenVoucherId, users.buyer.signer);
          await utils.complain(tokenVoucherId, users.buyer.signer);

          await expect(
            utils.complain(tokenVoucherId, users.buyer.signer)
          ).to.be.revertedWith(revertReasons.ALREADY_COMPLAINED);
        });

        it('[NEGATIVE] REFUND->COMPLAIN->CANCEL->!COMPLAIN', async () => {
          await utils.refund(tokenVoucherId, users.buyer.signer);
          await utils.complain(tokenVoucherId, users.buyer.signer);
          await utils.cancel(tokenVoucherId, users.seller.signer);

          await expect(
            utils.complain(tokenVoucherId, users.buyer.signer)
          ).to.be.revertedWith(revertReasons.ALREADY_COMPLAINED);
        });

        it('[NEGATIVE] REFUND->CANCEL->COMPLAIN->!COMPLAIN', async () => {
          await utils.refund(tokenVoucherId, users.buyer.signer);
          await utils.cancel(tokenVoucherId, users.seller.signer);
          await utils.complain(tokenVoucherId, users.buyer.signer);

          await expect(
            utils.complain(tokenVoucherId, users.buyer.signer)
          ).to.be.revertedWith(revertReasons.ALREADY_COMPLAINED);
        });

        it('[NEGATIVE] EXPIRE->COMPLAIN->!COMPLAIN', async () => {
          await advanceTimeSeconds(2 * constants.SECONDS_IN_DAY + 1);
          await utils.expire(tokenVoucherId, users.seller.signer);
          await utils.complain(tokenVoucherId, users.buyer.signer);

          await expect(
            utils.complain(tokenVoucherId, users.buyer.signer)
          ).to.be.revertedWith(revertReasons.ALREADY_COMPLAINED);
        });

        it('[NEGATIVE] EXPIRE->COMPLAIN->CANCEL->!COMPLAIN', async () => {
          await advanceTimeSeconds(2 * constants.SECONDS_IN_DAY + 1);
          await utils.expire(tokenVoucherId, users.seller.signer);
          await utils.complain(tokenVoucherId, users.buyer.signer);
          await utils.cancel(tokenVoucherId, users.seller.signer);

          await expect(
            utils.complain(tokenVoucherId, users.buyer.signer)
          ).to.be.revertedWith(revertReasons.ALREADY_COMPLAINED);
        });

        it('[NEGATIVE] EXPIRE->CANCEL->COMPLAIN->!COMPLAIN', async () => {
          await advanceTimeSeconds(2 * constants.SECONDS_IN_DAY + 1);
          await utils.expire(tokenVoucherId, users.seller.signer);
          await utils.cancel(tokenVoucherId, users.seller.signer);
          await utils.complain(tokenVoucherId, users.buyer.signer);

          await expect(
            utils.complain(tokenVoucherId, users.buyer.signer)
          ).to.be.revertedWith(revertReasons.ALREADY_COMPLAINED);
        });
      });

      describe('DOUBLE COF', () => {
        it('[NEGATIVE] COMMIT->CANCEL->COMPLAIN->!CANCEL', async () => {
          await utils.cancel(tokenVoucherId, users.seller.signer);
          await utils.complain(tokenVoucherId, users.buyer.signer);

          await expect(
            utils.cancel(tokenVoucherId, users.seller.signer)
          ).to.be.revertedWith(revertReasons.ALREADY_CANCELFAULT);
        });

        it('[NEGATIVE] COMMIT->CANCEL->!CANCEL', async () => {
          await utils.cancel(tokenVoucherId, users.seller.signer);

          await expect(
            utils.cancel(tokenVoucherId, users.seller.signer)
          ).to.be.revertedWith(revertReasons.ALREADY_CANCELFAULT);
        });

        it('[NEGATIVE] COMMIT->REDEEM->COMPLAIN->CANCEL->!CANCEL', async () => {
          await utils.redeem(tokenVoucherId, users.buyer.signer);
          await utils.complain(tokenVoucherId, users.buyer.signer);
          await utils.cancel(tokenVoucherId, users.seller.signer);

          await expect(
            utils.cancel(tokenVoucherId, users.seller.signer)
          ).to.be.revertedWith(revertReasons.ALREADY_CANCELFAULT);
        });

        it('[NEGATIVE] COMMIT->REDEEM->CANCEL->COMPLAIN->!CANCEL', async () => {
          await utils.redeem(tokenVoucherId, users.buyer.signer);
          await utils.cancel(tokenVoucherId, users.seller.signer);
          await utils.complain(tokenVoucherId, users.buyer.signer);

          await expect(
            utils.cancel(tokenVoucherId, users.seller.signer)
          ).to.be.revertedWith(revertReasons.ALREADY_CANCELFAULT);
        });

        it('[NEGATIVE] COMMIT->REDEEM->CANCEL->!CANCEL', async () => {
          await utils.redeem(tokenVoucherId, users.buyer.signer);
          await utils.cancel(tokenVoucherId, users.seller.signer);

          await expect(
            utils.cancel(tokenVoucherId, users.seller.signer)
          ).to.be.revertedWith(revertReasons.ALREADY_CANCELFAULT);
        });

        it('[NEGATIVE] COMMIT->REFUND->COMPLAIN->CANCEL->!CANCEL', async () => {
          await utils.refund(tokenVoucherId, users.buyer.signer);
          await utils.complain(tokenVoucherId, users.buyer.signer);
          await utils.cancel(tokenVoucherId, users.seller.signer);

          await expect(
            utils.cancel(tokenVoucherId, users.seller.signer)
          ).to.be.revertedWith(revertReasons.ALREADY_CANCELFAULT);
        });

        it('[NEGATIVE] COMMIT->REFUND->CANCEL->COMPLAIN->!CANCEL', async () => {
          await utils.refund(tokenVoucherId, users.buyer.signer);
          await utils.cancel(tokenVoucherId, users.seller.signer);
          await utils.complain(tokenVoucherId, users.buyer.signer);

          await expect(
            utils.cancel(tokenVoucherId, users.seller.signer)
          ).to.be.revertedWith(revertReasons.ALREADY_CANCELFAULT);
        });

        it('[NEGATIVE] COMMIT->REFUND->CANCEL->!CANCEL', async () => {
          await utils.refund(tokenVoucherId, users.buyer.signer);
          await utils.cancel(tokenVoucherId, users.seller.signer);

          await expect(
            utils.cancel(tokenVoucherId, users.seller.signer)
          ).to.be.revertedWith(revertReasons.ALREADY_CANCELFAULT);
        });

        it('[NEGATIVE] COMMIT->EXPIRE->COMPLAIN->CANCEL->!CANCEL-', async () => {
          await advanceTimeSeconds(2 * constants.SECONDS_IN_DAY + 1);
          await utils.expire(tokenVoucherId, users.seller.signer);
          await utils.complain(tokenVoucherId, users.buyer.signer);
          await utils.cancel(tokenVoucherId, users.seller.signer);

          await expect(
            utils.cancel(tokenVoucherId, users.seller.signer)
          ).to.be.revertedWith(revertReasons.ALREADY_CANCELFAULT);
        });

        it('[NEGATIVE] COMMIT->EXPIRE->CANCEL->COMPLAIN->!CANCEL', async () => {
          await advanceTimeSeconds(2 * constants.SECONDS_IN_DAY + 1);
          await utils.expire(tokenVoucherId, users.seller.signer);
          await utils.cancel(tokenVoucherId, users.seller.signer);
          await utils.complain(tokenVoucherId, users.buyer.signer);

          await expect(
            utils.cancel(tokenVoucherId, users.seller.signer)
          ).to.be.revertedWith(revertReasons.ALREADY_CANCELFAULT);
        });

        it('[NEGATIVE] COMMIT->EXPIRE->CANCEL->!CANCEL', async () => {
          await advanceTimeSeconds(2 * constants.SECONDS_IN_DAY + 1);
          await utils.expire(tokenVoucherId, users.seller.signer);
          await utils.cancel(tokenVoucherId, users.seller.signer);

          await expect(
            utils.cancel(tokenVoucherId, users.seller.signer)
          ).to.be.revertedWith(revertReasons.ALREADY_CANCELFAULT);
        });
      });

      describe('COMPLAIN/COF/FINALIZE after finalize', () => {
        it('[NEGATIVE] COMMIT->CANCEL->COMPLAIN->FINALIZE->!COMPLAIN/!COF/!FINALIZE', async () => {
          await utils.cancel(tokenVoucherId, users.seller.signer);
          await utils.complain(tokenVoucherId, users.buyer.signer);
          // await advanceTimeSeconds(60);
          await utils.finalize(tokenVoucherId, users.deployer.signer);

          await expect(
            utils.complain(tokenVoucherId, users.buyer.signer)
          ).to.be.revertedWith(revertReasons.ALREADY_FINALIZED);

          await expect(
            utils.cancel(tokenVoucherId, users.seller.signer)
          ).to.be.revertedWith(revertReasons.ALREADY_FINALIZED);

          await expect(
            utils.finalize(tokenVoucherId, users.deployer.signer)
          ).to.be.revertedWith(revertReasons.ALREADY_FINALIZED);
        });

        it('[NEGATIVE] COMMIT->CANCEL->FINALIZE->!COMPLAIN/!COF/!FINALIZEV', async () => {
          await utils.cancel(tokenVoucherId, users.seller.signer);
          await advanceTimeSeconds(60);
          await utils.finalize(tokenVoucherId, users.deployer.signer);

          await expect(
            utils.complain(tokenVoucherId, users.buyer.signer)
          ).to.be.revertedWith(revertReasons.ALREADY_FINALIZED);

          await expect(
            utils.cancel(tokenVoucherId, users.seller.signer)
          ).to.be.revertedWith(revertReasons.ALREADY_FINALIZED);

          await expect(
            utils.finalize(tokenVoucherId, users.deployer.signer)
          ).to.be.revertedWith(revertReasons.ALREADY_FINALIZED);
        });

        describe('REDEEM', () => {
          beforeEach(async () => {
            await utils.redeem(tokenVoucherId, users.buyer.signer);
          });

          it('[NEGATIVE] COMMIT->REDEEM->FINALIZE->!COMPLAIN/!COF/!FINALIZE', async () => {
            await advanceTimeSeconds(60);
            await utils.finalize(tokenVoucherId, users.deployer.signer);

            await expect(
              utils.complain(tokenVoucherId, users.buyer.signer)
            ).to.be.revertedWith(revertReasons.ALREADY_FINALIZED);

            await expect(
              utils.cancel(tokenVoucherId, users.seller.signer)
            ).to.be.revertedWith(revertReasons.ALREADY_FINALIZED);

            await expect(
              utils.finalize(tokenVoucherId, users.deployer.signer)
            ).to.be.revertedWith(revertReasons.ALREADY_FINALIZED);
          });

          it('[NEGATIVE] COMMIT->REDEEM->COMPLAIN->FINALIZE->!COMPLAIN/!COF/!FINALIZE', async () => {
            await utils.complain(tokenVoucherId, users.buyer.signer);
            await advanceTimeSeconds(60);
            await utils.finalize(tokenVoucherId, users.deployer.signer);

            await expect(
              utils.complain(tokenVoucherId, users.buyer.signer)
            ).to.be.revertedWith(revertReasons.ALREADY_FINALIZED);

            await expect(
              utils.cancel(tokenVoucherId, users.seller.signer)
            ).to.be.revertedWith(revertReasons.ALREADY_FINALIZED);

            await expect(
              utils.finalize(tokenVoucherId, users.deployer.signer)
            ).to.be.revertedWith(revertReasons.ALREADY_FINALIZED);
          });

          it('[NEGATIVE] COMMIT->REDEEM->COMPLAIN->CANCEL->FINALIZE->!COMPLAIN/!COF/!FINALIZE', async () => {
            await utils.complain(tokenVoucherId, users.buyer.signer);
            await utils.cancel(tokenVoucherId, users.seller.signer);
            await utils.finalize(tokenVoucherId, users.deployer.signer);

            await expect(
              utils.complain(tokenVoucherId, users.buyer.signer)
            ).to.be.revertedWith(revertReasons.ALREADY_FINALIZED);

            await expect(
              utils.cancel(tokenVoucherId, users.seller.signer)
            ).to.be.revertedWith(revertReasons.ALREADY_FINALIZED);

            await expect(
              utils.finalize(tokenVoucherId, users.deployer.signer)
            ).to.be.revertedWith(revertReasons.ALREADY_FINALIZED);
          });

          it('[NEGATIVE] COMMIT->REDEEM->CANCEL->COMPLAIN->FINALIZE->!COMPLAIN/!COF/!FINALIZE', async () => {
            await utils.cancel(tokenVoucherId, users.seller.signer);
            await utils.complain(tokenVoucherId, users.buyer.signer);
            await utils.finalize(tokenVoucherId, users.deployer.signer);

            await expect(
              utils.complain(tokenVoucherId, users.buyer.signer)
            ).to.be.revertedWith(revertReasons.ALREADY_FINALIZED);

            await expect(
              utils.cancel(tokenVoucherId, users.seller.signer)
            ).to.be.revertedWith(revertReasons.ALREADY_FINALIZED);

            await expect(
              utils.finalize(tokenVoucherId, users.deployer.signer)
            ).to.be.revertedWith(revertReasons.ALREADY_FINALIZED);
          });

          it('[NEGATIVE] COMMIT->REDEEM->CANCEL->FINALIZE->!COMPLAIN/!COF/!FINALIZE', async () => {
            await utils.cancel(tokenVoucherId, users.seller.signer);
            await advanceTimeSeconds(60);
            await utils.finalize(tokenVoucherId, users.deployer.signer);

            await expect(
              utils.complain(tokenVoucherId, users.buyer.signer)
            ).to.be.revertedWith(revertReasons.ALREADY_FINALIZED);

            await expect(
              utils.cancel(tokenVoucherId, users.seller.signer)
            ).to.be.revertedWith(revertReasons.ALREADY_FINALIZED);

            await expect(
              utils.finalize(tokenVoucherId, users.deployer.signer)
            ).to.be.revertedWith(revertReasons.ALREADY_FINALIZED);
          });
        });

        describe('REFUND', () => {
          beforeEach(async () => {
            await utils.refund(tokenVoucherId, users.buyer.signer);
          });

          it('[NEGATIVE] COMMIT->REFUND->FINALIZE->!COMPLAIN/!COF/!FINALIZE', async () => {
            await advanceTimeSeconds(60);
            await utils.finalize(tokenVoucherId, users.deployer.signer);

            await expect(
              utils.complain(tokenVoucherId, users.buyer.signer)
            ).to.be.revertedWith(revertReasons.ALREADY_FINALIZED);

            await expect(
              utils.cancel(tokenVoucherId, users.seller.signer)
            ).to.be.revertedWith(revertReasons.ALREADY_FINALIZED);

            await expect(
              utils.finalize(tokenVoucherId, users.deployer.signer)
            ).to.be.revertedWith(revertReasons.ALREADY_FINALIZED);
          });

          it('[NEGATIVE] COMMIT->REFUND->COMPLAIN->FINALIZE->!COMPLAIN/!COF/!FINALIZE', async () => {
            await utils.complain(tokenVoucherId, users.buyer.signer);
            await advanceTimeSeconds(60);
            await utils.finalize(tokenVoucherId, users.deployer.signer);

            await expect(
              utils.complain(tokenVoucherId, users.buyer.signer)
            ).to.be.revertedWith(revertReasons.ALREADY_FINALIZED);

            await expect(
              utils.cancel(tokenVoucherId, users.seller.signer)
            ).to.be.revertedWith(revertReasons.ALREADY_FINALIZED);

            await expect(
              utils.finalize(tokenVoucherId, users.deployer.signer)
            ).to.be.revertedWith(revertReasons.ALREADY_FINALIZED);
          });

          it('[NEGATIVE] COMMIT->REFUND->COMPLAIN->CANCEL->FINALIZE->!COMPLAIN/!COF/!FINALIZE', async () => {
            await utils.complain(tokenVoucherId, users.buyer.signer);
            await utils.cancel(tokenVoucherId, users.seller.signer);
            await utils.finalize(tokenVoucherId, users.deployer.signer);

            await expect(
              utils.complain(tokenVoucherId, users.buyer.signer)
            ).to.be.revertedWith(revertReasons.ALREADY_FINALIZED);

            await expect(
              utils.cancel(tokenVoucherId, users.seller.signer)
            ).to.be.revertedWith(revertReasons.ALREADY_FINALIZED);

            await expect(
              utils.finalize(tokenVoucherId, users.deployer.signer)
            ).to.be.revertedWith(revertReasons.ALREADY_FINALIZED);
          });

          it('[NEGATIVE] COMMIT->REFUND->CANCEL->COMPLAIN->FINALIZE->!COMPLAIN/!COF/!FINALIZE', async () => {
            await utils.cancel(tokenVoucherId, users.seller.signer);
            await utils.complain(tokenVoucherId, users.buyer.signer);
            await utils.finalize(tokenVoucherId, users.deployer.signer);

            await expect(
              utils.complain(tokenVoucherId, users.buyer.signer)
            ).to.be.revertedWith(revertReasons.ALREADY_FINALIZED);

            await expect(
              utils.cancel(tokenVoucherId, users.seller.signer)
            ).to.be.revertedWith(revertReasons.ALREADY_FINALIZED);

            await expect(
              utils.finalize(tokenVoucherId, users.deployer.signer)
            ).to.be.revertedWith(revertReasons.ALREADY_FINALIZED);
          });

          it('[NEGATIVE] COMMIT->REFUND->CANCEL->FINALIZE->!COMPLAIN/!COF/!FINALIZE', async () => {
            await utils.cancel(tokenVoucherId, users.seller.signer);
            await advanceTimeSeconds(60);
            await utils.finalize(tokenVoucherId, users.deployer.signer);

            await expect(
              utils.complain(tokenVoucherId, users.buyer.signer)
            ).to.be.revertedWith(revertReasons.ALREADY_FINALIZED);

            await expect(
              utils.cancel(tokenVoucherId, users.seller.signer)
            ).to.be.revertedWith(revertReasons.ALREADY_FINALIZED);

            await expect(
              utils.finalize(tokenVoucherId, users.deployer.signer)
            ).to.be.revertedWith(revertReasons.ALREADY_FINALIZED);
          });
        });

        describe('EXPIRE', () => {
          beforeEach(async () => {
            await advanceTimeSeconds(2 * constants.SECONDS_IN_DAY + 1);
            await utils.expire(tokenVoucherId, users.deployer.signer);
          });

          it('[NEGATIVE] COMMIT->EXPIRE->FINALIZE->!COMPLAIN/!COF/!FINALIZE', async () => {
            await advanceTimeSeconds(60);
            await utils.finalize(tokenVoucherId, users.deployer.signer);

            await expect(
              utils.complain(tokenVoucherId, users.buyer.signer)
            ).to.be.revertedWith(revertReasons.ALREADY_FINALIZED);

            await expect(
              utils.cancel(tokenVoucherId, users.seller.signer)
            ).to.be.revertedWith(revertReasons.ALREADY_FINALIZED);

            await expect(
              utils.finalize(tokenVoucherId, users.deployer.signer)
            ).to.be.revertedWith(revertReasons.ALREADY_FINALIZED);
          });

          it('[NEGATIVE] COMMIT->EXPIRE->COMPLAIN->FINALIZE->!COMPLAIN/!COF/!FINALIZE', async () => {
            await utils.complain(tokenVoucherId, users.buyer.signer);
            await advanceTimeSeconds(60);
            await utils.finalize(tokenVoucherId, users.deployer.signer);

            await expect(
              utils.complain(tokenVoucherId, users.buyer.signer)
            ).to.be.revertedWith(revertReasons.ALREADY_FINALIZED);

            await expect(
              utils.cancel(tokenVoucherId, users.seller.signer)
            ).to.be.revertedWith(revertReasons.ALREADY_FINALIZED);

            await expect(
              utils.finalize(tokenVoucherId, users.deployer.signer)
            ).to.be.revertedWith(revertReasons.ALREADY_FINALIZED);
          });

          it('[NEGATIVE] COMMIT->EXPIRE->COMPLAIN->CANCEL->FINALIZE->!COMPLAIN/!COF/!FINALIZE', async () => {
            await utils.complain(tokenVoucherId, users.buyer.signer);
            await utils.cancel(tokenVoucherId, users.seller.signer);
            await utils.finalize(tokenVoucherId, users.deployer.signer);

            await expect(
              utils.complain(tokenVoucherId, users.buyer.signer)
            ).to.be.revertedWith(revertReasons.ALREADY_FINALIZED);

            await expect(
              utils.cancel(tokenVoucherId, users.seller.signer)
            ).to.be.revertedWith(revertReasons.ALREADY_FINALIZED);

            await expect(
              utils.finalize(tokenVoucherId, users.deployer.signer)
            ).to.be.revertedWith(revertReasons.ALREADY_FINALIZED);
          });

          it('[NEGATIVE] COMMIT->EXPIRE->CANCEL->COMPLAIN->FINALIZE->!COMPLAIN/!COF/!FINALIZE', async () => {
            await utils.cancel(tokenVoucherId, users.seller.signer);
            await utils.complain(tokenVoucherId, users.buyer.signer);
            await utils.finalize(tokenVoucherId, users.deployer.signer);

            await expect(
              utils.complain(tokenVoucherId, users.buyer.signer)
            ).to.be.revertedWith(revertReasons.ALREADY_FINALIZED);

            await expect(
              utils.cancel(tokenVoucherId, users.seller.signer)
            ).to.be.revertedWith(revertReasons.ALREADY_FINALIZED);

            await expect(
              utils.finalize(tokenVoucherId, users.deployer.signer)
            ).to.be.revertedWith(revertReasons.ALREADY_FINALIZED);
          });

          it('[NEGATIVE] COMMIT->EXPIRE->CANCEL->FINALIZE->!COMPLAIN/!COF/!FINALIZE', async () => {
            await utils.cancel(tokenVoucherId, users.seller.signer);
            await advanceTimeSeconds(60);
            await utils.finalize(tokenVoucherId, users.deployer.signer);

            await expect(
              utils.complain(tokenVoucherId, users.buyer.signer)
            ).to.be.revertedWith(revertReasons.ALREADY_FINALIZED);

            await expect(
              utils.cancel(tokenVoucherId, users.seller.signer)
            ).to.be.revertedWith(revertReasons.ALREADY_FINALIZED);

            await expect(
              utils.finalize(tokenVoucherId, users.deployer.signer)
            ).to.be.revertedWith(revertReasons.ALREADY_FINALIZED);
          });
        });
      });

      describe('EXPIRY after some other action', () => {
        async function testTriggerExpiraton(advanceTime = true) {
          // to try expiration we should go to the future, but then other methods might fail as well.
          // therefore we revert to the state before advancing in the future
          const snapshot = await ethers.provider.send('evm_snapshot', []);
          if (advanceTime)
            await advanceTimeSeconds(2 * constants.SECONDS_IN_DAY + 1);
          await expect(
            utils.expire(tokenVoucherId, users.deployer.signer)
          ).to.be.revertedWith(revertReasons.INAPPLICABLE_STATUS);

          // revert to state before we advanced time
          await ethers.provider.send('evm_revert', [snapshot]);
        }

        it('[NEGATIVE] EXPIRY before expiration time should be reverted', async () => {
          await expect(
            utils.expire(tokenVoucherId, users.deployer.signer)
          ).to.be.revertedWith(revertReasons.INAPPLICABLE_STATUS);
        });

        it('[NEGATIVE] COMMIT->CANCEL->COMPLAIN->FINALIZE', async () => {
          await utils.cancel(tokenVoucherId, users.seller.signer);
          await testTriggerExpiraton();
          await utils.complain(tokenVoucherId, users.buyer.signer);
          await testTriggerExpiraton();
          await utils.finalize(tokenVoucherId, users.deployer.signer);
          await testTriggerExpiraton();
        });

        it('[NEGATIVE] COMMIT->CANCEL->FINALIZE', async () => {
          await utils.cancel(tokenVoucherId, users.seller.signer);
          await advanceTimeSeconds(60);
          await utils.finalize(tokenVoucherId, users.deployer.signer);
          await testTriggerExpiraton();
        });

        describe('REDEEM', () => {
          beforeEach(async () => {
            await utils.redeem(tokenVoucherId, users.buyer.signer);
          });

          it('[NEGATIVE] COMMIT->REDEEM->FINALIZE', async () => {
            await advanceTimeSeconds(60);
            await utils.finalize(tokenVoucherId, users.deployer.signer);
            await testTriggerExpiraton();
          });

          it('[NEGATIVE] COMMIT->REDEEM->COMPLAIN->FINALIZE', async () => {
            await utils.complain(tokenVoucherId, users.buyer.signer);
            await testTriggerExpiraton();
            await advanceTimeSeconds(60);
            await utils.finalize(tokenVoucherId, users.deployer.signer);
            await testTriggerExpiraton();
          });

          it('[NEGATIVE] COMMIT->REDEEM->COMPLAIN->CANCEL->FINALIZE', async () => {
            await utils.complain(tokenVoucherId, users.buyer.signer);
            await utils.cancel(tokenVoucherId, users.seller.signer);
            await testTriggerExpiraton();
            await utils.finalize(tokenVoucherId, users.deployer.signer);
            await testTriggerExpiraton();
          });

          it('[NEGATIVE] COMMIT->REDEEM->CANCEL->COMPLAIN->FINALIZE', async () => {
            await utils.cancel(tokenVoucherId, users.seller.signer);
            await utils.complain(tokenVoucherId, users.buyer.signer);
            await testTriggerExpiraton();
            await utils.finalize(tokenVoucherId, users.deployer.signer);
            await testTriggerExpiraton();
          });

          it('[NEGATIVE] COMMIT->REDEEM->CANCEL->FINALIZE', async () => {
            await utils.cancel(tokenVoucherId, users.seller.signer);
            await testTriggerExpiraton();
            await advanceTimeSeconds(60);
            await utils.finalize(tokenVoucherId, users.deployer.signer);
            await testTriggerExpiraton();
          });
        });

        describe('REFUND', () => {
          beforeEach(async () => {
            await utils.refund(tokenVoucherId, users.buyer.signer);
          });

          it('[NEGATIVE] COMMIT->REFUND->FINALIZE', async () => {
            await advanceTimeSeconds(60);
            await utils.finalize(tokenVoucherId, users.deployer.signer);
            await testTriggerExpiraton();
          });

          it('[NEGATIVE] COMMIT->REFUND->COMPLAIN->FINALIZEF', async () => {
            await utils.complain(tokenVoucherId, users.buyer.signer);
            await testTriggerExpiraton();
            await advanceTimeSeconds(60);
            await utils.finalize(tokenVoucherId, users.deployer.signer);
            await testTriggerExpiraton();
          });

          it('[NEGATIVE] COMMIT->REFUND->COMPLAIN->CANCEL->FINALIZE', async () => {
            await utils.complain(tokenVoucherId, users.buyer.signer);
            await utils.cancel(tokenVoucherId, users.seller.signer);
            await testTriggerExpiraton();
            await utils.finalize(tokenVoucherId, users.deployer.signer);
            await testTriggerExpiraton();
          });

          it('[NEGATIVE] COMMIT->REFUND->CANCEL->COMPLAIN->FINALIZE', async () => {
            await utils.cancel(tokenVoucherId, users.seller.signer);
            await utils.complain(tokenVoucherId, users.buyer.signer);
            await testTriggerExpiraton();
            await utils.finalize(tokenVoucherId, users.deployer.signer);
            await testTriggerExpiraton();
          });

          it('[NEGATIVE] COMMIT->REFUND->CANCEL->FINALIZE', async () => {
            await utils.cancel(tokenVoucherId, users.seller.signer);
            await testTriggerExpiraton();
            await advanceTimeSeconds(60);
            await utils.finalize(tokenVoucherId, users.deployer.signer);
            await testTriggerExpiraton();
          });
        });

        describe('EXPIRE', () => {
          beforeEach(async () => {
            await advanceTimeSeconds(2 * constants.SECONDS_IN_DAY + 1);
            await utils.expire(tokenVoucherId, users.deployer.signer);
          });

          it('[NEGATIVE] COMMIT->EXPIRE->FINALIZE', async () => {
            await advanceTimeSeconds(60);
            await utils.finalize(tokenVoucherId, users.deployer.signer);
            await testTriggerExpiraton(false);
          });

          it('[NEGATIVE] COMMIT->EXPIRE->COMPLAIN->FINALIZE', async () => {
            await utils.complain(tokenVoucherId, users.buyer.signer);
            await testTriggerExpiraton(false);
            await advanceTimeSeconds(60);
            await utils.finalize(tokenVoucherId, users.deployer.signer);
            await testTriggerExpiraton(false);
          });

          it('[NEGATIVE] COMMIT->EXPIRE->COMPLAIN->CANCEL->FINALIZE', async () => {
            await utils.complain(tokenVoucherId, users.buyer.signer);
            await utils.cancel(tokenVoucherId, users.seller.signer);
            await testTriggerExpiraton(false);
            await utils.finalize(tokenVoucherId, users.deployer.signer);
            await testTriggerExpiraton(false);
          });

          it('[NEGATIVE] COMMIT->EXPIRE->CANCEL->COMPLAIN->FINALIZE', async () => {
            await utils.cancel(tokenVoucherId, users.seller.signer);
            await utils.complain(tokenVoucherId, users.buyer.signer);
            await testTriggerExpiraton(false);
            await utils.finalize(tokenVoucherId, users.deployer.signer);
            await testTriggerExpiraton(false);
          });

          it('[NEGATIVE] COMMIT->EXPIRE->CANCEL->FINALIZE', async () => {
            await utils.cancel(tokenVoucherId, users.seller.signer);
            await testTriggerExpiraton(false);
            await advanceTimeSeconds(60);
            await utils.finalize(tokenVoucherId, users.deployer.signer);
            await testTriggerExpiraton(false);
          });
        });
      });

      describe('PREMATURE FINALIZE', () => {
        it('[NEGATIVE] Finalize before complain period end should have no effect', async () => {
          await expect(
            utils.finalize(tokenVoucherId, users.deployer.signer)
          ).to.be.revertedWith(revertReasons.INAPPLICABLE_STATUS);
        });

        it('[NEGATIVE] COMMIT->CANCEL->!FINALIZE', async () => {
          await utils.cancel(tokenVoucherId, users.seller.signer);
          await expect(
            utils.finalize(tokenVoucherId, users.deployer.signer)
          ).to.be.revertedWith(revertReasons.INAPPLICABLE_STATUS);
        });

        describe('REDEEM', () => {
          beforeEach(async () => {
            await utils.redeem(tokenVoucherId, users.buyer.signer);
          });

          it('[NEGATIVE] COMMIT->REDEEM->FINALIZE', async () => {
            await expect(
              utils.finalize(tokenVoucherId, users.deployer.signer)
            ).to.be.revertedWith(revertReasons.INAPPLICABLE_STATUS);
          });

          it('[NEGATIVE] COMMIT->REDEEM->COMPLAIN->FINALIZE', async () => {
            await utils.complain(tokenVoucherId, users.buyer.signer);
            await expect(
              utils.finalize(tokenVoucherId, users.deployer.signer)
            ).to.be.revertedWith(revertReasons.INAPPLICABLE_STATUS);
          });

          it('[NEGATIVE] COMMIT->REDEEM->CANCEL->FINALIZE', async () => {
            await utils.cancel(tokenVoucherId, users.seller.signer);
            await expect(
              utils.finalize(tokenVoucherId, users.deployer.signer)
            ).to.be.revertedWith(revertReasons.INAPPLICABLE_STATUS);
          });
        });

        describe('REFUND', () => {
          beforeEach(async () => {
            await utils.refund(tokenVoucherId, users.buyer.signer);
          });

          it('[NEGATIVE] COMMIT->REFUND->FINALIZE', async () => {
            await expect(
              utils.finalize(tokenVoucherId, users.deployer.signer)
            ).to.be.revertedWith(revertReasons.INAPPLICABLE_STATUS);
          });

          it('[NEGATIVE] COMMIT->REFUND->COMPLAIN->FINALIZE', async () => {
            await utils.complain(tokenVoucherId, users.buyer.signer);
            await expect(
              utils.finalize(tokenVoucherId, users.deployer.signer)
            ).to.be.revertedWith(revertReasons.INAPPLICABLE_STATUS);
          });

          it('[NEGATIVE] COMMIT->REFUND->CANCEL->FINALIZE', async () => {
            await utils.cancel(tokenVoucherId, users.seller.signer);
            await expect(
              utils.finalize(tokenVoucherId, users.deployer.signer)
            ).to.be.revertedWith(revertReasons.INAPPLICABLE_STATUS);
          });
        });

        describe('EXPIRE', () => {
          beforeEach(async () => {
            await advanceTimeSeconds(2 * constants.SECONDS_IN_DAY + 1);
            await utils.expire(tokenVoucherId, users.deployer.signer);
          });

          it('[NEGATIVE] COMMIT->EXPIRE->FINALIZE', async () => {
            await expect(
              utils.finalize(tokenVoucherId, users.deployer.signer)
            ).to.be.revertedWith(revertReasons.INAPPLICABLE_STATUS);
          });

          it('[NEGATIVE] COMMIT->EXPIRE->COMPLAIN->FINALIZE', async () => {
            await utils.complain(tokenVoucherId, users.buyer.signer);
            await expect(
              utils.finalize(tokenVoucherId, users.deployer.signer)
            ).to.be.revertedWith(revertReasons.INAPPLICABLE_STATUS);
          });

          it('[NEGATIVE] COMMIT->EXPIRE->CANCEL->FINALIZE', async () => {
            await utils.cancel(tokenVoucherId, users.seller.signer);
            await expect(
              utils.finalize(tokenVoucherId, users.deployer.signer)
            ).to.be.revertedWith(revertReasons.INAPPLICABLE_STATUS);
          });
        });
      });

      describe('BEFORE VALIDITY PERIOD', () => {
        let tokenVoucherId;

        beforeEach(async () => {
          const timestamp = await Utils.getCurrTimestamp();

          constants.PROMISE_VALID_FROM =
            timestamp + 10 * constants.SECONDS_IN_DAY;
          constants.PROMISE_VALID_TO =
            constants.PROMISE_VALID_FROM + 2 * constants.SECONDS_IN_DAY;

          utils = await UtilsBuilder.create()
            .ETHETH()
            .buildAsync(
              contractERC1155ERC721,
              contractVoucherKernel,
              contractCashier,
              contractBosonRouter
            );

          const tokenSupplyId = await utils.createOrder(
            users.seller,
            constants.PROMISE_VALID_FROM,
            constants.PROMISE_VALID_TO,
            constants.PROMISE_PRICE1,
            constants.PROMISE_DEPOSITSE1,
            constants.PROMISE_DEPOSITBU1,
            constants.QTY_10
          );

          tokenVoucherId = await utils.commitToBuy(
            users.buyer,
            users.seller,
            tokenSupplyId,
            constants.PROMISE_PRICE1,
            constants.PROMISE_DEPOSITBU1
          );
        });

        it('[NEGATIVE] Should not be possible to redeem before promise valid', async () => {
          await expect(
            utils.redeem(tokenVoucherId, users.buyer.signer)
          ).to.be.revertedWith(revertReasons.INVALID_VALIDITY_FROM);
        });

        it('[NEGATIVE] Should not be possible to refund before promise valid', async () => {
          await expect(
            utils.refund(tokenVoucherId, users.buyer.signer)
          ).to.be.revertedWith(revertReasons.INVALID_VALIDITY_FROM);
        });
      });
    });
  });

  describe('TOKEN SUPPLY TRANSFER', () => {
    const paymentType = {
      PAYMENT: 0,
      DEPOSIT_SELLER: 1,
      DEPOSIT_BUYER: 2,
    };

    beforeEach(() => {
      distributedAmounts = {
        buyerAmount: BN(0),
        sellerAmount: BN(0),
        escrowAmount: BN(0),
      };
    });

    describe('Common transfer', () => {
      beforeEach(async () => {
        await deployContracts();
        await setPeriods();
        utils = await UtilsBuilder.create()
          .ETHETH()
          .buildAsync(
            contractERC1155ERC721,
            contractVoucherKernel,
            contractCashier,
            contractBosonRouter
          );

        tokenSupplyKey = await utils.createOrder(
          users.other1,
          constants.PROMISE_VALID_FROM,
          constants.PROMISE_VALID_TO,
          constants.PROMISE_PRICE1,
          constants.PROMISE_DEPOSITSE1,
          constants.PROMISE_DEPOSITBU1,
          constants.QTY_10
        );
      });

      it('Should transfer voucher supply', async () => {
        // Check supply holder before
        expect(
          await contractVoucherKernel.getSupplyHolder(tokenSupplyKey)
        ).to.equal(users.other1.address, 'Supply 1 before - holder mismatch');

        const expectedBalanceInEscrow = BN(constants.PROMISE_DEPOSITSE1).mul(
          BN(constants.QTY_10)
        );

        let actualOldOwnerBalanceFromEscrow =
          await contractCashier.getEscrowAmount(users.other1.address);
        let actualNewOwnerBalanceFromEscrow =
          await contractCashier.getEscrowAmount(users.other2.address);

        assert.isTrue(
          actualOldOwnerBalanceFromEscrow.eq(expectedBalanceInEscrow),
          'Old owner balance from escrow does not match'
        );
        assert.isTrue(
          actualNewOwnerBalanceFromEscrow.eq(constants.ZERO),
          'New owner balance from escrow does not match'
        );

        // balances before
        const user1BalanceBeforeTransfer = (
          await contractERC1155ERC721.functions[fnSignatures.balanceOf1155](
            users.other1.address,
            tokenSupplyKey
          )
        )[0];

        const user2BalanceBeforeTransfer = (
          await contractERC1155ERC721.functions[fnSignatures.balanceOf1155](
            users.other2.address,
            tokenSupplyKey
          )
        )[0];

        assert.equal(
          user1BalanceBeforeTransfer,
          constants.QTY_10,
          'User1 before balance mismatch'
        );
        assert.equal(
          user2BalanceBeforeTransfer,
          0,
          'User2 before balance mismatch'
        );

        const transferTx = await utils.safeTransfer1155(
          users.other1.address,
          users.other2.address,
          tokenSupplyKey,
          constants.QTY_10,
          users.other1.signer
        );

        const txReceipt = await transferTx.wait();

        eventUtils.assertEventEmitted(
          txReceipt,
          ERC1155ERC721_Factory,
          eventNames.TRANSFER_SINGLE,
          (ev) => {
            assert.isTrue(ev._operator === users.other1.address);
            assert.isTrue(ev._from === users.other1.address);
            assert.isTrue(ev._to === users.other2.address);
            assert.isTrue(ev._id.eq(tokenSupplyKey));
            assert.isTrue(ev._value.eq(constants.QTY_10));
          }
        );

        // balances after
        const user1BalanceAfterTransfer = (
          await contractERC1155ERC721.functions[fnSignatures.balanceOf1155](
            users.other1.address,
            tokenSupplyKey
          )
        )[0];

        const user2BalanceAfterTransfer = (
          await contractERC1155ERC721.functions[fnSignatures.balanceOf1155](
            users.other2.address,
            tokenSupplyKey
          )
        )[0];

        assert.equal(
          user1BalanceAfterTransfer,
          0,
          'User1 after balance mismatch'
        );
        assert.equal(
          user2BalanceAfterTransfer,
          constants.QTY_10,
          'User2 after balance mismatch'
        );

        actualOldOwnerBalanceFromEscrow = await contractCashier.getEscrowAmount(
          users.other1.address
        );
        actualNewOwnerBalanceFromEscrow = await contractCashier.getEscrowAmount(
          users.other2.address
        );

        assert.isTrue(
          actualOldOwnerBalanceFromEscrow.eq(constants.ZERO),
          'Old owner balance from escrow does not match'
        );
        assert.isTrue(
          actualNewOwnerBalanceFromEscrow.eq(expectedBalanceInEscrow),
          'New owner balance from escrow does not match'
        );

        // Check supply holder after
        expect(
          await contractVoucherKernel.getSupplyHolder(tokenSupplyKey)
        ).to.equal(users.other2.address, 'Supply 1 after - holder mismatch');
      });

      it('Should transfer voucher supply to self and balance should be the same', async () => {
        // Check supply holder before
        expect(
          await contractVoucherKernel.getSupplyHolder(tokenSupplyKey)
        ).to.equal(users.other1.address, 'Supply 1 before - holder mismatch');

        const expectedBalanceInEscrow = BN(constants.PROMISE_DEPOSITSE1).mul(
          BN(constants.QTY_10)
        );

        let actualOldOwnerBalanceFromEscrow =
          await contractCashier.getEscrowAmount(users.other1.address);

        assert.isTrue(
          actualOldOwnerBalanceFromEscrow.eq(expectedBalanceInEscrow),
          'Old owner balance from escrow does not match'
        );

        const balanceBeforeTransfer = (
          await contractERC1155ERC721.functions[fnSignatures.balanceOf1155](
            users.other1.address,
            tokenSupplyKey
          )
        )[0];

        const transferTx = await utils.safeTransfer1155(
          users.other1.address,
          users.other1.address,
          tokenSupplyKey,
          constants.QTY_10,
          users.other1.signer
        );

        const balanceAfterTransfer = (
          await contractERC1155ERC721.functions[fnSignatures.balanceOf1155](
            users.other1.address,
            tokenSupplyKey
          )
        )[0];

        assert.equal(
          balanceBeforeTransfer.toString(),
          balanceAfterTransfer.toString(),
          'Balance mismatch!'
        );

        const txReceipt = await transferTx.wait();

        eventUtils.assertEventEmitted(
          txReceipt,
          ERC1155ERC721_Factory,
          eventNames.TRANSFER_SINGLE,
          (ev) => {
            assert.equal(ev._from, users.other1.address);
            assert.equal(ev._to, users.other1.address);
            assert.equal(ev._id.toString(), tokenSupplyKey);
            assert.equal(ev._value.toString(), constants.QTY_10);
          }
        );

        actualOldOwnerBalanceFromEscrow = await contractCashier.getEscrowAmount(
          users.other1.address
        );

        assert.isTrue(
          actualOldOwnerBalanceFromEscrow.eq(expectedBalanceInEscrow),
          'Old owner balance from escrow does not match'
        );

        // Check supply holder after
        expect(
          await contractVoucherKernel.getSupplyHolder(tokenSupplyKey)
        ).to.equal(users.other1.address, 'Supply 1 after - holder mismatch');
      });

      it('[NEGATIVE] Should revert if owner tries to transfer voucher supply partially', async () => {
        await expect(
          utils.safeTransfer1155(
            users.other1.address,
            users.other2.address,
            tokenSupplyKey,
            constants.QTY_1,
            users.other1.signer
          )
        ).to.be.revertedWith(revertReasons.INVALID_QUANTITY);
      });

      it('[NEGATIVE] Should revert if Attacker tries to transfer voucher supply', async () => {
        await expect(
          utils.safeTransfer1155(
            users.other1.address,
            users.other2.address,
            tokenSupplyKey,
            constants.QTY_10,
            users.attacker.signer
          )
        ).to.be.revertedWith(revertReasons.UNAUTHORIZED_TRANSFER_1155);
      });

      describe('Batch transfers', () => {
        let tokenSupplyKey2;
        let tokenSupplyBatch;
        const batchQuantities = [BN(constants.QTY_10), BN(constants.QTY_20)];

        beforeEach(async () => {
          tokenSupplyKey2 = await utils.createOrder(
            users.other1,
            constants.PROMISE_VALID_FROM,
            constants.PROMISE_VALID_TO,
            constants.PROMISE_PRICE1,
            constants.PROMISE_DEPOSITSE2,
            constants.PROMISE_DEPOSITBU1,
            constants.QTY_20
          );

          tokenSupplyBatch = [BN(tokenSupplyKey), BN(tokenSupplyKey2)];
        });

        it('Should transfer batch voucher supply', async () => {
          // Check supply holder before
          expect(
            await contractVoucherKernel.getSupplyHolder(tokenSupplyKey)
          ).to.equal(users.other1.address, 'Supply 1 before - holder mismatch');
          expect(
            await contractVoucherKernel.getSupplyHolder(tokenSupplyKey2)
          ).to.equal(users.other1.address, 'Supply 2 before - holder mismatch');

          // balances before
          let actualOldOwnerBalanceFromEscrow =
            await contractCashier.getEscrowAmount(users.other1.address);
          let actualNewOwnerBalanceFromEscrow =
            await contractCashier.getEscrowAmount(users.other2.address);

          const expectedBalanceInEscrow = BN(constants.PROMISE_DEPOSITSE1)
            .mul(BN(constants.QTY_10))
            .add(BN(constants.PROMISE_DEPOSITSE2).mul(BN(constants.QTY_20)));

          assert.isTrue(
            actualOldOwnerBalanceFromEscrow.eq(expectedBalanceInEscrow),
            'Old owner balance from escrow does not match'
          );
          assert.isTrue(
            actualNewOwnerBalanceFromEscrow.eq(constants.ZERO),
            'New owner balance from escrow does not match'
          );

          const user1BalanceBeforeTransfer =
            await contractERC1155ERC721.balanceOfBatch(
              [users.other1.address, users.other1.address],
              tokenSupplyBatch
            );

          const user2BalanceBeforeTransfer =
            await contractERC1155ERC721.balanceOfBatch(
              [users.other2.address, users.other2.address],
              tokenSupplyBatch
            );

          assert.equal(
            JSON.stringify(user1BalanceBeforeTransfer),
            JSON.stringify(batchQuantities),
            'User1 before balance mismatch'
          );
          assert.equal(
            JSON.stringify(user2BalanceBeforeTransfer),
            JSON.stringify([constants.ZERO, constants.ZERO]),
            'User2 before balance mismatch'
          );

          const transferTx = await utils.safeBatchTransfer1155(
            users.other1.address,
            users.other2.address,
            tokenSupplyBatch,
            batchQuantities.map((q) => q.toString()),
            users.other1.signer
          );

          const txReceipt = await transferTx.wait();

          eventUtils.assertEventEmitted(
            txReceipt,
            ERC1155ERC721_Factory,
            eventNames.TRANSFER_BATCH,
            (ev) => {
              assert.equal(ev._from, users.other1.address);
              assert.equal(ev._to, users.other2.address);
              assert.equal(
                JSON.stringify(ev._ids),
                JSON.stringify(tokenSupplyBatch)
              );
              assert.equal(
                JSON.stringify(ev._values),
                JSON.stringify(batchQuantities)
              );
            }
          );

          // balances after
          const user1BalanceAfterTransfer =
            await contractERC1155ERC721.balanceOfBatch(
              [users.other1.address, users.other1.address],
              tokenSupplyBatch
            );

          const user2BalanceAfterTransfer =
            await contractERC1155ERC721.balanceOfBatch(
              [users.other2.address, users.other2.address],
              tokenSupplyBatch
            );

          assert.equal(
            JSON.stringify(user1BalanceAfterTransfer),
            JSON.stringify([constants.ZERO, constants.ZERO]),
            'User1 after balance mismatch'
          );
          assert.equal(
            JSON.stringify(user2BalanceAfterTransfer),
            JSON.stringify(batchQuantities),
            'User2 after balance mismatch'
          );

          actualOldOwnerBalanceFromEscrow =
            await contractCashier.getEscrowAmount(users.other1.address);
          actualNewOwnerBalanceFromEscrow =
            await contractCashier.getEscrowAmount(users.other2.address);

          assert.isTrue(
            actualOldOwnerBalanceFromEscrow.eq(constants.ZERO),
            'Old owner balance from escrow does not match'
          );
          assert.isTrue(
            actualNewOwnerBalanceFromEscrow.eq(expectedBalanceInEscrow),
            'New owner balance from escrow does not match'
          );

          // Check supply holder after
          expect(
            await contractVoucherKernel.getSupplyHolder(tokenSupplyKey)
          ).to.equal(users.other2.address, 'Supply 1 after - holder mismatch');
          expect(
            await contractVoucherKernel.getSupplyHolder(tokenSupplyKey2)
          ).to.equal(users.other2.address, 'Supply 2 after - holder mismatch');
        });

        it('Should transfer batch voucher supply to self and balance should be the same', async () => {
          // Check supply holder before
          expect(
            await contractVoucherKernel.getSupplyHolder(tokenSupplyKey)
          ).to.equal(users.other1.address, 'Supply 1 before - holder mismatch');
          expect(
            await contractVoucherKernel.getSupplyHolder(tokenSupplyKey2)
          ).to.equal(users.other1.address, 'Supply 2 before - holder mismatch');

          // balances before
          let actualOldOwnerBalanceFromEscrow =
            await contractCashier.getEscrowAmount(users.other1.address);

          const expectedBalanceInEscrow = BN(constants.PROMISE_DEPOSITSE1)
            .mul(BN(constants.QTY_10))
            .add(BN(constants.PROMISE_DEPOSITSE2).mul(BN(constants.QTY_20)));

          assert.isTrue(
            actualOldOwnerBalanceFromEscrow.eq(expectedBalanceInEscrow),
            'Old owner balance from escrow does not match'
          );

          const balanceBeforeTransfer =
            await contractERC1155ERC721.balanceOfBatch(
              [users.other1.address, users.other1.address],
              tokenSupplyBatch
            );

          const transferTx = await utils.safeBatchTransfer1155(
            users.other1.address,
            users.other1.address,
            tokenSupplyBatch,
            batchQuantities.map((q) => q.toString()),
            users.other1.signer
          );

          const balanceAfterTransfer =
            await contractERC1155ERC721.balanceOfBatch(
              [users.other1.address, users.other1.address],
              tokenSupplyBatch
            );

          assert.equal(
            JSON.stringify(balanceBeforeTransfer),
            JSON.stringify(balanceAfterTransfer),
            'Balance mismatch!'
          );

          const txReceipt = await transferTx.wait();

          eventUtils.assertEventEmitted(
            txReceipt,
            ERC1155ERC721_Factory,
            eventNames.TRANSFER_BATCH,
            (ev) => {
              assert.equal(ev._from, users.other1.address);
              assert.equal(ev._to, users.other1.address);
              assert.equal(
                JSON.stringify(ev._ids),
                JSON.stringify(tokenSupplyBatch)
              );
              assert.equal(
                JSON.stringify(ev._values),
                JSON.stringify(batchQuantities)
              );
            }
          );

          actualOldOwnerBalanceFromEscrow =
            await contractCashier.getEscrowAmount(users.other1.address);

          assert.isTrue(
            actualOldOwnerBalanceFromEscrow.eq(expectedBalanceInEscrow),
            'Old owner balance from escrow does not match'
          );

          // Check supply holder after
          expect(
            await contractVoucherKernel.getSupplyHolder(tokenSupplyKey)
          ).to.equal(users.other1.address, 'Supply 1 after - holder mismatch');
          expect(
            await contractVoucherKernel.getSupplyHolder(tokenSupplyKey2)
          ).to.equal(users.other1.address, 'Supply 2 after - holder mismatch');
        });

        it('[NEGATIVE] Should revert if owner tries to transfer voucher supply batch partially', async () => {
          await expect(
            utils.safeBatchTransfer1155(
              users.other1.address,
              users.other2.address,
              tokenSupplyBatch,
              [constants.QTY_10, constants.QTY_10],
              users.other1.signer
            )
          ).to.be.revertedWith(revertReasons.INVALID_QUANTITY);
        });

        it('[NEGATIVE] Should revert if Attacker tries to transfer batch voucher supply', async () => {
          await expect(
            utils.safeBatchTransfer1155(
              users.other1.address,
              users.other2.address,
              tokenSupplyBatch,
              batchQuantities.map((q) => q.toString()),
              users.attacker.signer
            )
          ).to.be.revertedWith(revertReasons.UNAUTHORIZED_TRANSFER_BATCH_1155);
        });
      });
    });

    describe('ETHETH', () => {
      beforeEach(async () => {
        await deployContracts();
        await setPeriods();

        utils = await UtilsBuilder.create()
          .ETHETH()
          .buildAsync(
            contractERC1155ERC721,
            contractVoucherKernel,
            contractCashier,
            contractBosonRouter
          );

        tokenSupplyKey = await utils.createOrder(
          users.other1,
          constants.PROMISE_VALID_FROM,
          constants.PROMISE_VALID_TO,
          constants.PROMISE_PRICE1,
          constants.PROMISE_DEPOSITSE1,
          constants.PROMISE_DEPOSITBU1,
          constants.QTY_1
        );
      });

      it('Should update escrow amounts after transfer', async () => {
        // Check supply holder before
        expect(
          await contractVoucherKernel.getSupplyHolder(tokenSupplyKey)
        ).to.equal(users.other1.address, 'Supply 1 before - holder mismatch');

        const expectedBalanceInEscrow = BN(constants.PROMISE_DEPOSITSE1).mul(
          BN(constants.QTY_1)
        );

        let actualOldOwnerBalanceFromEscrow =
          await contractCashier.getEscrowAmount(users.other1.address);
        let actualNewOwnerBalanceFromEscrow =
          await contractCashier.getEscrowAmount(users.other2.address);

        assert.isTrue(
          actualOldOwnerBalanceFromEscrow.eq(expectedBalanceInEscrow),
          'Old owner balance from escrow does not match'
        );
        assert.isTrue(
          actualNewOwnerBalanceFromEscrow.eq(constants.ZERO),
          'New owner balance from escrow does not match'
        );

        await utils.safeTransfer1155(
          users.other1.address,
          users.other2.address,
          tokenSupplyKey,
          constants.QTY_1,
          users.other1.signer
        );

        actualOldOwnerBalanceFromEscrow = await contractCashier.getEscrowAmount(
          users.other1.address
        );
        actualNewOwnerBalanceFromEscrow = await contractCashier.getEscrowAmount(
          users.other2.address
        );

        assert.isTrue(
          actualOldOwnerBalanceFromEscrow.eq(constants.ZERO),
          'Old owner balance from escrow does not match'
        );
        assert.isTrue(
          actualNewOwnerBalanceFromEscrow.eq(expectedBalanceInEscrow),
          'New owner balance from escrow does not match'
        );

        // Check supply holder after
        expect(
          await contractVoucherKernel.getSupplyHolder(tokenSupplyKey)
        ).to.equal(users.other2.address, 'Supply 1 after - holder mismatch');
      });

      it('Should finalize 1 voucher to ensure payments are sent to the new owner', async () => {
        // Check supply holder before
        let supplyHolder = await contractVoucherKernel.getSupplyHolder(
          tokenSupplyKey
        );

        assert.equal(
          supplyHolder,
          users.other1.address,
          'Supply holder mismatch'
        );

        const expectedBuyerAmount = BN(constants.PROMISE_DEPOSITBU1);
        const expectedSellerAmount = BN(constants.PROMISE_DEPOSITSE1).add(
          BN(constants.PROMISE_PRICE1)
        );
        const expectedEscrowAmount = BN(0);

        await utils.safeTransfer1155(
          users.other1.address,
          users.other2.address,
          tokenSupplyKey,
          constants.QTY_1,
          users.other1.signer
        );

        const voucherID = await utils.commitToBuy(
          users.buyer,
          users.other2,
          tokenSupplyKey,
          constants.PROMISE_PRICE1,
          constants.PROMISE_DEPOSITBU1
        );

        await utils.redeem(voucherID, users.buyer.signer);

        await advanceTimeSeconds(60);
        await utils.finalize(voucherID, users.deployer.signer);

        const withdrawTx = await utils.withdraw(
          voucherID,
          users.deployer.signer
        );

        const txReceipt = await withdrawTx.wait();

        eventUtils.assertEventEmitted(
          txReceipt,
          Cashier_Factory,
          eventNames.LOG_WITHDRAWAL,
          (ev) => {
            expect(ev._payee).to.be.oneOf(
              [users.other2.address, users.buyer.address],
              'Incorrect Payee'
            );
            switch (ev._payee) {
              case users.other2.address:
                expect(ev._payment.toNumber()).to.be.oneOf([
                  constants.PROMISE_PRICE1,
                  constants.PROMISE_DEPOSITSE1,
                ]);
                break;
              case users.buyer.address:
                assert.equal(ev._payment, constants.PROMISE_DEPOSITBU1);
                break;
            }
          }
        );

        eventUtils.assertEventEmitted(
          txReceipt,
          Cashier_Factory,
          eventNames.LOG_AMOUNT_DISTRIBUTION,
          (ev) => {
            expect(ev._type).to.be.oneOf(Object.values(paymentType));
            switch (ev._type) {
              case paymentType.PAYMENT:
                assert.equal(
                  ev._tokenIdVoucher.toString(),
                  voucherID.toString(),
                  'Wrong token id voucher'
                );
                assert.equal(
                  ev._to,
                  users.other2.address,
                  'Wrong payment recipient'
                );
                assert.equal(
                  ev._payment,
                  constants.PROMISE_PRICE1,
                  'Wrong payment amount'
                );
                break;
              case paymentType.DEPOSIT_SELLER:
                assert.equal(
                  ev._tokenIdVoucher.toString(),
                  voucherID.toString(),
                  'Wrong token id voucher'
                );
                assert.equal(
                  ev._to,
                  users.other2.address,
                  'Wrong seller deposit recipient'
                );
                assert.equal(
                  ev._payment,
                  constants.PROMISE_DEPOSITSE1,
                  'Wrong seller deposit amount'
                );
                break;
              case paymentType.DEPOSIT_BUYER:
                assert.equal(
                  ev._tokenIdVoucher.toString(),
                  voucherID.toString(),
                  'Wrong token id voucher'
                );
                assert.equal(
                  ev._to,
                  users.buyer.address,
                  'Wrong buyer deposit recipient'
                );
                assert.equal(
                  ev._payment,
                  constants.PROMISE_DEPOSITBU1,
                  'Wrong buyer deposit amount'
                );
                break;
            }

            utils.calcTotalAmountToRecipients(
              ev,
              distributedAmounts,
              '_to',
              users.buyer.address,
              users.other2.address
            );
          }
        );

        assert.isTrue(
          distributedAmounts.buyerAmount.eq(expectedBuyerAmount),
          'Buyer Amount is not as expected'
        );
        assert.isTrue(
          distributedAmounts.sellerAmount.eq(expectedSellerAmount),
          'Seller Amount is not as expected'
        );
        assert.isTrue(
          distributedAmounts.escrowAmount.eq(expectedEscrowAmount),
          'Escrow Amount is not as expected'
        );

        supplyHolder = await contractVoucherKernel.getSupplyHolder(
          tokenSupplyKey
        );

        assert.equal(
          supplyHolder,
          users.other2.address,
          'Supply holder mismatch'
        );
      });

      it('New owner should be able to COF', async () => {
        await utils.safeTransfer1155(
          users.other1.address,
          users.other2.address,
          tokenSupplyKey,
          constants.QTY_1,
          users.other1.signer
        );

        const voucherID = await utils.commitToBuy(
          users.buyer,
          users.other2,
          tokenSupplyKey,
          constants.PROMISE_PRICE1,
          constants.PROMISE_DEPOSITBU1
        );

        await utils.redeem(voucherID, users.buyer.signer);

        expect(await utils.cancel(voucherID, users.other2.signer))
          .to.emit(contractVoucherKernel, eventNames.LOG_VOUCHER_FAULT_CANCEL)
          .withArgs(voucherID);
      });

      it('[NEGATIVE] Old owner should not be able to COF', async () => {
        await utils.safeTransfer1155(
          users.other1.address,
          users.other2.address,
          tokenSupplyKey,
          constants.QTY_1,
          users.other1.signer
        );

        const voucherID = await utils.commitToBuy(
          users.buyer,
          users.other2,
          tokenSupplyKey,
          constants.PROMISE_PRICE1,
          constants.PROMISE_DEPOSITBU1
        );

        await utils.redeem(voucherID, users.buyer.signer);

        await expect(
          utils.cancel(voucherID, users.other1.signer)
        ).to.be.revertedWith(revertReasons.UNAUTHORIZED_COF);
      });
    });

    describe('[WITH PERMIT]', () => {
      describe('ETHTKN', () => {
        beforeEach(async () => {
          await deployContracts();
          await setPeriods();

          utils = await UtilsBuilder.create()
            .ERC20withPermit()
            .ETHTKN()
            .buildAsync(
              contractERC1155ERC721,
              contractVoucherKernel,
              contractCashier,
              contractBosonRouter,
              contractBSNTokenPrice,
              contractBSNTokenDeposit
            );

          const tokensToMint = BN(constants.PROMISE_DEPOSITSE1).mul(
            BN(constants.QTY_1)
          );

          await utils.mintTokens(
            'contractBSNTokenDeposit',
            users.other1.address,
            tokensToMint
          );
          await utils.mintTokens(
            'contractBSNTokenDeposit',
            users.buyer.address,
            constants.PROMISE_DEPOSITBU1.toString()
          );

          tokenSupplyKey = await utils.createOrder(
            users.other1,
            constants.PROMISE_VALID_FROM,
            constants.PROMISE_VALID_TO,
            constants.PROMISE_PRICE1,
            constants.PROMISE_DEPOSITSE1,
            constants.PROMISE_DEPOSITBU1,
            constants.QTY_1
          );
        });

        it('Should update escrow amounts after transfer', async () => {
          // Check supply holder before
          expect(
            await contractVoucherKernel.getSupplyHolder(tokenSupplyKey)
          ).to.equal(users.other1.address, 'Supply 1 before - holder mismatch');

          // balances before
          const expectedBalanceInEscrow = BN(constants.PROMISE_DEPOSITSE1).mul(
            BN(constants.QTY_1)
          );

          let actualOldOwnerBalanceFromEscrow =
            await contractCashier.getEscrowTokensAmount(
              contractBSNTokenDeposit.address,
              users.other1.address
            );
          let actualNewOwnerBalanceFromEscrow =
            await contractCashier.getEscrowTokensAmount(
              contractBSNTokenDeposit.address,
              users.other2.address
            );

          assert.isTrue(
            actualOldOwnerBalanceFromEscrow.eq(expectedBalanceInEscrow),
            'Old owner balance from escrow does not match'
          );
          assert.isTrue(
            actualNewOwnerBalanceFromEscrow.eq(constants.ZERO),
            'New owner balance from escrow does not match'
          );

          const user1BalanceBeforeTransfer = (
            await contractERC1155ERC721.functions[fnSignatures.balanceOf1155](
              users.other1.address,
              tokenSupplyKey
            )
          )[0];

          const user2BalanceBeforeTransfer = (
            await contractERC1155ERC721.functions[fnSignatures.balanceOf1155](
              users.other2.address,
              tokenSupplyKey
            )
          )[0];

          assert.equal(
            user1BalanceBeforeTransfer,
            constants.QTY_1,
            'User1 before balance mismatch'
          );
          assert.equal(
            user2BalanceBeforeTransfer,
            0,
            'User2 before balance mismatch'
          );

          await utils.safeTransfer1155(
            users.other1.address,
            users.other2.address,
            tokenSupplyKey,
            constants.QTY_1,
            users.other1.signer
          );

          // balances after
          actualOldOwnerBalanceFromEscrow =
            await contractCashier.getEscrowTokensAmount(
              contractBSNTokenDeposit.address,
              users.other1.address
            );
          actualNewOwnerBalanceFromEscrow =
            await contractCashier.getEscrowTokensAmount(
              contractBSNTokenDeposit.address,
              users.other2.address
            );

          const user1BalanceAfterTransfer = (
            await contractERC1155ERC721.functions[fnSignatures.balanceOf1155](
              users.other1.address,
              tokenSupplyKey
            )
          )[0];

          const user2BalanceAfterTransfer = (
            await contractERC1155ERC721.functions[fnSignatures.balanceOf1155](
              users.other2.address,
              tokenSupplyKey
            )
          )[0];

          assert.equal(
            user1BalanceAfterTransfer,
            0,
            'User1 after balance mismatch'
          );
          assert.equal(
            user2BalanceAfterTransfer,
            constants.QTY_1,
            'User2 after balance mismatch'
          );

          assert.isTrue(
            actualOldOwnerBalanceFromEscrow.eq(constants.ZERO),
            'Old owner balance from escrow does not match'
          );
          assert.isTrue(
            actualNewOwnerBalanceFromEscrow.eq(expectedBalanceInEscrow),
            'New owner balance from escrow does not match'
          );

          // Check supply holder after
          expect(
            await contractVoucherKernel.getSupplyHolder(tokenSupplyKey)
          ).to.equal(users.other2.address, 'Supply 1 after - holder mismatch');
        });

        it('Should finalize 1 voucher to ensure payments are sent to the new owner', async () => {
          const expectedBuyerDeposit = BN(constants.PROMISE_DEPOSITBU1);
          const expectedSellerPrice = BN(constants.PROMISE_PRICE1);
          const expectedSellerDeposit = BN(constants.PROMISE_DEPOSITSE1);
          const expectedEscrowAmountDeposit = BN(0);

          await utils.safeTransfer1155(
            users.other1.address,
            users.other2.address,
            tokenSupplyKey,
            constants.QTY_1,
            users.other1.signer
          );

          const voucherID = await utils.commitToBuy(
            users.buyer,
            users.other2,
            tokenSupplyKey,
            constants.PROMISE_PRICE1,
            constants.PROMISE_DEPOSITBU1
          );

          await utils.redeem(voucherID, users.buyer.signer);

          await advanceTimeSeconds(60);
          await utils.finalize(voucherID, users.deployer.signer);

          const withdrawTx = await utils.withdraw(
            voucherID,
            users.deployer.signer
          );

          const txReceipt = await withdrawTx.wait();

          eventUtils.assertEventEmitted(
            txReceipt,
            Cashier_Factory,
            eventNames.LOG_WITHDRAWAL,
            (ev) => {
              assert.equal(ev._payee, users.other2.address, 'Incorrect Payee');
              assert.isTrue(ev._payment.eq(expectedSellerPrice));
            }
          );

          eventUtils.assertEventEmitted(
            txReceipt,
            Cashier_Factory,
            eventNames.LOG_AMOUNT_DISTRIBUTION,
            (ev) => {
              expect(ev._type).to.be.oneOf(Object.values(paymentType));
              switch (ev._type) {
                case paymentType.PAYMENT:
                  assert.equal(
                    ev._tokenIdVoucher.toString(),
                    voucherID.toString(),
                    'Wrong token id voucher'
                  );
                  assert.equal(
                    ev._to,
                    users.other2.address,
                    'Wrong payment recipient'
                  );
                  assert.equal(
                    ev._payment,
                    constants.PROMISE_PRICE1,
                    'Wrong payment amount'
                  );
                  break;
                case paymentType.DEPOSIT_SELLER:
                  assert.equal(
                    ev._tokenIdVoucher.toString(),
                    voucherID.toString(),
                    'Wrong token id voucher'
                  );
                  assert.equal(
                    ev._to,
                    users.other2.address,
                    'Wrong seller deposit recipient'
                  );
                  assert.equal(
                    ev._payment,
                    constants.PROMISE_DEPOSITSE1,
                    'Wrong seller deposit amount'
                  );
                  break;
                case paymentType.DEPOSIT_BUYER:
                  assert.equal(
                    ev._tokenIdVoucher.toString(),
                    voucherID.toString(),
                    'Wrong token id voucher'
                  );
                  assert.equal(
                    ev._to,
                    users.buyer.address,
                    'Wrong buyer deposit recipient'
                  );
                  assert.equal(
                    ev._payment,
                    constants.PROMISE_DEPOSITBU1,
                    'Wrong buyer deposit amount'
                  );
                  break;
              }

              utils.calcTotalAmountToRecipients(
                ev,
                distributedAmounts,
                '_to',
                users.buyer.address,
                users.other2.address
              );
            }
          );

          const balanceBuyerFromDeposits =
            await utils.contractBSNTokenDeposit.balanceOf(users.buyer.address);
          const balanceSellerFromDeposits =
            await utils.contractBSNTokenDeposit.balanceOf(users.other2.address);
          const escrowBalanceFromDeposits =
            await utils.contractBSNTokenDeposit.balanceOf(
              users.deployer.address
            );
          const cashierDepositLeft =
            await utils.contractBSNTokenDeposit.balanceOf(
              utils.contractCashier.address
            );
          const cashierPaymentLeft =
            await utils.contractBSNTokenPrice.balanceOf(
              utils.contractCashier.address
            );

          //Deposits
          assert.isTrue(
            balanceBuyerFromDeposits.eq(expectedBuyerDeposit),
            'Buyer did not get expected tokens from DepositTokenContract'
          );
          assert.isTrue(
            balanceSellerFromDeposits.eq(expectedSellerDeposit),
            'Seller did not get expected tokens from DepositTokenContract'
          );
          assert.isTrue(
            escrowBalanceFromDeposits.eq(expectedEscrowAmountDeposit),
            'Escrow did not get expected tokens from DepositTokenContract'
          );

          //Cashier Should be Empty
          assert.isTrue(
            cashierPaymentLeft.eq(BN(0)),
            'Cashier Contract is not empty'
          );
          assert.isTrue(
            cashierDepositLeft.eq(BN(0)),
            'Cashier Contract is not empty'
          );
        });

        it('New owner should be able to COF', async () => {
          await utils.safeTransfer1155(
            users.other1.address,
            users.other2.address,
            tokenSupplyKey,
            constants.QTY_1,
            users.other1.signer
          );

          const voucherID = await utils.commitToBuy(
            users.buyer,
            users.other2,
            tokenSupplyKey,
            constants.PROMISE_PRICE1,
            constants.PROMISE_DEPOSITBU1
          );

          await utils.redeem(voucherID, users.buyer.signer);

          expect(await utils.cancel(voucherID, users.other2.signer))
            .to.emit(contractVoucherKernel, eventNames.LOG_VOUCHER_FAULT_CANCEL)
            .withArgs(voucherID);
        });

        it('[NEGATIVE] Old owner should not be able to COF', async () => {
          await utils.safeTransfer1155(
            users.other1.address,
            users.other2.address,
            tokenSupplyKey,
            constants.QTY_1,
            users.other1.signer
          );

          const voucherID = await utils.commitToBuy(
            users.buyer,
            users.other2,
            tokenSupplyKey,
            constants.PROMISE_PRICE1,
            constants.PROMISE_DEPOSITBU1
          );

          await utils.redeem(voucherID, users.buyer.signer);

          await expect(
            utils.cancel(voucherID, users.other1.signer)
          ).to.be.revertedWith(revertReasons.UNAUTHORIZED_COF);
        });
      });

      describe('TKNTKN', () => {
        beforeEach(async () => {
          await deployContracts();
          await setPeriods();

          utils = await UtilsBuilder.create()
            .ERC20withPermit()
            .TKNTKN()
            .buildAsync(
              contractERC1155ERC721,
              contractVoucherKernel,
              contractCashier,
              contractBosonRouter,
              contractBSNTokenPrice,
              contractBSNTokenDeposit
            );

          const supplyQty = 1;
          const tokensToMint = BN(constants.PROMISE_DEPOSITSE1).mul(
            BN(supplyQty)
          );

          await utils.mintTokens(
            'contractBSNTokenDeposit',
            users.other1.address,
            tokensToMint
          );
          await utils.mintTokens(
            'contractBSNTokenPrice',
            users.buyer.address,
            BN(constants.PROMISE_PRICE1)
          );
          await utils.mintTokens(
            'contractBSNTokenDeposit',
            users.buyer.address,
            BN(constants.PROMISE_DEPOSITBU1)
          );

          tokenSupplyKey = await utils.createOrder(
            users.other1,
            constants.PROMISE_VALID_FROM,
            constants.PROMISE_VALID_TO,
            constants.PROMISE_PRICE1,
            constants.PROMISE_DEPOSITSE1,
            constants.PROMISE_DEPOSITBU1,
            supplyQty
          );
        });

        it('Should update escrow amounts after transfer', async () => {
          // Check supply holder before
          expect(
            await contractVoucherKernel.getSupplyHolder(tokenSupplyKey)
          ).to.equal(users.other1.address, 'Supply 1 before - holder mismatch');

          // balances before transfer
          const expectedBalanceInEscrow = BN(constants.PROMISE_DEPOSITSE1).mul(
            BN(constants.QTY_1)
          );

          let actualOldOwnerBalanceFromEscrow =
            await contractCashier.getEscrowTokensAmount(
              contractBSNTokenDeposit.address,
              users.other1.address
            );
          let actualNewOwnerBalanceFromEscrow =
            await contractCashier.getEscrowTokensAmount(
              contractBSNTokenDeposit.address,
              users.other2.address
            );

          const user1BalanceBeforeTransfer = (
            await contractERC1155ERC721.functions[fnSignatures.balanceOf1155](
              users.other1.address,
              tokenSupplyKey
            )
          )[0];

          const user2BalanceBeforeTransfer = (
            await contractERC1155ERC721.functions[fnSignatures.balanceOf1155](
              users.other2.address,
              tokenSupplyKey
            )
          )[0];

          assert.equal(
            user1BalanceBeforeTransfer,
            constants.QTY_1,
            'User1 before balance mismatch'
          );
          assert.equal(
            user2BalanceBeforeTransfer,
            0,
            'User2 before balance mismatch'
          );

          assert.isTrue(
            actualOldOwnerBalanceFromEscrow.eq(expectedBalanceInEscrow),
            'Old owner balance from escrow does not match'
          );
          assert.isTrue(
            actualNewOwnerBalanceFromEscrow.eq(constants.ZERO),
            'New owner balance from escrow does not match'
          );

          await utils.safeTransfer1155(
            users.other1.address,
            users.other2.address,
            tokenSupplyKey,
            constants.QTY_1,
            users.other1.signer
          );

          // balances after
          actualOldOwnerBalanceFromEscrow =
            await contractCashier.getEscrowTokensAmount(
              contractBSNTokenDeposit.address,
              users.other1.address
            );
          actualNewOwnerBalanceFromEscrow =
            await contractCashier.getEscrowTokensAmount(
              contractBSNTokenDeposit.address,
              users.other2.address
            );

          assert.isTrue(
            actualOldOwnerBalanceFromEscrow.eq(constants.ZERO),
            'Old owner balance from escrow does not match'
          );
          assert.isTrue(
            actualNewOwnerBalanceFromEscrow.eq(expectedBalanceInEscrow),
            'New owner balance from escrow does not match'
          );

          const user1BalanceAfterTransfer = (
            await contractERC1155ERC721.functions[fnSignatures.balanceOf1155](
              users.other1.address,
              tokenSupplyKey
            )
          )[0];

          const user2BalanceAfterTransfer = (
            await contractERC1155ERC721.functions[fnSignatures.balanceOf1155](
              users.other2.address,
              tokenSupplyKey
            )
          )[0];

          assert.equal(
            user1BalanceAfterTransfer,
            0,
            'User1 after balance mismatch'
          );
          assert.equal(
            user2BalanceAfterTransfer,
            constants.QTY_1,
            'User2 after balance mismatch'
          );

          // Check supply holder after
          expect(
            await contractVoucherKernel.getSupplyHolder(tokenSupplyKey)
          ).to.equal(users.other2.address, 'Supply 1 after - holder mismatch');
        });

        it('Should finalize 1 voucher to ensure payments are sent to the new owner', async () => {
          const expectedBuyerPrice = BN(0);
          const expectedBuyerDeposit = BN(constants.PROMISE_DEPOSITBU1);
          const expectedSellerPrice = BN(constants.PROMISE_PRICE1);
          const expectedSellerDeposit = BN(constants.PROMISE_DEPOSITSE1);
          const expectedEscrowAmountDeposit = BN(0);
          const expectedEscrowAmountPrice = BN(0);

          await utils.safeTransfer1155(
            users.other1.address,
            users.other2.address,
            tokenSupplyKey,
            constants.QTY_1,
            users.other1.signer
          );

          const voucherID = await utils.commitToBuy(
            users.buyer,
            users.other2,
            tokenSupplyKey,
            constants.PROMISE_PRICE1,
            constants.PROMISE_DEPOSITBU1
          );

          await utils.redeem(voucherID, users.buyer.signer);

          await advanceTimeSeconds(60);
          await utils.finalize(voucherID, users.deployer.signer);

          const withdrawTx = await utils.withdraw(
            voucherID,
            users.deployer.signer
          );

          const txReceipt = await withdrawTx.wait();

          eventUtils.assertEventEmitted(
            txReceipt,
            Cashier_Factory,
            eventNames.LOG_AMOUNT_DISTRIBUTION,
            (ev) => {
              expect(ev._type).to.be.oneOf(Object.values(paymentType));
              switch (ev._type) {
                case paymentType.PAYMENT:
                  assert.equal(
                    ev._tokenIdVoucher.toString(),
                    voucherID.toString(),
                    'Wrong token id voucher'
                  );
                  assert.equal(
                    ev._to,
                    users.other2.address,
                    'Wrong payment recipient'
                  );
                  assert.equal(
                    ev._payment,
                    constants.PROMISE_PRICE1,
                    'Wrong payment amount'
                  );
                  break;
                case paymentType.DEPOSIT_SELLER:
                  assert.equal(
                    ev._tokenIdVoucher.toString(),
                    voucherID.toString(),
                    'Wrong token id voucher'
                  );
                  assert.equal(
                    ev._to,
                    users.other2.address,
                    'Wrong seller deposit recipient'
                  );
                  assert.equal(
                    ev._payment,
                    constants.PROMISE_DEPOSITSE1,
                    'Wrong seller deposit amount'
                  );
                  break;
                case paymentType.DEPOSIT_BUYER:
                  assert.equal(
                    ev._tokenIdVoucher.toString(),
                    voucherID.toString(),
                    'Wrong token id voucher'
                  );
                  assert.equal(
                    ev._to,
                    users.buyer.address,
                    'Wrong buyer deposit recipient'
                  );
                  assert.equal(
                    ev._payment,
                    constants.PROMISE_DEPOSITBU1,
                    'Wrong buyer deposit amount'
                  );
                  break;
              }

              utils.calcTotalAmountToRecipients(
                ev,
                distributedAmounts,
                '_to',
                users.buyer.address,
                users.other2.address
              );
            }
          );

          //Payments
          expect(
            await utils.contractBSNTokenPrice.balanceOf(users.buyer.address)
          ).to.equal(
            expectedBuyerPrice,
            'Buyer did not get expected tokens from PriceTokenContract'
          );

          expect(
            await utils.contractBSNTokenPrice.balanceOf(users.other2.address)
          ).to.equal(
            expectedSellerPrice,
            'Seller did not get expected tokens from PriceTokenContract'
          );

          expect(
            await utils.contractBSNTokenPrice.balanceOf(users.deployer.address)
          ).to.equal(
            expectedEscrowAmountPrice,
            'Escrow did not get expected tokens from PriceTokenContract'
          );

          // //Deposits
          expect(
            await utils.contractBSNTokenDeposit.balanceOf(users.buyer.address)
          ).to.equal(
            expectedBuyerDeposit,
            'Buyer did not get expected tokens from DepositTokenContract'
          );

          expect(
            await utils.contractBSNTokenDeposit.balanceOf(users.other2.address)
          ).to.equal(
            expectedSellerDeposit,
            'Seller did not get expected tokens from DepositTokenContract'
          );

          expect(
            await utils.contractBSNTokenDeposit.balanceOf(
              users.deployer.address
            )
          ).to.equal(
            expectedEscrowAmountDeposit,
            'Escrow did not get expected tokens from DepositTokenContract'
          );

          //Cashier Should be Empty
          expect(
            await utils.contractBSNTokenPrice.balanceOf(
              utils.contractCashier.address
            )
          ).to.equal(constants.ZERO, 'Cashier Contract is not empty');

          expect(
            await utils.contractBSNTokenDeposit.balanceOf(
              utils.contractCashier.address
            )
          ).to.equal(constants.ZERO, 'Cashier Contract is not empty');
        });

        it('New owner should be able to COF', async () => {
          await utils.safeTransfer1155(
            users.other1.address,
            users.other2.address,
            tokenSupplyKey,
            constants.QTY_1,
            users.other1.signer
          );

          const voucherID = await utils.commitToBuy(
            users.buyer,
            users.other2,
            tokenSupplyKey,
            constants.PROMISE_PRICE1,
            constants.PROMISE_DEPOSITBU1
          );

          await utils.redeem(voucherID, users.buyer.signer);

          expect(await utils.cancel(voucherID, users.other2.signer))
            .to.emit(contractVoucherKernel, eventNames.LOG_VOUCHER_FAULT_CANCEL)
            .withArgs(voucherID);
        });

        it('[NEGATIVE] Old owner should not be able to COF', async () => {
          await utils.safeTransfer1155(
            users.other1.address,
            users.other2.address,
            tokenSupplyKey,
            constants.QTY_1,
            users.other1.signer
          );

          const voucherID = await utils.commitToBuy(
            users.buyer,
            users.other2,
            tokenSupplyKey,
            constants.PROMISE_PRICE1,
            constants.PROMISE_DEPOSITBU1
          );

          await utils.redeem(voucherID, users.buyer.signer);

          await expect(
            utils.cancel(voucherID, users.other1.signer)
          ).to.be.revertedWith(revertReasons.UNAUTHORIZED_COF);
        });
      });

      describe('TKNETH', () => {
        beforeEach(async () => {
          await deployContracts();
          await setPeriods();

          utils = await UtilsBuilder.create()
            .ERC20withPermit()
            .TKNETH()
            .buildAsync(
              contractERC1155ERC721,
              contractVoucherKernel,
              contractCashier,
              contractBosonRouter,
              contractBSNTokenPrice,
              contractBSNTokenDeposit
            );

          await utils.mintTokens(
            'contractBSNTokenPrice',
            users.buyer.address,
            BN(constants.PROMISE_PRICE1)
          );

          tokenSupplyKey = await utils.createOrder(
            users.other1,
            constants.PROMISE_VALID_FROM,
            constants.PROMISE_VALID_TO,
            constants.PROMISE_PRICE1,
            constants.PROMISE_DEPOSITSE1,
            constants.PROMISE_DEPOSITBU1,
            constants.QTY_1
          );
        });

        it('Should update escrow amounts after transfer', async () => {
          // Check supply holder before
          expect(
            await contractVoucherKernel.getSupplyHolder(tokenSupplyKey)
          ).to.equal(users.other1.address, 'Supply 1 before - holder mismatch');

          // balances before
          const expectedBalanceInEscrow = BN(constants.PROMISE_DEPOSITSE1).mul(
            BN(constants.QTY_1)
          );

          let actualOldOwnerBalanceFromEscrow =
            await contractCashier.getEscrowAmount(users.other1.address);
          let actualNewOwnerBalanceFromEscrow =
            await contractCashier.getEscrowAmount(users.other2.address);

          assert.isTrue(
            actualOldOwnerBalanceFromEscrow.eq(expectedBalanceInEscrow),
            'Old owner balance from escrow does not match'
          );
          assert.isTrue(
            actualNewOwnerBalanceFromEscrow.eq(constants.ZERO),
            'New owner balance from escrow does not match'
          );

          const user1BalanceBeforeTransfer = (
            await contractERC1155ERC721.functions[fnSignatures.balanceOf1155](
              users.other1.address,
              tokenSupplyKey
            )
          )[0];

          const user2BalanceBeforeTransfer = (
            await contractERC1155ERC721.functions[fnSignatures.balanceOf1155](
              users.other2.address,
              tokenSupplyKey
            )
          )[0];

          assert.equal(
            user1BalanceBeforeTransfer,
            constants.QTY_1,
            'User1 before balance mismatch'
          );
          assert.equal(
            user2BalanceBeforeTransfer,
            0,
            'User2 before balance mismatch'
          );

          await utils.safeTransfer1155(
            users.other1.address,
            users.other2.address,
            tokenSupplyKey,
            constants.QTY_1,
            users.other1.signer
          );

          // balances after
          actualOldOwnerBalanceFromEscrow =
            await contractCashier.getEscrowAmount(users.other1.address);
          actualNewOwnerBalanceFromEscrow =
            await contractCashier.getEscrowAmount(users.other2.address);

          assert.isTrue(
            actualOldOwnerBalanceFromEscrow.eq(constants.ZERO),
            'Old owner balance from escrow does not match'
          );
          assert.isTrue(
            actualNewOwnerBalanceFromEscrow.eq(expectedBalanceInEscrow),
            'New owner balance from escrow does not match'
          );

          const user1BalanceAfterTransfer = (
            await contractERC1155ERC721.functions[fnSignatures.balanceOf1155](
              users.other1.address,
              tokenSupplyKey
            )
          )[0];

          const user2BalanceAfterTransfer = (
            await contractERC1155ERC721.functions[fnSignatures.balanceOf1155](
              users.other2.address,
              tokenSupplyKey
            )
          )[0];

          assert.equal(
            user1BalanceAfterTransfer,
            0,
            'User1 after balance mismatch'
          );
          assert.equal(
            user2BalanceAfterTransfer,
            constants.QTY_1,
            'User2 after balance mismatch'
          );

          // Check supply holder after
          expect(
            await contractVoucherKernel.getSupplyHolder(tokenSupplyKey)
          ).to.equal(users.other2.address, 'Supply 1 after - holder mismatch');
        });

        it('Should finalize 1 voucher to ensure payments are sent to the new owner', async () => {
          const expectedBuyerPrice = BN(0);
          const expectedSellerPrice = BN(constants.PROMISE_PRICE1);
          const expectedEscrowPrice = BN(0);
          const expectedBuyerDeposit = BN(constants.PROMISE_DEPOSITBU1);
          const expectedSellerDeposit = BN(constants.PROMISE_DEPOSITSE1);
          const expectedEscrowAmountDeposit = BN(0);

          await utils.safeTransfer1155(
            users.other1.address,
            users.other2.address,
            tokenSupplyKey,
            constants.QTY_1,
            users.other1.signer
          );

          const voucherID = await utils.commitToBuy(
            users.buyer,
            users.other2,
            tokenSupplyKey,
            constants.PROMISE_PRICE1,
            constants.PROMISE_DEPOSITBU1
          );
          await utils.redeem(voucherID, users.buyer.signer);

          await advanceTimeSeconds(60);
          await utils.finalize(voucherID, users.deployer.signer);

          const withdrawTx = await utils.withdraw(
            voucherID,
            users.deployer.signer
          );

          // Payments in TKN
          expect(
            await utils.contractBSNTokenPrice.balanceOf(users.buyer.address)
          ).to.equal(
            expectedBuyerPrice,
            'Buyer did not get expected tokens from PaymentTokenContract'
          );

          expect(
            await utils.contractBSNTokenPrice.balanceOf(users.other2.address)
          ).to.equal(
            expectedSellerPrice,
            'Seller did not get expected tokens from PaymentTokenContract'
          );

          expect(
            await utils.contractBSNTokenPrice.balanceOf(users.deployer.address)
          ).to.equal(
            expectedEscrowPrice,
            'Escrow did not get expected tokens from PaymentTokenContract'
          );

          const txReceipt = await withdrawTx.wait();

          eventUtils.assertEventEmitted(
            txReceipt,
            Cashier_Factory,
            eventNames.LOG_WITHDRAWAL,
            (ev) => {
              utils.calcTotalAmountToRecipients(
                ev,
                distributedAmounts,
                '_payee',
                users.buyer.address,
                users.other2.address
              );
            }
          );

          eventUtils.assertEventEmitted(
            txReceipt,
            Cashier_Factory,
            eventNames.LOG_AMOUNT_DISTRIBUTION,
            (ev) => {
              expect(ev._type).to.be.oneOf(Object.values(paymentType));
              switch (ev._type) {
                case paymentType.PAYMENT:
                  assert.equal(
                    ev._tokenIdVoucher.toString(),
                    voucherID.toString(),
                    'Wrong token id voucher'
                  );
                  assert.equal(
                    ev._to,
                    users.other2.address,
                    'Wrong payment recipient'
                  );
                  assert.equal(
                    ev._payment,
                    constants.PROMISE_PRICE1,
                    'Wrong payment amount'
                  );
                  break;
                case paymentType.DEPOSIT_SELLER:
                  assert.equal(
                    ev._tokenIdVoucher.toString(),
                    voucherID.toString(),
                    'Wrong token id voucher'
                  );
                  assert.equal(
                    ev._to,
                    users.other2.address,
                    'Wrong seller deposit recipient'
                  );
                  assert.equal(
                    ev._payment,
                    constants.PROMISE_DEPOSITSE1,
                    'Wrong seller deposit amount'
                  );
                  break;
                case paymentType.DEPOSIT_BUYER:
                  assert.equal(
                    ev._tokenIdVoucher.toString(),
                    voucherID.toString(),
                    'Wrong token id voucher'
                  );
                  assert.equal(
                    ev._to,
                    users.buyer.address,
                    'Wrong buyer deposit recipient'
                  );
                  assert.equal(
                    ev._payment,
                    constants.PROMISE_DEPOSITBU1,
                    'Wrong buyer deposit amount'
                  );
                  break;
              }
            }
          );

          //Deposits in ETH
          assert.isTrue(
            distributedAmounts.buyerAmount.eq(expectedBuyerDeposit),
            'Buyer Amount is not as expected'
          );
          assert.isTrue(
            distributedAmounts.sellerAmount.eq(expectedSellerDeposit),
            'Seller Amount is not as expected'
          );
          assert.isTrue(
            distributedAmounts.escrowAmount.eq(expectedEscrowAmountDeposit),
            'Escrow Amount is not as expected'
          );

          //Cashier Should be Empty
          expect(
            await utils.contractBSNTokenPrice.balanceOf(
              utils.contractCashier.address
            )
          ).to.equal(constants.ZERO, 'Cashier Contract is not empty');

          expect(
            await utils.contractBSNTokenDeposit.balanceOf(
              utils.contractCashier.address
            )
          ).to.equal(constants.ZERO, 'Cashier Contract is not empty');
        });

        it('New owner should be able to COF', async () => {
          await utils.safeTransfer1155(
            users.other1.address,
            users.other2.address,
            tokenSupplyKey,
            constants.QTY_1,
            users.other1.signer
          );

          const voucherID = await utils.commitToBuy(
            users.buyer,
            users.other2,
            tokenSupplyKey,
            constants.PROMISE_PRICE1,
            constants.PROMISE_DEPOSITBU1
          );

          await utils.redeem(voucherID, users.buyer.signer);

          expect(await utils.cancel(voucherID, users.other2.signer))
            .to.emit(contractVoucherKernel, eventNames.LOG_VOUCHER_FAULT_CANCEL)
            .withArgs(voucherID);
        });

        it('[NEGATIVE] Old owner should not be able to COF', async () => {
          await utils.safeTransfer1155(
            users.other1.address,
            users.other2.address,
            tokenSupplyKey,
            constants.QTY_1,
            users.other1.signer
          );

          const voucherID = await utils.commitToBuy(
            users.buyer,
            users.other2,
            tokenSupplyKey,
            constants.PROMISE_PRICE1,
            constants.PROMISE_DEPOSITBU1
          );

          await utils.redeem(voucherID, users.buyer.signer);

          await expect(
            utils.cancel(voucherID, users.other1.signer)
          ).to.be.revertedWith(revertReasons.UNAUTHORIZED_COF);
        });
      });
    });
  });

  describe('VOUCHER TRANSFER', () => {
    const paymentType = {
      PAYMENT: 0,
      DEPOSIT_SELLER: 1,
      DEPOSIT_BUYER: 2,
    };

    beforeEach(() => {
      distributedAmounts = {
        buyerAmount: BN(0),
        sellerAmount: BN(0),
        escrowAmount: BN(0),
      };
    });

    describe('Common transfer', () => {
      let voucherID;
      beforeEach(async () => {
        await deployContracts();
        await setPeriods();

        utils = await UtilsBuilder.create()
          .ETHETH()
          .buildAsync(
            contractERC1155ERC721,
            contractVoucherKernel,
            contractCashier,
            contractBosonRouter
          );

        tokenSupplyKey = await utils.createOrder(
          users.seller,
          constants.PROMISE_VALID_FROM,
          constants.PROMISE_VALID_TO,
          constants.PROMISE_PRICE1,
          constants.PROMISE_DEPOSITSE1,
          constants.PROMISE_DEPOSITBU1,
          constants.QTY_10
        );

        voucherID = await utils.commitToBuy(
          users.other1,
          users.seller,
          tokenSupplyKey,
          constants.PROMISE_PRICE1,
          constants.PROMISE_DEPOSITBU1
        );
      });

      it('Should transfer a voucher', async () => {
        // balances before
        const expectedBalanceInEscrow = BN(constants.PROMISE_DEPOSITBU1).add(
          constants.PROMISE_PRICE1
        );

        let actualOldOwnerBalanceFromEscrow =
          await contractCashier.getEscrowAmount(users.other1.address);
        let actualNewOwnerBalanceFromEscrow =
          await contractCashier.getEscrowAmount(users.other2.address);

        assert.isTrue(
          actualOldOwnerBalanceFromEscrow.eq(expectedBalanceInEscrow),
          'Old owner balance from escrow does not match'
        );
        assert.isTrue(
          actualNewOwnerBalanceFromEscrow.eq(constants.ZERO),
          'New owner balance from escrow does not match'
        );

        expect(
          (
            await contractERC1155ERC721.functions[fnSignatures.balanceOf721](
              users.other1.address
            )
          )[0]
        ).to.equal(1, 'User1 before balance mismatch');

        expect(
          (
            await contractERC1155ERC721.functions[fnSignatures.balanceOf721](
              users.other2.address
            )
          )[0]
        ).to.equal(0, 'User2 before balance mismatch');

        expect(
          await utils.safeTransfer721(
            users.other1.address,
            users.other2.address,
            voucherID,
            users.other1.signer
          )
        )
          .to.emit(contractERC1155ERC721, eventNames.TRANSFER)
          .withArgs(users.other1.address, users.other2.address, voucherID);

        // balances after
        actualOldOwnerBalanceFromEscrow = await contractCashier.getEscrowAmount(
          users.other1.address
        );
        actualNewOwnerBalanceFromEscrow = await contractCashier.getEscrowAmount(
          users.other2.address
        );

        assert.isTrue(
          actualOldOwnerBalanceFromEscrow.eq(constants.ZERO),
          'Old owner balance from escrow does not match'
        );
        assert.isTrue(
          actualNewOwnerBalanceFromEscrow.eq(expectedBalanceInEscrow),
          'New owner balance from escrow does not match'
        );

        expect(
          (
            await contractERC1155ERC721.functions[fnSignatures.balanceOf721](
              users.other1.address
            )
          )[0]
        ).to.equal(0, 'User1 after balance mismatch');

        expect(
          (
            await contractERC1155ERC721.functions[fnSignatures.balanceOf721](
              users.other2.address
            )
          )[0]
        ).to.equal(1, 'User2 after balance mismatch');
      });

      it('Should transfer voucher to self and balance should be the same', async () => {
        // balances before
        const expectedBalanceInEscrow = BN(constants.PROMISE_DEPOSITBU1).add(
          constants.PROMISE_PRICE1
        );

        let actualOldOwnerBalanceFromEscrow =
          await contractCashier.getEscrowAmount(users.other1.address);

        assert.isTrue(
          actualOldOwnerBalanceFromEscrow.eq(expectedBalanceInEscrow),
          'Old owner balance from escrow does not match'
        );

        const balanceOf =
          contractERC1155ERC721.functions[fnSignatures.balanceOf721];

        const balanceBeforeTransfer = (
          await balanceOf(users.other1.address)
        )[0];

        expect(
          await utils.safeTransfer721(
            users.other1.address,
            users.other1.address,
            voucherID,
            users.other1.signer
          )
        )
          .to.emit(contractERC1155ERC721, eventNames.TRANSFER)
          .withArgs(users.other1.address, users.other1.address, voucherID);

        // balances after
        actualOldOwnerBalanceFromEscrow = await contractCashier.getEscrowAmount(
          users.other1.address
        );

        assert.isTrue(
          actualOldOwnerBalanceFromEscrow.eq(expectedBalanceInEscrow),
          'Old owner balance from escrow does not match'
        );

        const balanceAfterTransfer = (await balanceOf(users.other1.address))[0];

        assert.isTrue(
          balanceBeforeTransfer.eq(balanceAfterTransfer),
          'Balance mismatch!'
        );
      });
    });

    describe('ETHETH', () => {
      beforeEach(async () => {
        await deployContracts();
        await setPeriods();

        utils = await UtilsBuilder.create()
          .ETHETH()
          .buildAsync(
            contractERC1155ERC721,
            contractVoucherKernel,
            contractCashier,
            contractBosonRouter
          );

        tokenSupplyKey = await utils.createOrder(
          users.seller,
          constants.PROMISE_VALID_FROM,
          constants.PROMISE_VALID_TO,
          constants.PROMISE_PRICE1,
          constants.PROMISE_DEPOSITSE1,
          constants.PROMISE_DEPOSITBU1,
          constants.QTY_10
        );
      });

      it('Should update escrow amounts after transfer', async () => {
        const expectedBalanceInEscrow = BN(constants.PROMISE_PRICE1).add(
          BN(constants.PROMISE_DEPOSITBU1)
        );

        const voucherID = await utils.commitToBuy(
          users.other1,
          users.seller,
          tokenSupplyKey,
          constants.PROMISE_PRICE1,
          constants.PROMISE_DEPOSITBU1
        );

        let actualOldOwnerBalanceFromEscrowEth =
          await contractCashier.getEscrowAmount(users.other1.address);
        let actualNewOwnerBalanceFromEscrowEth =
          await contractCashier.getEscrowAmount(users.other2.address);

        assert.isTrue(
          actualOldOwnerBalanceFromEscrowEth.eq(expectedBalanceInEscrow),
          'Old owner balance from escrow does not match'
        );
        assert.isTrue(
          actualNewOwnerBalanceFromEscrowEth.eq(constants.ZERO),
          'New owner balance from escrow does not match'
        );

        await utils.safeTransfer721(
          users.other1.address,
          users.other2.address,
          voucherID,
          users.other1.signer
        );

        actualOldOwnerBalanceFromEscrowEth =
          await contractCashier.getEscrowAmount(users.other1.address);
        actualNewOwnerBalanceFromEscrowEth =
          await contractCashier.getEscrowAmount(users.other2.address);

        assert.isTrue(
          actualOldOwnerBalanceFromEscrowEth.eq(constants.ZERO),
          'Old owner balance from escrow does not match'
        );
        assert.isTrue(
          actualNewOwnerBalanceFromEscrowEth.eq(expectedBalanceInEscrow),
          'New owner balance from escrow does not match'
        );
      });

      it('Should finalize 1 voucher to ensure payments are sent to the new owner', async () => {
        const expectedBuyerAmount = BN(constants.PROMISE_DEPOSITBU1)
          .add(BN(constants.PROMISE_PRICE1))
          .add(BN(constants.PROMISE_DEPOSITSE1).div(BN(2)));
        const expectedSellerAmount = BN(constants.PROMISE_DEPOSITSE1).div(
          BN(4)
        );
        const expectedEscrowAmount = BN(constants.PROMISE_DEPOSITSE1).div(
          BN(4)
        );

        const voucherID = await utils.commitToBuy(
          users.other1,
          users.seller,
          tokenSupplyKey,
          constants.PROMISE_PRICE1,
          constants.PROMISE_DEPOSITBU1
        );

        await utils.safeTransfer721(
          users.other1.address,
          users.other2.address,
          voucherID,
          users.other1.signer
        );

        await utils.refund(voucherID, users.other2.signer);
        await utils.complain(voucherID, users.other2.signer);
        await utils.cancel(voucherID, users.seller.signer);
        await utils.finalize(voucherID, users.deployer.signer);

        const withdrawTx = await utils.withdraw(
          voucherID,
          users.deployer.signer
        );

        const txReceipt = await withdrawTx.wait();

        eventUtils.assertEventEmitted(
          txReceipt,
          Cashier_Factory,
          eventNames.LOG_WITHDRAWAL,
          (ev) => {
            expect(ev._payee).to.be.oneOf(
              [
                users.other2.address,
                users.seller.address,
                users.deployer.address,
              ],
              'Incorrect Payee'
            );
            switch (ev._payee) {
              case users.other2.address:
                expect(ev._payment.toNumber()).to.be.oneOf([
                  expectedBuyerAmount.sub(constants.PROMISE_PRICE1).toNumber(),
                  constants.PROMISE_PRICE1,
                ]);
                break;
              case users.seller.address:
                expect(ev._payment.toNumber()).to.be.oneOf([
                  BN(constants.PROMISE_DEPOSITSE1).div(4).toNumber(),
                  constants.PROMISE_DEPOSITBU1,
                ]);
                break;
              case users.deployer.address:
                assert.equal(
                  ev._payment,
                  BN(constants.PROMISE_DEPOSITSE1).div(4).toNumber()
                );
                break;
            }
          }
        );

        eventUtils.assertEventEmitted(
          txReceipt,
          Cashier_Factory,
          eventNames.LOG_AMOUNT_DISTRIBUTION,
          (ev) => {
            expect(ev._type).to.be.oneOf(
              Object.values(paymentType),
              'Wrong payment type'
            );
            switch (ev._type) {
              case paymentType.PAYMENT:
                assert.equal(
                  ev._tokenIdVoucher.toString(),
                  voucherID.toString(),
                  'Wrong token id voucher'
                );
                assert.equal(
                  ev._to,
                  users.other2.address,
                  'Wrong payment recipient'
                );
                assert.equal(
                  ev._payment,
                  constants.PROMISE_PRICE1,
                  'Wrong payment amount'
                );
                break;
              case paymentType.DEPOSIT_SELLER:
                expect(ev._to).to.be.oneOf(
                  [
                    users.seller.address,
                    users.deployer.address,
                    users.other2.address,
                  ],
                  'Unexpected recipient'
                );

                switch (ev._to) {
                  case users.other2.address:
                    assert.equal(
                      ev._tokenIdVoucher.toString(),
                      voucherID.toString(),
                      'Wrong token id voucher'
                    );
                    assert.equal(
                      ev._payment,
                      BN(constants.PROMISE_DEPOSITSE1).div(2).toString(),
                      'Wrong payment amount'
                    );
                    break;
                  case users.seller.address:
                    assert.equal(
                      ev._tokenIdVoucher.toString(),
                      voucherID.toString(),
                      'Wrong token id voucher'
                    );
                    assert.equal(
                      ev._payment,
                      BN(constants.PROMISE_DEPOSITSE1).div(4).toString(),
                      'Wrong payment amount'
                    );
                    break;
                  case users.deployer.address:
                    assert.equal(
                      ev._tokenIdVoucher.toString(),
                      voucherID.toString(),
                      'Wrong token id voucher'
                    );
                    assert.equal(
                      ev._payment,
                      BN(constants.PROMISE_DEPOSITSE1).div(4).toString(),
                      'Wrong payment amount'
                    );
                    break;
                }
                break;
              case paymentType.DEPOSIT_BUYER:
                assert.equal(
                  ev._tokenIdVoucher.toString(),
                  voucherID.toString(),
                  'Wrong token id voucher'
                );
                assert.equal(
                  ev._to,
                  users.other2.address,
                  'Wrong buyer deposit recipient'
                );
                assert.equal(
                  ev._payment,
                  constants.PROMISE_DEPOSITBU1,
                  'Wrong buyer deposit amount'
                );
                break;
            }

            utils.calcTotalAmountToRecipients(
              ev,
              distributedAmounts,
              '_to',
              users.other2.address,
              users.seller.address
            );
          }
        );

        assert.isTrue(
          distributedAmounts.buyerAmount.eq(expectedBuyerAmount),
          'Buyer Amount is not as expected'
        );
        assert.isTrue(
          distributedAmounts.sellerAmount.eq(expectedSellerAmount),
          'Seller Amount is not as expected'
        );
        assert.isTrue(
          distributedAmounts.escrowAmount.eq(expectedEscrowAmount),
          'Escrow Amount is not as expected'
        );
      });

      it('[NEGATIVE] Should not transfer a voucher if payments / deposits are released', async () => {
        const voucherID = await utils.commitToBuy(
          users.other1,
          users.seller,
          tokenSupplyKey,
          constants.PROMISE_PRICE1,
          constants.PROMISE_DEPOSITBU1
        );

        await utils.refund(voucherID, users.other1.signer);
        await utils.complain(voucherID, users.other1.signer);
        await utils.cancel(voucherID, users.seller.signer);
        await utils.finalize(voucherID, users.deployer.signer);

        await utils.withdraw(voucherID, users.deployer.signer);

        await expect(
          utils.safeTransfer721(
            users.other1.address,
            users.other2.address,
            voucherID,
            users.other1.signer
          )
        ).to.be.revertedWith(revertReasons.FUNDS_RELEASED);
      });

      it('[NEGATIVE] Old owner should not be able to interact with the voucher', async () => {
        const voucherID = await utils.commitToBuy(
          users.other1,
          users.seller,
          tokenSupplyKey,
          constants.PROMISE_PRICE1,
          constants.PROMISE_DEPOSITBU1
        );

        await utils.safeTransfer721(
          users.other1.address,
          users.other2.address,
          voucherID,
          users.other1.signer
        );

        await expect(
          utils.redeem(voucherID, users.other1.signer)
        ).to.be.revertedWith(revertReasons.UNAUTHORIZED_VOUCHER_OWNER);

        await expect(
          utils.refund(voucherID, users.other1.signer)
        ).to.be.revertedWith(revertReasons.UNAUTHORIZED_VOUCHER_OWNER);
      });

      it('[NEGATIVE] Transfer should revert if Attacker tries to execute voucher transfer', async () => {
        const voucherID = await utils.commitToBuy(
          users.other1,
          users.seller,
          tokenSupplyKey,
          constants.PROMISE_PRICE1,
          constants.PROMISE_DEPOSITBU1
        );

        await expect(
          utils.safeTransfer721(
            users.other1.address,
            users.other2.address,
            voucherID,
            users.attacker.signer
          )
        ).to.be.revertedWith(revertReasons.NOT_OWNER_NOR_APPROVED);
      });
    });

    describe('[WITH PERMIT]', () => {
      describe('ETHTKN', () => {
        beforeEach(async () => {
          await deployContracts();
          await setPeriods();

          utils = await UtilsBuilder.create()
            .ERC20withPermit()
            .ETHTKN()
            .buildAsync(
              contractERC1155ERC721,
              contractVoucherKernel,
              contractCashier,
              contractBosonRouter,
              contractBSNTokenPrice,
              contractBSNTokenDeposit
            );

          const supplyQty = 1;
          const tokensToMint = BN(constants.PROMISE_DEPOSITSE1).mul(
            BN(supplyQty)
          );

          await utils.mintTokens(
            'contractBSNTokenDeposit',
            users.seller.address,
            tokensToMint
          );
          await utils.mintTokens(
            'contractBSNTokenDeposit',
            users.other1.address,
            BN(constants.PROMISE_DEPOSITBU1)
          );

          tokenSupplyKey = await utils.createOrder(
            users.seller,
            constants.PROMISE_VALID_FROM,
            constants.PROMISE_VALID_TO,
            constants.PROMISE_PRICE1,
            constants.PROMISE_DEPOSITSE1,
            constants.PROMISE_DEPOSITBU1,
            supplyQty
          );
        });

        beforeEach(async () => {
          distributedAmounts = {
            buyerAmount: BN(0),
            sellerAmount: BN(0),
            escrowAmount: BN(0),
          };
        });

        it('Should update escrow amounts after transfer', async () => {
          const expectedBalanceInEscrowEth = BN(constants.PROMISE_PRICE1);
          const expectedBalanceInEscrowTkn = BN(constants.PROMISE_DEPOSITBU1);

          const voucherID = await utils.commitToBuy(
            users.other1,
            users.seller,
            tokenSupplyKey,
            constants.PROMISE_PRICE1,
            constants.PROMISE_DEPOSITBU1
          );

          let actualOldOwnerBalanceFromEscrowEth =
            await contractCashier.getEscrowAmount(users.other1.address);

          let actualOldOwnerBalanceFromEscrowTkn =
            await contractCashier.getEscrowTokensAmount(
              contractBSNTokenDeposit.address,
              users.other1.address
            );

          let actualNewOwnerBalanceFromEscrowEth =
            await contractCashier.getEscrowAmount(users.other2.address);

          let actualNewOwnerBalanceFromEscrowTkn =
            await contractCashier.getEscrowTokensAmount(
              contractBSNTokenDeposit.address,
              users.other2.address
            );

          assert.isTrue(
            actualOldOwnerBalanceFromEscrowEth.eq(expectedBalanceInEscrowEth),
            'Old owner balance from escrow does not match'
          );

          assert.isTrue(
            actualOldOwnerBalanceFromEscrowTkn.eq(expectedBalanceInEscrowTkn),
            'Old owner balance from escrow does not match'
          );

          assert.isTrue(
            actualNewOwnerBalanceFromEscrowEth.eq(constants.ZERO),
            'New owner balance from escrow does not match'
          );

          assert.isTrue(
            actualNewOwnerBalanceFromEscrowTkn.eq(constants.ZERO),
            'New owner balance from escrow does not match'
          );

          await utils.safeTransfer721(
            users.other1.address,
            users.other2.address,
            voucherID,
            users.other1.signer
          );

          actualOldOwnerBalanceFromEscrowEth =
            await contractCashier.getEscrowAmount(users.other1.address);

          actualOldOwnerBalanceFromEscrowTkn =
            await contractCashier.getEscrowTokensAmount(
              contractBSNTokenDeposit.address,
              users.other1.address
            );

          actualNewOwnerBalanceFromEscrowEth =
            await contractCashier.getEscrowAmount(users.other2.address);

          actualNewOwnerBalanceFromEscrowTkn =
            await contractCashier.getEscrowTokensAmount(
              contractBSNTokenDeposit.address,
              users.other2.address
            );

          assert.isTrue(
            actualOldOwnerBalanceFromEscrowEth.eq(constants.ZERO),
            'Old owner balance from escrow does not match'
          );

          assert.isTrue(
            actualOldOwnerBalanceFromEscrowTkn.eq(constants.ZERO),
            'Old owner balance from escrow does not match'
          );

          assert.isTrue(
            actualNewOwnerBalanceFromEscrowEth.eq(expectedBalanceInEscrowEth),
            'New owner balance from escrow does not match'
          );

          assert.isTrue(
            actualNewOwnerBalanceFromEscrowTkn.eq(expectedBalanceInEscrowTkn),
            'New owner balance from escrow does not match'
          );
        });

        it('Should finalize 1 voucher to ensure payments are sent to the new owner', async () => {
          const expectedBuyerPrice = BN(constants.PROMISE_PRICE1);
          const expectedBuyerDeposit = BN(constants.PROMISE_DEPOSITBU1).add(
            BN(constants.PROMISE_DEPOSITSE1).div(BN(2))
          );
          const expectedSellerDeposit = BN(constants.PROMISE_DEPOSITSE1).div(
            BN(4)
          );
          const expectedEscrowAmountDeposit = BN(
            constants.PROMISE_DEPOSITSE1
          ).div(BN(4));

          const voucherID = await utils.commitToBuy(
            users.other1,
            users.seller,
            tokenSupplyKey,
            constants.PROMISE_PRICE1,
            constants.PROMISE_DEPOSITBU1
          );

          await utils.safeTransfer721(
            users.other1.address,
            users.other2.address,
            voucherID,
            users.other1.signer
          );

          await utils.refund(voucherID, users.other2.signer);
          await utils.complain(voucherID, users.other2.signer);
          await utils.cancel(voucherID, users.seller.signer);
          await utils.finalize(voucherID, users.deployer.signer);

          const withdrawTx = await utils.withdraw(
            voucherID,
            users.deployer.signer
          );

          const txReceipt = await withdrawTx.wait();

          eventUtils.assertEventEmitted(
            txReceipt,
            Cashier_Factory,
            eventNames.LOG_WITHDRAWAL,
            (ev) => {
              expect(ev._payee).to.be.oneOf(
                [
                  users.other2.address,
                  users.seller.address,
                  users.deployer.address,
                ],
                'Incorrect Payee'
              );
              switch (ev._payee) {
                case users.other2.address:
                  expect(ev._payment.toNumber()).to.be.oneOf([
                    constants.PROMISE_PRICE1,
                  ]);
                  break;
                case users.seller.address:
                  expect(ev._payment.toNumber()).to.be.oneOf([
                    BN(constants.PROMISE_DEPOSITSE1).div(4).toNumber(),
                    constants.PROMISE_DEPOSITBU1,
                  ]);
                  break;
                case users.deployer.address:
                  assert.equal(
                    ev._payment,
                    BN(constants.PROMISE_DEPOSITSE1).div(4).toNumber()
                  );
                  break;
              }
            }
          );

          eventUtils.assertEventEmitted(
            txReceipt,
            Cashier_Factory,
            eventNames.LOG_AMOUNT_DISTRIBUTION,

            (ev) => {
              expect(ev._type).to.be.oneOf(
                Object.values(paymentType),
                'Wrong payment type'
              );
              switch (ev._type) {
                case paymentType.PAYMENT:
                  assert.equal(
                    ev._tokenIdVoucher.toString(),
                    voucherID.toString(),
                    'Wrong token id voucher'
                  );
                  assert.equal(
                    ev._to,
                    users.other2.address,
                    'Wrong payment recipient'
                  );
                  assert.equal(
                    ev._payment,
                    constants.PROMISE_PRICE1,
                    'Wrong payment amount'
                  );
                  break;
                case paymentType.DEPOSIT_SELLER:
                  expect(ev._to).to.be.oneOf(
                    [
                      users.seller.address,
                      users.deployer.address,
                      users.other2.address,
                    ],
                    'Unexpected recipient'
                  );

                  switch (ev._to) {
                    case users.other2.address:
                      assert.equal(
                        ev._tokenIdVoucher.toString(),
                        voucherID.toString(),
                        'Wrong token id voucher'
                      );
                      assert.equal(
                        ev._payment,
                        BN(constants.PROMISE_DEPOSITSE1).div(2).toString(),
                        'Wrong payment amount'
                      );
                      break;
                    case users.seller.address:
                      assert.equal(
                        ev._tokenIdVoucher.toString(),
                        voucherID.toString(),
                        'Wrong token id voucher'
                      );
                      assert.equal(
                        ev._payment,
                        BN(constants.PROMISE_DEPOSITSE1).div(4).toString(),
                        'Wrong payment amount'
                      );
                      break;
                    case users.deployer.address:
                      assert.equal(
                        ev._tokenIdVoucher.toString(),
                        voucherID.toString(),
                        'Wrong token id voucher'
                      );
                      assert.equal(
                        ev._payment,
                        BN(constants.PROMISE_DEPOSITSE1).div(4).toString(),
                        'Wrong payment amount'
                      );
                      break;
                  }
                  break;
                case paymentType.DEPOSIT_BUYER:
                  assert.equal(
                    ev._tokenIdVoucher.toString(),
                    voucherID.toString(),
                    'Wrong token id voucher'
                  );
                  assert.equal(
                    ev._to,
                    users.other2.address,
                    'Wrong buyer deposit recipient'
                  );
                  assert.equal(
                    ev._payment,
                    constants.PROMISE_DEPOSITBU1,
                    'Wrong buyer deposit amount'
                  );
                  break;
              }

              utils.calcTotalAmountToRecipients(
                ev,
                distributedAmounts,
                '_to',
                users.buyer.address,
                users.other2.address
              );
            }
          );

          // Payment should have been returned to buyer
          // const txReceipt = await withdrawTx.wait();
          eventUtils.assertEventEmitted(
            txReceipt,
            Cashier_Factory,
            eventNames.LOG_WITHDRAWAL,
            (ev) => {
              assert.equal(ev._payee, users.other2.address, 'Incorrect Payee');
              assert.isTrue(ev._payment.eq(expectedBuyerPrice));
            }
          );

          //Deposits
          expect(
            await utils.contractBSNTokenDeposit.balanceOf(users.other2.address)
          ).to.equal(
            expectedBuyerDeposit,
            'NewVoucherOwner did not get expected tokens from DepositTokenContract'
          );
          expect(
            await utils.contractBSNTokenDeposit.balanceOf(users.seller.address)
          ).to.equal(
            expectedSellerDeposit,
            'Seller did not get expected tokens from DepositTokenContract'
          );
          expect(
            await utils.contractBSNTokenDeposit.balanceOf(
              users.deployer.address
            )
          ).to.equal(
            expectedEscrowAmountDeposit,
            'Escrow did not get expected tokens from DepositTokenContract'
          );

          //Cashier Should be Empty
          expect(
            await utils.contractBSNTokenPrice.balanceOf(
              utils.contractCashier.address
            )
          ).to.equal(constants.ZERO, 'Cashier Contract is not empty');

          expect(
            await utils.contractBSNTokenDeposit.balanceOf(
              utils.contractCashier.address
            )
          ).to.equal(constants.ZERO, 'Cashier Contract is not empty');
        });

        it('[NEGATIVE] Should not transfer a voucher if payments / deposits are released', async () => {
          const voucherID = await utils.commitToBuy(
            users.other1,
            users.seller,
            tokenSupplyKey,
            constants.PROMISE_PRICE1,
            constants.PROMISE_DEPOSITBU1
          );

          await utils.refund(voucherID, users.other1.signer);
          await utils.complain(voucherID, users.other1.signer);
          await utils.cancel(voucherID, users.seller.signer);
          await utils.finalize(voucherID, users.deployer.signer);

          await utils.withdraw(voucherID, users.deployer.signer);

          await expect(
            utils.safeTransfer721(
              users.other1.address,
              users.other2.address,
              voucherID,
              users.other1.signer
            )
          ).to.be.revertedWith(revertReasons.FUNDS_RELEASED);
        });

        it('[NEGATIVE] Old owner should not be able to interact with the voucher', async () => {
          const voucherID = await utils.commitToBuy(
            users.other1,
            users.seller,
            tokenSupplyKey,
            constants.PROMISE_PRICE1,
            constants.PROMISE_DEPOSITBU1
          );

          await utils.safeTransfer721(
            users.other1.address,
            users.other2.address,
            voucherID,
            users.other1.signer
          );

          await expect(
            utils.redeem(voucherID, users.other1.signer)
          ).to.be.revertedWith(revertReasons.UNAUTHORIZED_VOUCHER_OWNER);

          await expect(
            utils.refund(voucherID, users.other1.signer)
          ).to.be.revertedWith(revertReasons.UNAUTHORIZED_VOUCHER_OWNER);
        });

        it('[NEGATIVE] Transfer should revert if Attacker tries to execute voucher transfer', async () => {
          const voucherID = await utils.commitToBuy(
            users.other1,
            users.seller,
            tokenSupplyKey,
            constants.PROMISE_PRICE1,
            constants.PROMISE_DEPOSITBU1
          );

          await expect(
            utils.safeTransfer721(
              users.other1.address,
              users.other2.address,
              voucherID,
              users.attacker.signer
            )
          ).to.be.revertedWith(revertReasons.NOT_OWNER_NOR_APPROVED);
        });
      });

      describe('TKNTKN', () => {
        beforeEach(async () => {
          await deployContracts();
          await setPeriods();

          utils = await UtilsBuilder.create()
            .ERC20withPermit()
            .TKNTKN()
            .buildAsync(
              contractERC1155ERC721,
              contractVoucherKernel,
              contractCashier,
              contractBosonRouter,
              contractBSNTokenPrice,
              contractBSNTokenDeposit
            );

          const supplyQty = 1;
          const tokensToMint = BN(constants.PROMISE_DEPOSITSE1).mul(
            BN(supplyQty)
          );

          await utils.mintTokens(
            'contractBSNTokenDeposit',
            users.seller.address,
            tokensToMint
          );
          await utils.mintTokens(
            'contractBSNTokenPrice',
            users.other1.address,
            constants.product_price
          );
          await utils.mintTokens(
            'contractBSNTokenDeposit',
            users.other1.address,
            constants.buyer_deposit
          );

          tokenSupplyKey = await utils.createOrder(
            users.seller,
            constants.PROMISE_VALID_FROM,
            constants.PROMISE_VALID_TO,
            constants.PROMISE_PRICE1,
            constants.PROMISE_DEPOSITSE1,
            constants.PROMISE_DEPOSITBU1,
            supplyQty
          );
        });

        it('Should update escrow amounts after transfer', async () => {
          const expectedBalanceInEscrowTknPrice = BN(constants.PROMISE_PRICE1);
          const expectedBalanceInEscrowTknDeposit = BN(
            constants.PROMISE_DEPOSITBU1
          );
          const voucherID = await utils.commitToBuy(
            users.other1,
            users.seller,
            tokenSupplyKey,
            constants.PROMISE_PRICE1,
            constants.PROMISE_DEPOSITBU1
          );

          let actualOldOwnerBalanceFromEscrowTknPrice =
            await contractCashier.getEscrowTokensAmount(
              contractBSNTokenPrice.address,
              users.other1.address
            );

          let actualOldOwnerBalanceFromEscrowTknDeposit =
            await contractCashier.getEscrowTokensAmount(
              contractBSNTokenDeposit.address,
              users.other1.address
            );

          let actualNewOwnerBalanceFromEscrowTknPrice =
            await contractCashier.getEscrowTokensAmount(
              contractBSNTokenPrice.address,
              users.other2.address
            );

          let actualNewOwnerBalanceFromEscrowTknDeposit =
            await contractCashier.getEscrowTokensAmount(
              contractBSNTokenDeposit.address,
              users.other2.address
            );

          assert.isTrue(
            actualOldOwnerBalanceFromEscrowTknPrice.eq(
              expectedBalanceInEscrowTknPrice
            ),
            'Old owner balance from escrow does not match'
          );

          assert.isTrue(
            actualOldOwnerBalanceFromEscrowTknDeposit.eq(
              expectedBalanceInEscrowTknDeposit
            ),
            'Old owner balance from escrow does not match'
          );

          assert.isTrue(
            actualNewOwnerBalanceFromEscrowTknPrice.eq(constants.ZERO),
            'New owner balance from escrow does not match'
          );

          assert.isTrue(
            actualNewOwnerBalanceFromEscrowTknDeposit.eq(constants.ZERO),
            'New owner balance from escrow does not match'
          );

          await utils.safeTransfer721(
            users.other1.address,
            users.other2.address,
            voucherID,
            users.other1.signer
          );

          actualOldOwnerBalanceFromEscrowTknPrice =
            await contractCashier.getEscrowTokensAmount(
              contractBSNTokenPrice.address,
              users.other1.address
            );

          actualOldOwnerBalanceFromEscrowTknDeposit =
            await contractCashier.getEscrowTokensAmount(
              contractBSNTokenDeposit.address,
              users.other1.address
            );

          actualNewOwnerBalanceFromEscrowTknPrice =
            await contractCashier.getEscrowTokensAmount(
              contractBSNTokenPrice.address,
              users.other2.address
            );

          actualNewOwnerBalanceFromEscrowTknDeposit =
            await contractCashier.getEscrowTokensAmount(
              contractBSNTokenDeposit.address,
              users.other2.address
            );

          assert.isTrue(
            actualOldOwnerBalanceFromEscrowTknPrice.eq(constants.ZERO),
            'Old owner balance from escrow does not match'
          );

          assert.isTrue(
            actualOldOwnerBalanceFromEscrowTknDeposit.eq(constants.ZERO),
            'Old owner balance from escrow does not match'
          );

          assert.isTrue(
            actualNewOwnerBalanceFromEscrowTknPrice.eq(
              expectedBalanceInEscrowTknPrice
            ),
            'New owner balance from escrow does not match'
          );

          assert.isTrue(
            actualNewOwnerBalanceFromEscrowTknDeposit.eq(
              expectedBalanceInEscrowTknDeposit
            ),
            'New owner balance from escrow does not match'
          );
        });

        it('Should finalize 1 voucher to ensure payments are sent to the new owner', async () => {
          const expectedBuyerPrice = BN(constants.PROMISE_PRICE1);
          const expectedBuyerDeposit = BN(constants.PROMISE_DEPOSITBU1).add(
            BN(constants.PROMISE_DEPOSITSE1).div(BN(2))
          );
          const expectedSellerPrice = BN(0);
          const expectedSellerDeposit = BN(constants.PROMISE_DEPOSITSE1).div(
            BN(4)
          );
          const expectedEscrowAmountDeposit = BN(
            constants.PROMISE_DEPOSITSE1
          ).div(BN(4));
          const expectedEscrowAmountPrice = BN(0);

          const voucherID = await utils.commitToBuy(
            users.other1,
            users.seller,
            tokenSupplyKey,
            constants.PROMISE_PRICE1,
            constants.PROMISE_DEPOSITBU1
          );

          await utils.safeTransfer721(
            users.other1.address,
            users.other2.address,
            voucherID,
            users.other1.signer
          );

          await utils.refund(voucherID, users.other2.signer);
          await utils.complain(voucherID, users.other2.signer);
          await utils.cancel(voucherID, users.seller.signer);
          await utils.finalize(voucherID, users.deployer.signer);

          // await utils.withdraw(voucherID, users.deployer.signer);
          const withdrawTx = await utils.withdraw(
            voucherID,
            users.deployer.signer
          );

          const txReceipt = await withdrawTx.wait();

          eventUtils.assertEventEmitted(
            txReceipt,
            Cashier_Factory,
            eventNames.LOG_AMOUNT_DISTRIBUTION,
            (ev) => {
              expect(ev._type).to.be.oneOf(
                Object.values(paymentType),
                'Wrong payment type'
              );
              switch (ev._type) {
                case paymentType.PAYMENT:
                  assert.equal(
                    ev._tokenIdVoucher.toString(),
                    voucherID.toString(),
                    'Wrong token id voucher'
                  );
                  assert.equal(
                    ev._to,
                    users.other2.address,
                    'Wrong payment recipient'
                  );
                  assert.equal(
                    ev._payment,
                    constants.PROMISE_PRICE1,
                    'Wrong payment amount'
                  );
                  break;
                case paymentType.DEPOSIT_SELLER:
                  expect(ev._to).to.be.oneOf(
                    [
                      users.seller.address,
                      users.deployer.address,
                      users.other2.address,
                    ],
                    'Unexpected recipient'
                  );

                  switch (ev._to) {
                    case users.other2.address:
                      assert.equal(
                        ev._tokenIdVoucher.toString(),
                        voucherID.toString(),
                        'Wrong token id voucher'
                      );
                      assert.equal(
                        ev._payment,
                        BN(constants.PROMISE_DEPOSITSE1).div(2).toString(),
                        'Wrong payment amount'
                      );
                      break;
                    case users.seller.address:
                      assert.equal(
                        ev._tokenIdVoucher.toString(),
                        voucherID.toString(),
                        'Wrong token id voucher'
                      );
                      assert.equal(
                        ev._payment,
                        BN(constants.PROMISE_DEPOSITSE1).div(4).toString(),
                        'Wrong payment amount'
                      );
                      break;
                    case users.deployer:
                      assert.equal(
                        ev._tokenIdVoucher.toString(),
                        voucherID.toString(),
                        'Wrong token id voucher'
                      );
                      assert.equal(
                        ev._payment,
                        BN(constants.PROMISE_DEPOSITSE1).div(4).toString(),
                        'Wrong payment amount'
                      );
                      break;
                  }
                  break;
                case paymentType.DEPOSIT_BUYER:
                  assert.equal(
                    ev._tokenIdVoucher.toString(),
                    voucherID.toString(),
                    'Wrong token id voucher'
                  );
                  assert.equal(
                    ev._to,
                    users.other2.address,
                    'Wrong buyer deposit recipient'
                  );
                  assert.equal(
                    ev._payment,
                    constants.PROMISE_DEPOSITBU1,
                    'Wrong buyer deposit amount'
                  );
                  break;
              }

              utils.calcTotalAmountToRecipients(
                ev,
                distributedAmounts,
                '_to',
                users.buyer.address,
                users.other2.address
              );
            }
          );

          //Payments
          expect(
            await utils.contractBSNTokenPrice.balanceOf(users.other2.address)
          ).to.equal(
            expectedBuyerPrice,
            'Buyer did not get expected tokens from PriceTokenContract'
          );

          expect(
            await utils.contractBSNTokenPrice.balanceOf(users.seller.address)
          ).to.equal(
            expectedSellerPrice,
            'Seller did not get expected tokens from PriceTokenContract'
          );

          expect(
            await utils.contractBSNTokenPrice.balanceOf(users.deployer.address)
          ).to.equal(
            expectedEscrowAmountPrice,
            'Escrow did not get expected tokens from PriceTokenContract'
          );

          //Deposits
          expect(
            await utils.contractBSNTokenDeposit.balanceOf(users.other2.address)
          ).to.equal(
            expectedBuyerDeposit,
            'Buyer did not get expected tokens from DepositTokenContract'
          );

          expect(
            await utils.contractBSNTokenDeposit.balanceOf(users.seller.address)
          ).to.equal(
            expectedSellerDeposit,
            'Seller did not get expected tokens from DepositTokenContract'
          );

          expect(
            await utils.contractBSNTokenDeposit.balanceOf(
              users.deployer.address
            )
          ).to.equal(
            expectedEscrowAmountDeposit,
            'Buyer did not get expected tokens from DepositTokenContract'
          );

          //Cashier Should be Empty
          expect(
            await utils.contractBSNTokenPrice.balanceOf(
              utils.contractCashier.address
            )
          ).to.equal(constants.ZERO, 'Cashier Contract is not empty');

          expect(
            await utils.contractBSNTokenDeposit.balanceOf(
              utils.contractCashier.address
            )
          ).to.equal(constants.ZERO, 'Cashier Contract is not empty');
        });

        it('[NEGATIVE] Should not transfer a voucher if payments / deposits are released', async () => {
          const voucherID = await utils.commitToBuy(
            users.other1,
            users.seller,
            tokenSupplyKey,
            constants.PROMISE_PRICE1,
            constants.PROMISE_DEPOSITBU1
          );

          await utils.refund(voucherID, users.other1.signer);
          await utils.complain(voucherID, users.other1.signer);
          await utils.cancel(voucherID, users.seller.signer);
          await utils.finalize(voucherID, users.deployer.signer);

          await utils.withdraw(voucherID, users.deployer.signer);

          await expect(
            utils.safeTransfer721(
              users.other1.address,
              users.other2.address,
              voucherID,
              users.other1.signer
            )
          ).to.be.revertedWith(revertReasons.FUNDS_RELEASED);
        });

        it('[NEGATIVE] Old owner should not be able to interact with the voucher', async () => {
          const voucherID = await utils.commitToBuy(
            users.other1,
            users.seller,
            tokenSupplyKey,
            constants.PROMISE_PRICE1,
            constants.PROMISE_DEPOSITBU1
          );

          await utils.safeTransfer721(
            users.other1.address,
            users.other2.address,
            voucherID,
            users.other1.signer
          );

          await expect(
            utils.redeem(voucherID, users.other1.signer)
          ).to.be.revertedWith(revertReasons.UNAUTHORIZED_VOUCHER_OWNER);

          await expect(
            utils.refund(voucherID, users.other1.signer)
          ).to.be.revertedWith(revertReasons.UNAUTHORIZED_VOUCHER_OWNER);
        });

        it('[NEGATIVE] Transfer should revert if Attacker tries to execute voucher transfer', async () => {
          const voucherID = await utils.commitToBuy(
            users.other1,
            users.seller,
            tokenSupplyKey,
            constants.PROMISE_PRICE1,
            constants.PROMISE_DEPOSITBU1
          );

          await expect(
            utils.safeTransfer721(
              users.other1.address,
              users.other2.address,
              voucherID,
              users.attacker.signer
            )
          ).to.be.revertedWith(revertReasons.NOT_OWNER_NOR_APPROVED);
        });
      });

      describe('TKNETH', () => {
        beforeEach(async () => {
          await deployContracts();
          await setPeriods();

          utils = await UtilsBuilder.create()
            .ERC20withPermit()
            .TKNETH()
            .buildAsync(
              contractERC1155ERC721,
              contractVoucherKernel,
              contractCashier,
              contractBosonRouter,
              contractBSNTokenPrice,
              contractBSNTokenDeposit
            );

          await utils.mintTokens(
            'contractBSNTokenPrice',
            users.other1.address,
            BN(constants.PROMISE_PRICE1)
          );

          tokenSupplyKey = await utils.createOrder(
            users.seller,
            constants.PROMISE_VALID_FROM,
            constants.PROMISE_VALID_TO,
            constants.PROMISE_PRICE1,
            constants.PROMISE_DEPOSITSE1,
            constants.PROMISE_DEPOSITBU1,
            constants.QTY_1
          );
        });

        it('Should update escrow amounts after transfer', async () => {
          const expectedBalanceInEscrowEth = BN(constants.PROMISE_DEPOSITBU1);
          const expectedBalanceInEscrowTkn = BN(constants.PROMISE_PRICE1);
          const voucherID = await utils.commitToBuy(
            users.other1,
            users.seller,
            tokenSupplyKey,
            constants.PROMISE_PRICE1,
            constants.PROMISE_DEPOSITBU1
          );

          let actualOldOwnerBalanceFromEscrowEth =
            await contractCashier.getEscrowAmount(users.other1.address);

          let actualOldOwnerBalanceFromEscrowTkn =
            await contractCashier.getEscrowTokensAmount(
              contractBSNTokenPrice.address,
              users.other1.address
            );

          let actualNewOwnerBalanceFromEscrowEth =
            await contractCashier.getEscrowAmount(users.other2.address);

          let actualNewOwnerBalanceFromEscrowTkn =
            await contractCashier.getEscrowTokensAmount(
              contractBSNTokenPrice.address,
              users.other2.address
            );

          assert.isTrue(
            actualOldOwnerBalanceFromEscrowEth.eq(expectedBalanceInEscrowEth),
            'Old owner balance from escrow does not match'
          );

          assert.isTrue(
            actualOldOwnerBalanceFromEscrowTkn.eq(expectedBalanceInEscrowTkn),
            'Old owner balance from escrow does not match'
          );

          assert.isTrue(
            actualNewOwnerBalanceFromEscrowEth.eq(constants.ZERO),
            'New owner balance from escrow does not match'
          );

          assert.isTrue(
            actualNewOwnerBalanceFromEscrowTkn.eq(constants.ZERO),
            'New owner balance from escrow does not match'
          );

          await utils.safeTransfer721(
            users.other1.address,
            users.other2.address,
            voucherID,
            users.other1.signer
          );

          actualOldOwnerBalanceFromEscrowEth =
            await contractCashier.getEscrowAmount(users.other1.address);

          actualOldOwnerBalanceFromEscrowTkn =
            await contractCashier.getEscrowTokensAmount(
              contractBSNTokenPrice.address,
              users.other1.address
            );

          actualNewOwnerBalanceFromEscrowEth =
            await contractCashier.getEscrowAmount(users.other2.address);

          actualNewOwnerBalanceFromEscrowTkn =
            await contractCashier.getEscrowTokensAmount(
              contractBSNTokenPrice.address,
              users.other2.address
            );

          assert.isTrue(
            actualOldOwnerBalanceFromEscrowEth.eq(constants.ZERO),
            'Old owner balance from escrow does not match'
          );

          assert.isTrue(
            actualOldOwnerBalanceFromEscrowTkn.eq(constants.ZERO),
            'Old owner balance from escrow does not match'
          );

          assert.isTrue(
            actualNewOwnerBalanceFromEscrowEth.eq(expectedBalanceInEscrowEth),
            'New owner balance from escrow does not match'
          );

          assert.isTrue(
            actualNewOwnerBalanceFromEscrowTkn.eq(expectedBalanceInEscrowTkn),
            'New owner balance from escrow does not match'
          );
        });

        it('Should finalize 1 voucher to ensure payments are sent to the new owner', async () => {
          const expectedBuyerPrice = BN(constants.PROMISE_PRICE1);
          const expectedSellerPrice = BN(0);
          const expectedEscrowPrice = BN(0);
          const expectedBuyerDeposit = BN(constants.PROMISE_DEPOSITBU1).add(
            BN(constants.PROMISE_DEPOSITSE1).div(BN(2))
          );
          const expectedSellerDeposit = BN(constants.PROMISE_DEPOSITSE1).div(
            BN(4)
          );
          const expectedEscrowAmountDeposit = BN(
            constants.PROMISE_DEPOSITSE1
          ).div(BN(4));

          const voucherID = await utils.commitToBuy(
            users.other1,
            users.seller,
            tokenSupplyKey,
            constants.PROMISE_PRICE1,
            constants.PROMISE_DEPOSITBU1
          );

          await utils.safeTransfer721(
            users.other1.address,
            users.other2.address,
            voucherID,
            users.other1.signer
          );
          await utils.refund(voucherID, users.other2.signer);
          await utils.complain(voucherID, users.other2.signer);
          await utils.cancel(voucherID, users.seller.signer);
          await utils.finalize(voucherID, users.deployer.signer);

          const withdrawTx = await utils.withdraw(
            voucherID,
            users.deployer.signer
          );

          const txReceipt = await withdrawTx.wait();

          // Payments in TKN
          // Payment should have been returned to buyer
          expect(
            await utils.contractBSNTokenPrice.balanceOf(users.other2.address)
          ).to.equal(
            expectedBuyerPrice,
            'Buyer did not get expected tokens from PaymentTokenContract'
          );
          expect(
            await utils.contractBSNTokenPrice.balanceOf(users.seller.address)
          ).to.equal(
            expectedSellerPrice,
            'Seller did not get expected tokens from PaymentTokenContract'
          );
          expect(
            await utils.contractBSNTokenPrice.balanceOf(users.deployer.address)
          ).to.equal(
            expectedEscrowPrice,
            'Escrow did not get expected tokens from PaymentTokenContract'
          );

          eventUtils.assertEventEmitted(
            txReceipt,
            Cashier_Factory,
            eventNames.LOG_WITHDRAWAL,
            (ev) => {
              expect(ev._payee).to.be.oneOf(
                [
                  users.other2.address,
                  users.seller.address,
                  users.deployer.address,
                ],
                'Incorrect Payee'
              );
              switch (ev._payee) {
                case users.other2.address:
                  assert.equal(
                    ev._payment.toString(),
                    expectedBuyerDeposit.toString(),
                    'Wrong payment amount'
                  );
                  break;
                case users.seller.address:
                  assert.equal(
                    ev._payment.toString(),
                    BN(constants.PROMISE_DEPOSITSE1).div(4).toString(),
                    'Wrong payment amount'
                  );
                  break;
                case users.deployer.address:
                  assert.equal(
                    ev._payment,
                    BN(constants.PROMISE_DEPOSITSE1).div(4).toString(),
                    'Wrong payment amount'
                  );
                  break;
              }
            }
          );

          // //Deposits in ETH
          eventUtils.assertEventEmitted(
            txReceipt,
            Cashier_Factory,
            eventNames.LOG_AMOUNT_DISTRIBUTION,
            (ev) => {
              expect(ev._type).to.be.oneOf(
                Object.values(paymentType),
                'Wrong payment type'
              );
              switch (ev._type) {
                case paymentType.PAYMENT:
                  assert.equal(
                    ev._tokenIdVoucher.toString(),
                    voucherID.toString(),
                    'Wrong token id voucher'
                  );
                  assert.equal(
                    ev._to,
                    users.other2.address,
                    'Wrong payment recipient'
                  );
                  assert.equal(
                    ev._payment,
                    constants.PROMISE_PRICE1,
                    'Wrong payment amount'
                  );
                  break;
                case paymentType.DEPOSIT_SELLER:
                  expect(ev._to).to.be.oneOf(
                    [
                      users.seller.address,
                      users.deployer.address,
                      users.other2.address,
                    ],
                    'Unexpected recipient'
                  );

                  switch (ev._to) {
                    case users.seller.address:
                      assert.equal(
                        ev._tokenIdVoucher.toString(),
                        voucherID.toString(),
                        'Wrong token id voucher'
                      );
                      assert.equal(
                        ev._payment,
                        BN(constants.PROMISE_DEPOSITSE1).div(4).toString(),
                        'Wrong payment amount'
                      );
                      break;
                    case users.deployer.address:
                      assert.equal(
                        ev._tokenIdVoucher.toString(),
                        voucherID.toString(),
                        'Wrong token id voucher'
                      );
                      assert.equal(
                        ev._payment,
                        BN(constants.PROMISE_DEPOSITSE1).div(4).toString(),
                        'Wrong payment amount'
                      );
                      break;
                    case users.other2.address:
                      assert.equal(
                        ev._tokenIdVoucher.toString(),
                        voucherID.toString(),
                        'Wrong token id voucher'
                      );
                      assert.equal(
                        ev._payment,
                        BN(constants.PROMISE_DEPOSITSE1).div(2).toString(),
                        'Wrong payment amount'
                      );
                      break;
                  }
                  break;
                case paymentType.DEPOSIT_BUYER:
                  assert.equal(
                    ev._tokenIdVoucher.toString(),
                    voucherID.toString(),
                    'Wrong token id voucher'
                  );
                  assert.equal(
                    ev._to,
                    users.other2.address,
                    'Wrong buyer deposit recipient'
                  );
                  assert.equal(
                    ev._payment,
                    constants.PROMISE_DEPOSITBU1,
                    'Wrong buyer deposit amount'
                  );
                  break;
              }
            }
          );

          eventUtils.assertEventEmitted(
            txReceipt,
            Cashier_Factory,
            eventNames.LOG_WITHDRAWAL,
            (ev) => {
              utils.calcTotalAmountToRecipients(
                ev,
                distributedAmounts,
                '_payee',
                users.other2.address,
                users.seller.address
              );
            }
          );

          assert.isTrue(
            distributedAmounts.buyerAmount.eq(expectedBuyerDeposit),
            'Buyer Amount is not as expected'
          );
          assert.isTrue(
            distributedAmounts.sellerAmount.eq(expectedSellerDeposit),
            'Seller Amount is not as expected'
          );
          assert.isTrue(
            distributedAmounts.escrowAmount.eq(expectedEscrowAmountDeposit),
            'Escrow Amount is not as expected'
          );

          //Cashier Should be Empty
          expect(
            await utils.contractBSNTokenPrice.balanceOf(
              utils.contractCashier.address
            )
          ).to.equal(constants.ZERO, 'Cashier Contract is not empty');

          expect(
            await utils.contractBSNTokenDeposit.balanceOf(
              utils.contractCashier.address
            )
          ).to.equal(constants.ZERO, 'Cashier Contract is not empty');
        });

        it('[NEGATIVE] Should not transfer a voucher if payments / deposits are released', async () => {
          const voucherID = await utils.commitToBuy(
            users.other1,
            users.seller,
            tokenSupplyKey,
            constants.PROMISE_PRICE1,
            constants.PROMISE_DEPOSITBU1
          );

          await utils.refund(voucherID, users.other1.signer);
          await utils.complain(voucherID, users.other1.signer);
          await utils.cancel(voucherID, users.seller.signer);
          await utils.finalize(voucherID, users.deployer.signer);

          await utils.withdraw(voucherID, users.deployer.signer);

          await expect(
            utils.safeTransfer721(
              users.other1.address,
              users.other2.address,
              voucherID,
              users.other1.signer
            )
          ).to.be.revertedWith(revertReasons.FUNDS_RELEASED);
        });

        it('[NEGATIVE] Old owner should not be able to interact with the voucher', async () => {
          const voucherID = await utils.commitToBuy(
            users.other1,
            users.seller,
            tokenSupplyKey,
            constants.PROMISE_PRICE1,
            constants.PROMISE_DEPOSITBU1
          );

          await utils.safeTransfer721(
            users.other1.address,
            users.other2.address,
            voucherID,
            users.other1.signer
          );

          await expect(
            utils.redeem(voucherID, users.other1.signer)
          ).to.be.revertedWith(revertReasons.UNAUTHORIZED_VOUCHER_OWNER);

          await expect(
            utils.refund(voucherID, users.other1.signer)
          ).to.be.revertedWith(revertReasons.UNAUTHORIZED_VOUCHER_OWNER);
        });

        it('[NEGATIVE] Transfer should revert if Attacker tries to execute voucher transfer', async () => {
          const voucherID = await utils.commitToBuy(
            users.other1,
            users.seller,
            tokenSupplyKey,
            constants.PROMISE_PRICE1,
            constants.PROMISE_DEPOSITBU1
          );

          await expect(
            utils.safeTransfer721(
              users.other1.address,
              users.other2.address,
              voucherID,
              users.attacker.signer
            )
          ).to.be.revertedWith(revertReasons.NOT_OWNER_NOR_APPROVED);
        });
      });
    });
  });
});<|MERGE_RESOLUTION|>--- conflicted
+++ resolved
@@ -4028,33 +4028,6 @@
 
     describe('Action at wrong step', () => {
       let tokenVoucherId;
-<<<<<<< HEAD
-
-      const statuses = {
-        commit: 6,
-        redeem: 5,
-        refund: 4,
-        expire: 3,
-        complain: 2,
-        cancel: 1,
-        finalize: 0,
-      };
-
-      function determineStatus(_status, _changeIdx) {
-        return _status | (1 << _changeIdx);
-      }
-
-      function expectedVoucherStatus(path) {
-        let status = determineStatus(0, statuses.commit); // starting status == commit
-        for (const step of path) {
-          status = determineStatus(status, statuses[step]);
-        }
-
-        return status;
-      }
-
-=======
->>>>>>> e919912e
       beforeEach(async () => {
         await deployContracts();
         await setPeriods();
