--- conflicted
+++ resolved
@@ -26,17 +26,10 @@
     before(async () => {
       BosonTokenContract = await BosonToken.new('BOSON TOKEN', 'BSNT');
     });
-<<<<<<< HEAD
 
     it('Should be unpaused on deploy', async () => {
       const paused = await BosonTokenContract.paused();
 
-=======
-
-    it('Should be unpaused on deploy', async () => {
-      const paused = await BosonTokenContract.paused();
-
->>>>>>> 2e1cf440
       assert.isFalse(paused);
     });
 
@@ -167,8 +160,6 @@
       );
     });
 
-<<<<<<< HEAD
-=======
     it("Self account should have the availability to renounce it's role", async () => {
       let buyerIsPauser = await BosonTokenContract.hasRole(
         PAUSER_ROLE,
@@ -189,7 +180,6 @@
       assert.isFalse(buyerIsPauser);
     });
 
->>>>>>> 2e1cf440
     describe('[PERMIT]', async () => {
       before(async () => {
         BosonTokenContract = await BosonToken.new('BOSON TOKEN', 'BSNT');
