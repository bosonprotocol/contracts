const chai = require('chai')
const assert = chai.assert

const BN = web3.utils.BN
const UtilsBuilder = require('../testHelpers/utilsBuilder')
const Utils = require('../testHelpers/utils')
let utils

const ERC1155ERC721 = artifacts.require("ERC1155ERC721")
const VoucherKernel = artifacts.require("VoucherKernel")
const Cashier = artifacts.require("Cashier")
<<<<<<< HEAD
const BosonTKN = artifacts.require("BosonToken")
const FundLimitsOracle 	= artifacts.require('FundLimitsOracle');
=======
const BosonTKN = artifacts.require("BosonTokenPrice")
>>>>>>> a1eaa8e1

const helpers = require("../testHelpers/constants")
const timemachine = require('../testHelpers/timemachine')
const truffleAssert = require('truffle-assertions')
const config = require('../testHelpers/config.json')

let TOKEN_SUPPLY_ID
let VOUCHER_ID

contract("Cashier && VK", async accounts => {

    let Deployer = config.accounts.deployer
    let Seller = config.accounts.seller
    let Buyer = config.accounts.buyer
    let Attacker = config.accounts.attacker

    let contractERC1155ERC721, contractVoucherKernel, contractCashier, contractBSNTokenPrice, contractBSNTokenDeposit, contractFundLimitsOracle
    let tokensToMint
    let timestamp

    async function deployContracts() {

		contractFundLimitsOracle = await FundLimitsOracle.new()
        contractERC1155ERC721 = await ERC1155ERC721.new()
        contractVoucherKernel = await VoucherKernel.new(contractERC1155ERC721.address)
        contractCashier = await Cashier.new(contractVoucherKernel.address, contractFundLimitsOracle.address)
        contractBSNTokenPrice = await BosonTKN.new('BosonTokenPrice', 'BPRC');
        contractBSNTokenDeposit = await BosonTKN.new('BosonTokenDeposit', 'BDEP');

        await contractERC1155ERC721.setApprovalForAll(contractVoucherKernel.address, 'true')
        await contractERC1155ERC721.setVoucherKernelAddress(contractVoucherKernel.address)
        await contractVoucherKernel.setCashierAddress(contractCashier.address)

        await contractVoucherKernel.setComplainPeriod(60); //60 seconds
        await contractVoucherKernel.setCancelFaultPeriod(60); //60 seconds

        await contractFundLimitsOracle.setTokenLimit(contractBSNTokenPrice.address, helpers.TOKEN_LIMIT)
		await contractFundLimitsOracle.setTokenLimit(contractBSNTokenDeposit.address, helpers.TOKEN_LIMIT)

        utils = UtilsBuilder
            .NEW()
            .ETH_ETH()
            .build(contractERC1155ERC721, contractVoucherKernel, contractCashier)
        timestamp = await Utils.getCurrTimestamp()
    }

    describe('Pausing Scenarios', function () {

        describe("CASHIER", () => {

            describe("COMMON PAUSING", () => {
                before(async () => {
                    await deployContracts();
                })

                it("Should not be paused on deployment", async () => {
                    const isPaused = await contractCashier.paused();
                    assert.isFalse(isPaused)
                });

                it("Owner should pause the contract", async () => {
                    await contractCashier.pause();

                    const isPaused = await contractCashier.paused();
                    assert.isTrue(isPaused)
                });

                it("Owner should unpause the contract", async () => {
                    await contractCashier.pause();
                    await contractCashier.unpause();

                    const isPaused = await contractCashier.paused();
                    assert.isFalse(isPaused)
                });

                it("[NEGATIVE] Attacker should not be able to pause the contract", async () => {
                    await truffleAssert.reverts(
                        contractCashier.pause({ from: Attacker.address }),
                        truffleAssert.ErrorType.REVERT
                    )
                });

                it("[NEGATIVE] Attacker should not be able to unpause the contract", async () => {
                    await contractCashier.pause();

                    await truffleAssert.reverts(
                        contractCashier.unpause({ from: Attacker.address }),
                        truffleAssert.ErrorType.REVERT
                    )
                });
            })

            describe("ETH_ETH", () => {

                before(async () => {
                    await deployContracts();
                    utils = UtilsBuilder
                        .NEW()
                        .ETH_ETH()
                        .build(contractERC1155ERC721, contractVoucherKernel, contractCashier);

                    const timestamp = await Utils.getCurrTimestamp()

                    TOKEN_SUPPLY_ID = await utils.createOrder(Seller, timestamp, timestamp + helpers.SECONDS_IN_DAY, helpers.seller_deposit, helpers.QTY_10)
            
                })

                it("[NEGATIVE] Should not create voucher supply when contract is paused", async () => {
                    await contractCashier.pause();

                    await truffleAssert.reverts(
                        utils.createOrder(Seller, timestamp, timestamp + helpers.SECONDS_IN_DAY, helpers.seller_deposit, helpers.QTY_1),
                        truffleAssert.ErrorType.REVERT
                    )
                })

                it("Should create voucher supply when contract is unpaused", async () => {
                    TOKEN_SUPPLY_ID = await utils.createOrder(Seller, timestamp, timestamp + helpers.SECONDS_IN_DAY, helpers.seller_deposit, helpers.QTY_1)
                    
                    assert.isNotEmpty(TOKEN_SUPPLY_ID)
                })
                
                it("[NEGATIVE] Should not create voucherID from Buyer when paused", async () => {
                    TOKEN_SUPPLY_ID = await utils.createOrder(Seller, timestamp, timestamp + helpers.SECONDS_IN_DAY, helpers.seller_deposit, helpers.QTY_1)

                    await contractCashier.pause();

                    await truffleAssert.reverts(
                        utils.commitToBuy(Buyer, Seller, TOKEN_SUPPLY_ID),
                        truffleAssert.ErrorType.REVERT
                    )  
                })

                it("[NEGATIVE] Should not process withdrawals when paused", async () => {
                    TOKEN_SUPPLY_ID = await utils.createOrder(Seller, timestamp, timestamp + helpers.SECONDS_IN_DAY, helpers.seller_deposit, helpers.QTY_1)
                    
                    const voucherID = await utils.commitToBuy(Buyer, Seller, TOKEN_SUPPLY_ID)
                    await utils.refund(voucherID, Buyer.address)
                    
                    await timemachine.advanceTimeSeconds(60)
                    await utils.finalize(voucherID, Deployer.address)

                    await contractCashier.pause();
                    
                    await truffleAssert.reverts(
                        utils.withdraw(voucherID, Deployer.address),
                        truffleAssert.ErrorType.REVERT
                    )
                })

                it("withdrawWhenPaused - Buyer should be able to withdraw funds when paused", async () => {
                    TOKEN_SUPPLY_ID = await utils.createOrder(Seller, timestamp, timestamp + helpers.SECONDS_IN_DAY, helpers.seller_deposit, helpers.QTY_1)
                    
                    const voucherID = await utils.commitToBuy(Buyer, Seller, TOKEN_SUPPLY_ID)
                    await utils.refund(voucherID, Buyer.address)
                    
                    await timemachine.advanceTimeSeconds(60)
                    await utils.finalize(voucherID, Deployer.address)

                    await contractCashier.pause();
                    const withdrawTx = await utils.withdrawWhenPaused(voucherID, Buyer.address)

                    truffleAssert.eventEmitted(withdrawTx, 'LogAmountDistribution', (ev) => {
                        return true
                    }, "Amounts not distributed successfully")
                })

                it("[NEGATIVE] withdrawWhenPaused - Buyer should not be able to withdraw funds when not paused", async () => {
                    TOKEN_SUPPLY_ID = await utils.createOrder(Seller, timestamp, timestamp + helpers.SECONDS_IN_DAY, helpers.seller_deposit, helpers.QTY_1)
                    
                    const voucherID = await utils.commitToBuy(Buyer, Seller, TOKEN_SUPPLY_ID)
                    await utils.refund(voucherID, Buyer.address)
                    
                    await timemachine.advanceTimeSeconds(60)
                    await utils.finalize(voucherID, Deployer.address)

                    await truffleAssert.reverts(
                        utils.withdrawWhenPaused(voucherID, Buyer.address),
                        truffleAssert.ErrorType.REVERT
                    )
                })

                it("withdrawWhenPaused - Seller should be able to withdraw funds when paused", async () => {
                    TOKEN_SUPPLY_ID = await utils.createOrder(Seller, timestamp, timestamp + helpers.SECONDS_IN_DAY, helpers.seller_deposit, helpers.QTY_1)
                    
                    const voucherID = await utils.commitToBuy(Buyer, Seller, TOKEN_SUPPLY_ID)
                    await utils.refund(voucherID, Buyer.address)
                    
                    await timemachine.advanceTimeSeconds(60)
                    await utils.finalize(voucherID, Deployer.address)

                    await contractCashier.pause();
                    const withdrawTx = await utils.withdrawWhenPaused(voucherID, Seller.address)

                    truffleAssert.eventEmitted(withdrawTx, 'LogAmountDistribution', (ev) => {
                        return true
                    }, "Amounts not distributed successfully")
                })

                it("[NEGATIVE] withdrawWhenPaused - Seller should not be able to withdraw funds when not paused", async () => {
                    TOKEN_SUPPLY_ID = await utils.createOrder(Seller, timestamp, timestamp + helpers.SECONDS_IN_DAY, helpers.seller_deposit, helpers.QTY_1)
                    
                    const voucherID = await utils.commitToBuy(Buyer, Seller, TOKEN_SUPPLY_ID)
                    await utils.refund(voucherID, Buyer.address)
                    
                    await timemachine.advanceTimeSeconds(60)
                    await utils.finalize(voucherID, Deployer.address)

                    await truffleAssert.reverts(
                        utils.withdrawWhenPaused(voucherID, Seller.address),
                        truffleAssert.ErrorType.REVERT
                    )
                })

                it("[NEGATIVE] withdrawWhenPaused - Attacker should not be able to withdraw funds when paused", async () => {
                    TOKEN_SUPPLY_ID = await utils.createOrder(Seller, timestamp, timestamp + helpers.SECONDS_IN_DAY, helpers.seller_deposit, helpers.QTY_1)
                    
                    const voucherID = await utils.commitToBuy(Buyer, Seller, TOKEN_SUPPLY_ID)
                    await utils.refund(voucherID, Buyer.address)
                    
                    await timemachine.advanceTimeSeconds(60)
                    await utils.finalize(voucherID, Deployer.address)

                    await contractCashier.pause();

                    await truffleAssert.reverts(
                        utils.withdrawWhenPaused(voucherID, Attacker.address),
                        truffleAssert.ErrorType.REVERT
                    )
                })

                it("[NEGATIVE] withdrawWhenPaused - Attacker should not be able to withdraw funds when not paused", async () => {
                    TOKEN_SUPPLY_ID = await utils.createOrder(Seller, timestamp, timestamp + helpers.SECONDS_IN_DAY, helpers.seller_deposit, helpers.QTY_1)
                    
                    const voucherID = await utils.commitToBuy(Buyer, Seller, TOKEN_SUPPLY_ID)
                    await utils.refund(voucherID, Buyer.address)
                    
                    await timemachine.advanceTimeSeconds(60)
                    await utils.finalize(voucherID, Deployer.address)

                    await truffleAssert.reverts(
                        utils.withdrawWhenPaused(voucherID, Attacker.address),
                        truffleAssert.ErrorType.REVERT
                    )
                })
         
            })
        
            describe("[WITH PERMIT]", () => {

                describe("ETH_TKN", () => {

                    before(async () => {

                        await deployContracts();

                        utils = UtilsBuilder
                            .NEW()
                            .ERC20withPermit()
                            .ETH_TKN()
                            .build(contractERC1155ERC721, contractVoucherKernel, contractCashier, contractBSNTokenPrice, contractBSNTokenDeposit)

                        const timestamp = await Utils.getCurrTimestamp()

                        tokensToMint = new BN(helpers.product_price).mul(new BN(helpers.QTY_10))

                        await utils.mintTokens('contractBSNTokenDeposit', Seller.address, tokensToMint);
                        await utils.mintTokens('contractBSNTokenDeposit', Buyer.address, tokensToMint);

                        TOKEN_SUPPLY_ID = await utils.createOrder(Seller, timestamp, timestamp + helpers.SECONDS_IN_DAY, helpers.seller_deposit, helpers.QTY_10)
                    })
                
                    it("[NEGATIVE] Should not create voucher supply when contract is paused", async () => {
                        await contractCashier.pause();

                        await truffleAssert.reverts(
                            utils.createOrder(Seller, timestamp, timestamp + helpers.SECONDS_IN_DAY, helpers.seller_deposit, helpers.QTY_1),
                            truffleAssert.ErrorType.REVERT
                        )
                    })

                    it("Should create voucher supply when contract is unpaused", async () => {
                        TOKEN_SUPPLY_ID = await utils.createOrder(Seller, timestamp, timestamp + helpers.SECONDS_IN_DAY, helpers.seller_deposit, helpers.QTY_1)
                        
                        assert.isNotEmpty(TOKEN_SUPPLY_ID)
                    })
                    
                    it("[NEGATIVE] Should not create voucherID from Buyer when paused", async () => {
                        TOKEN_SUPPLY_ID = await utils.createOrder(Seller, timestamp, timestamp + helpers.SECONDS_IN_DAY, helpers.seller_deposit, helpers.QTY_1)

                        await contractCashier.pause();

                        await truffleAssert.reverts(
                            utils.commitToBuy(Buyer, Seller, TOKEN_SUPPLY_ID),
                            truffleAssert.ErrorType.REVERT
                        )  
                    })

                    it("[NEGATIVE] Should not process withdrawals when paused", async () => {
                        TOKEN_SUPPLY_ID = await utils.createOrder(Seller, timestamp, timestamp + helpers.SECONDS_IN_DAY, helpers.seller_deposit, helpers.QTY_1)
                        
                        const voucherID = await utils.commitToBuy(Buyer, Seller, TOKEN_SUPPLY_ID)
                        await utils.refund(voucherID, Buyer.address)
                        
                        await timemachine.advanceTimeSeconds(60)
                        await utils.finalize(voucherID, Deployer.address)

                        await contractCashier.pause();
                        
                        await truffleAssert.reverts(
                            utils.withdraw(voucherID, Deployer.address),
                            truffleAssert.ErrorType.REVERT
                        )
                    })

                    it("withdrawWhenPaused - Buyer should be able to withdraw funds when paused", async () => {
                        TOKEN_SUPPLY_ID = await utils.createOrder(Seller, timestamp, timestamp + helpers.SECONDS_IN_DAY, helpers.seller_deposit, helpers.QTY_1)
                        
                        const voucherID = await utils.commitToBuy(Buyer, Seller, TOKEN_SUPPLY_ID)
                        await utils.refund(voucherID, Buyer.address)
                        
                        await timemachine.advanceTimeSeconds(60)
                        await utils.finalize(voucherID, Deployer.address)

                        await contractCashier.pause();
                        const withdrawTx = await utils.withdrawWhenPaused(voucherID, Buyer.address)

                        truffleAssert.eventEmitted(withdrawTx, 'LogAmountDistribution', (ev) => {
                            return true
                        }, "Amounts not distributed successfully")
                    })

                    it("[NEGATIVE] withdrawWhenPaused - Buyer should not be able to withdraw funds when not paused", async () => {
                        TOKEN_SUPPLY_ID = await utils.createOrder(Seller, timestamp, timestamp + helpers.SECONDS_IN_DAY, helpers.seller_deposit, helpers.QTY_1)
                        
                        const voucherID = await utils.commitToBuy(Buyer, Seller, TOKEN_SUPPLY_ID)
                        await utils.refund(voucherID, Buyer.address)
                        
                        await timemachine.advanceTimeSeconds(60)
                        await utils.finalize(voucherID, Deployer.address)

                        await truffleAssert.reverts(
                            utils.withdrawWhenPaused(voucherID, Buyer.address),
                            truffleAssert.ErrorType.REVERT
                        )
                    })

                    it("withdrawWhenPaused - Seller should be able to withdraw funds when paused", async () => {
                        TOKEN_SUPPLY_ID = await utils.createOrder(Seller, timestamp, timestamp + helpers.SECONDS_IN_DAY, helpers.seller_deposit, helpers.QTY_1)
                        
                        const voucherID = await utils.commitToBuy(Buyer, Seller, TOKEN_SUPPLY_ID)
                        await utils.refund(voucherID, Buyer.address)
                        
                        await timemachine.advanceTimeSeconds(60)
                        await utils.finalize(voucherID, Deployer.address)

                        await contractCashier.pause();
                        const withdrawTx = await utils.withdrawWhenPaused(voucherID, Seller.address)

                        truffleAssert.eventEmitted(withdrawTx, 'LogAmountDistribution', (ev) => {
                            return true
                        }, "Amounts not distributed successfully")
                    })

                    it("[NEGATIVE] withdrawWhenPaused - Seller should not be able to withdraw funds when not paused", async () => {
                        TOKEN_SUPPLY_ID = await utils.createOrder(Seller, timestamp, timestamp + helpers.SECONDS_IN_DAY, helpers.seller_deposit, helpers.QTY_1)
                        
                        const voucherID = await utils.commitToBuy(Buyer, Seller, TOKEN_SUPPLY_ID)
                        await utils.refund(voucherID, Buyer.address)
                        
                        await timemachine.advanceTimeSeconds(60)
                        await utils.finalize(voucherID, Deployer.address)

                        await truffleAssert.reverts(
                            utils.withdrawWhenPaused(voucherID, Seller.address),
                            truffleAssert.ErrorType.REVERT
                        )
                    })

                    it("[NEGATIVE] withdrawWhenPaused - Attacker should not be able to withdraw funds when paused", async () => {
                        TOKEN_SUPPLY_ID = await utils.createOrder(Seller, timestamp, timestamp + helpers.SECONDS_IN_DAY, helpers.seller_deposit, helpers.QTY_1)
                        
                        const voucherID = await utils.commitToBuy(Buyer, Seller, TOKEN_SUPPLY_ID)
                        await utils.refund(voucherID, Buyer.address)
                        
                        await timemachine.advanceTimeSeconds(60)
                        await utils.finalize(voucherID, Deployer.address)

                        await contractCashier.pause();

                        await truffleAssert.reverts(
                            utils.withdrawWhenPaused(voucherID, Attacker.address),
                            truffleAssert.ErrorType.REVERT
                        )
                    })

                    it("[NEGATIVE] withdrawWhenPaused - Attacker should not be able to withdraw funds when not paused", async () => {
                        TOKEN_SUPPLY_ID = await utils.createOrder(Seller, timestamp, timestamp + helpers.SECONDS_IN_DAY, helpers.seller_deposit, helpers.QTY_1)
                        
                        const voucherID = await utils.commitToBuy(Buyer, Seller, TOKEN_SUPPLY_ID)
                        await utils.refund(voucherID, Buyer.address)
                        
                        await timemachine.advanceTimeSeconds(60)
                        await utils.finalize(voucherID, Deployer.address)

                        await truffleAssert.reverts(
                            utils.withdrawWhenPaused(voucherID, Attacker.address),
                            truffleAssert.ErrorType.REVERT
                        )
                    })
         
                })
            
                describe("TKN_ETH", () => {

                    before(async () => {
                        await deployContracts();
                        utils = UtilsBuilder
                            .NEW()
                            .ERC20withPermit()
                            .TKN_ETH()
                            .build(contractERC1155ERC721, contractVoucherKernel, contractCashier, contractBSNTokenPrice, '')

                        const timestamp = await Utils.getCurrTimestamp()

                        tokensToMint = new BN(helpers.product_price).mul(new BN(helpers.QTY_10))

                        await utils.mintTokens('contractBSNTokenPrice', Buyer.address, tokensToMint);

                        TOKEN_SUPPLY_ID = await utils.createOrder(
                            Seller,
                            timestamp,
                            timestamp + helpers.SECONDS_IN_DAY,
                            helpers.seller_deposit,
                            helpers.QTY_10
                        )
                    })

                    it("[NEGATIVE] Should not create voucher supply when contract is paused", async () => {
                        await contractCashier.pause();

                        await truffleAssert.reverts(
                            utils.createOrder(Seller, timestamp, timestamp + helpers.SECONDS_IN_DAY, helpers.seller_deposit, helpers.QTY_1),
                            truffleAssert.ErrorType.REVERT
                        )
                    })

                    it("Should create voucher supply when contract is unpaused", async () => {
                        TOKEN_SUPPLY_ID = await utils.createOrder(Seller, timestamp, timestamp + helpers.SECONDS_IN_DAY, helpers.seller_deposit, helpers.QTY_1)
                        
                        assert.isNotEmpty(TOKEN_SUPPLY_ID)
                    })
                    
                    it("[NEGATIVE] Should not create voucherID from Buyer when paused", async () => {
                        TOKEN_SUPPLY_ID = await utils.createOrder(Seller, timestamp, timestamp + helpers.SECONDS_IN_DAY, helpers.seller_deposit, helpers.QTY_1)

                        await contractCashier.pause();

                        await truffleAssert.reverts(
                            utils.commitToBuy(Buyer, Seller, TOKEN_SUPPLY_ID),
                            truffleAssert.ErrorType.REVERT
                        )  
                    })

                    it("[NEGATIVE] Should not process withdrawals when paused", async () => {
                        TOKEN_SUPPLY_ID = await utils.createOrder(Seller, timestamp, timestamp + helpers.SECONDS_IN_DAY, helpers.seller_deposit, helpers.QTY_1)
                        
                        const voucherID = await utils.commitToBuy(Buyer, Seller, TOKEN_SUPPLY_ID)
                        await utils.refund(voucherID, Buyer.address)
                        
                        await timemachine.advanceTimeSeconds(60)
                        await utils.finalize(voucherID, Deployer.address)

                        await contractCashier.pause();
                        
                        await truffleAssert.reverts(
                            utils.withdraw(voucherID, Deployer.address),
                            truffleAssert.ErrorType.REVERT
                        )
                    })

                    it("withdrawWhenPaused - Buyer should be able to withdraw funds when paused", async () => {
                        TOKEN_SUPPLY_ID = await utils.createOrder(Seller, timestamp, timestamp + helpers.SECONDS_IN_DAY, helpers.seller_deposit, helpers.QTY_1)
                        
                        const voucherID = await utils.commitToBuy(Buyer, Seller, TOKEN_SUPPLY_ID)
                        await utils.refund(voucherID, Buyer.address)
                        
                        await timemachine.advanceTimeSeconds(60)
                        await utils.finalize(voucherID, Deployer.address)

                        await contractCashier.pause();
                        const withdrawTx = await utils.withdrawWhenPaused(voucherID, Buyer.address)

                        truffleAssert.eventEmitted(withdrawTx, 'LogAmountDistribution', (ev) => {
                            return true
                        }, "Amounts not distributed successfully")
                    })

                    it("[NEGATIVE] withdrawWhenPaused - Buyer should not be able to withdraw funds when not paused", async () => {
                        TOKEN_SUPPLY_ID = await utils.createOrder(Seller, timestamp, timestamp + helpers.SECONDS_IN_DAY, helpers.seller_deposit, helpers.QTY_1)
                        
                        const voucherID = await utils.commitToBuy(Buyer, Seller, TOKEN_SUPPLY_ID)
                        await utils.refund(voucherID, Buyer.address)
                        
                        await timemachine.advanceTimeSeconds(60)
                        await utils.finalize(voucherID, Deployer.address)

                        await truffleAssert.reverts(
                            utils.withdrawWhenPaused(voucherID, Buyer.address),
                            truffleAssert.ErrorType.REVERT
                        )
                    })

                    it("withdrawWhenPaused - Seller should be able to withdraw funds when paused", async () => {
                        TOKEN_SUPPLY_ID = await utils.createOrder(Seller, timestamp, timestamp + helpers.SECONDS_IN_DAY, helpers.seller_deposit, helpers.QTY_1)
                        
                        const voucherID = await utils.commitToBuy(Buyer, Seller, TOKEN_SUPPLY_ID)
                        await utils.refund(voucherID, Buyer.address)
                        
                        await timemachine.advanceTimeSeconds(60)
                        await utils.finalize(voucherID, Deployer.address)

                        await contractCashier.pause();
                        const withdrawTx = await utils.withdrawWhenPaused(voucherID, Seller.address)

                        truffleAssert.eventEmitted(withdrawTx, 'LogAmountDistribution', (ev) => {
                            return true
                        }, "Amounts not distributed successfully")
                    })

                    it("[NEGATIVE] withdrawWhenPaused - Seller should not be able to withdraw funds when not paused", async () => {
                        TOKEN_SUPPLY_ID = await utils.createOrder(Seller, timestamp, timestamp + helpers.SECONDS_IN_DAY, helpers.seller_deposit, helpers.QTY_1)
                        
                        const voucherID = await utils.commitToBuy(Buyer, Seller, TOKEN_SUPPLY_ID)
                        await utils.refund(voucherID, Buyer.address)
                        
                        await timemachine.advanceTimeSeconds(60)
                        await utils.finalize(voucherID, Deployer.address)

                        await truffleAssert.reverts(
                            utils.withdrawWhenPaused(voucherID, Seller.address),
                            truffleAssert.ErrorType.REVERT
                        )
                    })

                    it("[NEGATIVE] withdrawWhenPaused - Attacker should not be able to withdraw funds when paused", async () => {
                        TOKEN_SUPPLY_ID = await utils.createOrder(Seller, timestamp, timestamp + helpers.SECONDS_IN_DAY, helpers.seller_deposit, helpers.QTY_1)
                        
                        const voucherID = await utils.commitToBuy(Buyer, Seller, TOKEN_SUPPLY_ID)
                        await utils.refund(voucherID, Buyer.address)
                        
                        await timemachine.advanceTimeSeconds(60)
                        await utils.finalize(voucherID, Deployer.address)

                        await contractCashier.pause();

                        await truffleAssert.reverts(
                            utils.withdrawWhenPaused(voucherID, Attacker.address),
                            truffleAssert.ErrorType.REVERT
                        )
                    })

                    it("[NEGATIVE] withdrawWhenPaused - Attacker should not be able to withdraw funds when not paused", async () => {
                        TOKEN_SUPPLY_ID = await utils.createOrder(Seller, timestamp, timestamp + helpers.SECONDS_IN_DAY, helpers.seller_deposit, helpers.QTY_1)
                        
                        const voucherID = await utils.commitToBuy(Buyer, Seller, TOKEN_SUPPLY_ID)
                        await utils.refund(voucherID, Buyer.address)
                        
                        await timemachine.advanceTimeSeconds(60)
                        await utils.finalize(voucherID, Deployer.address)

                        await truffleAssert.reverts(
                            utils.withdrawWhenPaused(voucherID, Attacker.address),
                            truffleAssert.ErrorType.REVERT
                        )
                    })
         

                })

                describe("TKN_TKN", () => {
                    before(async () => {
                        await deployContracts();
                        utils = UtilsBuilder
                            .NEW()
                            .ERC20withPermit()
                            .TKN_TKN()
                            .build(contractERC1155ERC721, contractVoucherKernel, contractCashier, contractBSNTokenPrice, contractBSNTokenDeposit)
                        
                        tokensToMint = new BN(helpers.seller_deposit).mul(new BN(helpers.QTY_10))
                        tokensToMint = new BN(helpers.product_price).mul(new BN(helpers.QTY_10))

                        await utils.mintTokens('contractBSNTokenDeposit', Seller.address, tokensToMint);
                        await utils.mintTokens('contractBSNTokenPrice', Buyer.address, tokensToMint);
                        await utils.mintTokens('contractBSNTokenDeposit', Buyer.address, tokensToMint);
                    })


                    it("[NEGATIVE] Should not create voucher supply when contract is paused", async () => {
                        await contractCashier.pause();

                        await truffleAssert.reverts(
                            utils.createOrder(Seller, timestamp, timestamp + helpers.SECONDS_IN_DAY, helpers.seller_deposit, helpers.QTY_1),
                            truffleAssert.ErrorType.REVERT
                        )
                    })

                    it("Should create voucher supply when contract is unpaused", async () => {
                        TOKEN_SUPPLY_ID = await utils.createOrder(Seller, timestamp, timestamp + helpers.SECONDS_IN_DAY, helpers.seller_deposit, helpers.QTY_1)
                        
                        assert.isNotEmpty(TOKEN_SUPPLY_ID)
                    })
                    
                    it("[NEGATIVE] Should not create voucherID from Buyer when paused", async () => {
                        TOKEN_SUPPLY_ID = await utils.createOrder(Seller, timestamp, timestamp + helpers.SECONDS_IN_DAY, helpers.seller_deposit, helpers.QTY_1)

                        await contractCashier.pause();

                        await truffleAssert.reverts(
                            utils.commitToBuy(Buyer, Seller, TOKEN_SUPPLY_ID),
                            truffleAssert.ErrorType.REVERT
                        )  
                    })

                    it("[NEGATIVE] Should not process withdrawals when paused", async () => {
                        TOKEN_SUPPLY_ID = await utils.createOrder(Seller, timestamp, timestamp + helpers.SECONDS_IN_DAY, helpers.seller_deposit, helpers.QTY_1)
                        
                        const voucherID = await utils.commitToBuy(Buyer, Seller, TOKEN_SUPPLY_ID)
                        await utils.refund(voucherID, Buyer.address)
                        
                        await timemachine.advanceTimeSeconds(60)
                        await utils.finalize(voucherID, Deployer.address)

                        await contractCashier.pause();
                        
                        await truffleAssert.reverts(
                            utils.withdraw(voucherID, Deployer.address),
                            truffleAssert.ErrorType.REVERT
                        )
                    })

                    it("withdrawWhenPaused - Buyer should be able to withdraw funds when paused", async () => {
                        TOKEN_SUPPLY_ID = await utils.createOrder(Seller, timestamp, timestamp + helpers.SECONDS_IN_DAY, helpers.seller_deposit, helpers.QTY_1)
                        
                        const voucherID = await utils.commitToBuy(Buyer, Seller, TOKEN_SUPPLY_ID)
                        await utils.refund(voucherID, Buyer.address)
                        
                        await timemachine.advanceTimeSeconds(60)
                        await utils.finalize(voucherID, Deployer.address)

                        await contractCashier.pause();
                        const withdrawTx = await utils.withdrawWhenPaused(voucherID, Buyer.address)

                        truffleAssert.eventEmitted(withdrawTx, 'LogAmountDistribution', (ev) => {
                            return true
                        }, "Amounts not distributed successfully")
                    })

                    it("[NEGATIVE] withdrawWhenPaused - Buyer should not be able to withdraw funds when not paused", async () => {
                        TOKEN_SUPPLY_ID = await utils.createOrder(Seller, timestamp, timestamp + helpers.SECONDS_IN_DAY, helpers.seller_deposit, helpers.QTY_1)
                        
                        const voucherID = await utils.commitToBuy(Buyer, Seller, TOKEN_SUPPLY_ID)
                        await utils.refund(voucherID, Buyer.address)
                        
                        await timemachine.advanceTimeSeconds(60)
                        await utils.finalize(voucherID, Deployer.address)

                        await truffleAssert.reverts(
                            utils.withdrawWhenPaused(voucherID, Buyer.address),
                            truffleAssert.ErrorType.REVERT
                        )
                    })

                    it("withdrawWhenPaused - Seller should be able to withdraw funds when paused", async () => {
                        TOKEN_SUPPLY_ID = await utils.createOrder(Seller, timestamp, timestamp + helpers.SECONDS_IN_DAY, helpers.seller_deposit, helpers.QTY_1)
                        
                        const voucherID = await utils.commitToBuy(Buyer, Seller, TOKEN_SUPPLY_ID)
                        await utils.refund(voucherID, Buyer.address)
                        
                        await timemachine.advanceTimeSeconds(60)
                        await utils.finalize(voucherID, Deployer.address)

                        await contractCashier.pause();
                        const withdrawTx = await utils.withdrawWhenPaused(voucherID, Seller.address)

                        truffleAssert.eventEmitted(withdrawTx, 'LogAmountDistribution', (ev) => {
                            return true
                        }, "Amounts not distributed successfully")
                    })

                    it("[NEGATIVE] withdrawWhenPaused - Seller should not be able to withdraw funds when not paused", async () => {
                        TOKEN_SUPPLY_ID = await utils.createOrder(Seller, timestamp, timestamp + helpers.SECONDS_IN_DAY, helpers.seller_deposit, helpers.QTY_1)
                        
                        const voucherID = await utils.commitToBuy(Buyer, Seller, TOKEN_SUPPLY_ID)
                        await utils.refund(voucherID, Buyer.address)
                        
                        await timemachine.advanceTimeSeconds(60)
                        await utils.finalize(voucherID, Deployer.address)

                        await truffleAssert.reverts(
                            utils.withdrawWhenPaused(voucherID, Seller.address),
                            truffleAssert.ErrorType.REVERT
                        )
                    })

                    it("[NEGATIVE] withdrawWhenPaused - Attacker should not be able to withdraw funds when paused", async () => {
                        TOKEN_SUPPLY_ID = await utils.createOrder(Seller, timestamp, timestamp + helpers.SECONDS_IN_DAY, helpers.seller_deposit, helpers.QTY_1)
                        
                        const voucherID = await utils.commitToBuy(Buyer, Seller, TOKEN_SUPPLY_ID)
                        await utils.refund(voucherID, Buyer.address)
                        
                        await timemachine.advanceTimeSeconds(60)
                        await utils.finalize(voucherID, Deployer.address)

                        await contractCashier.pause();

                        await truffleAssert.reverts(
                            utils.withdrawWhenPaused(voucherID, Attacker.address),
                            truffleAssert.ErrorType.REVERT
                        )
                    })

                    it("[NEGATIVE] withdrawWhenPaused - Attacker should not be able to withdraw funds when not paused", async () => {
                        TOKEN_SUPPLY_ID = await utils.createOrder(Seller, timestamp, timestamp + helpers.SECONDS_IN_DAY, helpers.seller_deposit, helpers.QTY_1)
                        
                        const voucherID = await utils.commitToBuy(Buyer, Seller, TOKEN_SUPPLY_ID)
                        await utils.refund(voucherID, Buyer.address)
                        
                        await timemachine.advanceTimeSeconds(60)
                        await utils.finalize(voucherID, Deployer.address)

                        await truffleAssert.reverts(
                            utils.withdrawWhenPaused(voucherID, Attacker.address),
                            truffleAssert.ErrorType.REVERT
                        )
                    })
         
                })
            
            })
        
        })
    
        describe("VOUCHER KERNEL", () => {

            describe("COMMON PAUSING", () => {
                before(async () => {
                    await deployContracts();
                })

                it("Should not be paused on deployment", async () => {
                    const isPaused = await contractVoucherKernel.paused();
                    assert.isFalse(isPaused)
                });

                it("Should be paused from cashier", async () => {
                    await contractCashier.pause();

                    const isPaused = await contractVoucherKernel.paused();
                    assert.isTrue(isPaused)
                });

                it("Should be unpaused from cashier", async () => {
                    await contractCashier.pause();
                    await contractCashier.unpause();

                    const isPaused = await contractVoucherKernel.paused();
                    assert.isFalse(isPaused)
                });

                it("[NEGATIVE] Pause should not be called directly", async () => {
                    await truffleAssert.reverts(
                        contractVoucherKernel.pause(),
                        truffleAssert.ErrorType.REVERT
                    )
                });

                it("[NEGATIVE] Pause should not be called directly", async () => {
                    await truffleAssert.reverts(
                        contractVoucherKernel.unpause(),
                        truffleAssert.ErrorType.REVERT
                    )
                });

            })

            describe("ETH_ETH", () => {
                before(async () => {
                    await deployContracts();

                    utils = UtilsBuilder
                        .NEW()
                        .ETH_ETH()
                        .build(contractERC1155ERC721, contractVoucherKernel, contractCashier);

                    const timestamp = await Utils.getCurrTimestamp()

                    TOKEN_SUPPLY_ID = await utils.createOrder(Seller, timestamp, timestamp + helpers.SECONDS_IN_DAY, helpers.seller_deposit, helpers.QTY_10)
            
                })
            
                it("[NEGATIVE] Should not process refund when paused", async () => {
                    VOUCHER_ID = await utils.commitToBuy(Buyer, Seller, TOKEN_SUPPLY_ID)

                    await contractCashier.pause();

                    await truffleAssert.reverts(
                        utils.refund(VOUCHER_ID, Buyer.address),
                        truffleAssert.ErrorType.REVERT
                    )
                })

                it("[NEGATIVE] Should not process complain when paused", async () => {
                    VOUCHER_ID = await utils.commitToBuy(Buyer, Seller, TOKEN_SUPPLY_ID)

                    await utils.refund(VOUCHER_ID, Buyer.address)
                    
                    await contractCashier.pause();

                    await truffleAssert.reverts(
                        utils.complain(VOUCHER_ID, Buyer.address),
                        truffleAssert.ErrorType.REVERT
                    )
                })

                it("[NEGATIVE] Should not process redeem when paused", async () => {
                    VOUCHER_ID = await utils.commitToBuy(Buyer, Seller, TOKEN_SUPPLY_ID)

                    await contractCashier.pause();

                    await truffleAssert.reverts(
                        utils.redeem(VOUCHER_ID, Buyer.address),
                        truffleAssert.ErrorType.REVERT
                    )
                })

                it("[NEGATIVE] Should not process cancel when paused", async () => {
                    VOUCHER_ID = await utils.commitToBuy(Buyer, Seller, TOKEN_SUPPLY_ID);
                    await utils.redeem(VOUCHER_ID, Buyer.address)

                    await contractCashier.pause();

                    await truffleAssert.reverts(
                        utils.cancel(VOUCHER_ID, Seller.address),
                        truffleAssert.ErrorType.REVERT
                    )
                })
        
            })
            
            describe("[WITH PERMIT]", () => {

                describe("ETH_TKN", () => {

                    before(async () => {
                        await deployContracts()
                        await deployContracts();
                        utils = UtilsBuilder
                            .NEW()
                            .ERC20withPermit()
                            .ETH_TKN()
                            .build(contractERC1155ERC721, contractVoucherKernel, contractCashier, contractBSNTokenPrice, contractBSNTokenDeposit)

                        const timestamp = await Utils.getCurrTimestamp()

                        tokensToMint = new BN(helpers.product_price).mul(new BN(helpers.QTY_10))

                        await utils.mintTokens('contractBSNTokenDeposit', Seller.address, tokensToMint);
                        await utils.mintTokens('contractBSNTokenDeposit', Buyer.address, tokensToMint);

                        TOKEN_SUPPLY_ID = await utils.createOrder(Seller, timestamp, timestamp + helpers.SECONDS_IN_DAY, helpers.seller_deposit, helpers.QTY_10)

                    })

                    it("[NEGATIVE] Should not process refund when paused", async () => {
                        VOUCHER_ID = await utils.commitToBuy(Buyer, Seller, TOKEN_SUPPLY_ID)

                        await contractCashier.pause();

                        await truffleAssert.reverts(
                            utils.refund(VOUCHER_ID, Buyer.address),
                            truffleAssert.ErrorType.REVERT
                        )
                    })

                    it("[NEGATIVE] Should not process complain when paused", async () => {
                        VOUCHER_ID = await utils.commitToBuy(Buyer, Seller, TOKEN_SUPPLY_ID)

                        await utils.refund(VOUCHER_ID, Buyer.address)
                        
                        await contractCashier.pause();

                        await truffleAssert.reverts(
                            utils.complain(VOUCHER_ID, Buyer.address),
                            truffleAssert.ErrorType.REVERT
                        )
                    })

                    it("[NEGATIVE] Should not process redeem when paused", async () => {
                        VOUCHER_ID = await utils.commitToBuy(Buyer, Seller, TOKEN_SUPPLY_ID)

                        await contractCashier.pause();

                        await truffleAssert.reverts(
                            utils.redeem(VOUCHER_ID, Buyer.address),
                            truffleAssert.ErrorType.REVERT
                        )
                    })

                    it("[NEGATIVE] Should not process cancel when paused", async () => {
                        VOUCHER_ID = await utils.commitToBuy(Buyer, Seller, TOKEN_SUPPLY_ID);
                        await utils.redeem(VOUCHER_ID, Buyer.address)

                        await contractCashier.pause();

                        await truffleAssert.reverts(
                            utils.cancel(VOUCHER_ID, Seller.address),
                            truffleAssert.ErrorType.REVERT
                        )
                    })
        

                })

                describe("TKN_ETH", () => {

                    before(async () => {
                         await deployContracts();
                        utils = UtilsBuilder
                            .NEW()
                            .ERC20withPermit()
                            .TKN_ETH()
                            .build(contractERC1155ERC721, contractVoucherKernel, contractCashier, contractBSNTokenPrice, '')

                        const timestamp = await Utils.getCurrTimestamp()

                        tokensToMint = new BN(helpers.product_price).mul(new BN(helpers.QTY_10))

                        await utils.mintTokens('contractBSNTokenPrice', Buyer.address, tokensToMint);

                        TOKEN_SUPPLY_ID = await utils.createOrder(
                            Seller,
                            timestamp,
                            timestamp + helpers.SECONDS_IN_DAY,
                            helpers.seller_deposit,
                            helpers.QTY_10
                        )
                    })

                    it("[NEGATIVE] Should not process refund when paused", async () => {
                        VOUCHER_ID = await utils.commitToBuy(Buyer, Seller, TOKEN_SUPPLY_ID)

                        await contractCashier.pause();

                        await truffleAssert.reverts(
                            utils.refund(VOUCHER_ID, Buyer.address),
                            truffleAssert.ErrorType.REVERT
                        )
                    })

                    it("[NEGATIVE] Should not process complain when paused", async () => {
                        VOUCHER_ID = await utils.commitToBuy(Buyer, Seller, TOKEN_SUPPLY_ID)

                        await utils.refund(VOUCHER_ID, Buyer.address)
                        
                        await contractCashier.pause();

                        await truffleAssert.reverts(
                            utils.complain(VOUCHER_ID, Buyer.address),
                            truffleAssert.ErrorType.REVERT
                        )
                    })

                    it("[NEGATIVE] Should not process redeem when paused", async () => {
                        VOUCHER_ID = await utils.commitToBuy(Buyer, Seller, TOKEN_SUPPLY_ID)

                        await contractCashier.pause();

                        await truffleAssert.reverts(
                            utils.redeem(VOUCHER_ID, Buyer.address),
                            truffleAssert.ErrorType.REVERT
                        )
                    })

                    it("[NEGATIVE] Should not process cancel when paused", async () => {
                        VOUCHER_ID = await utils.commitToBuy(Buyer, Seller, TOKEN_SUPPLY_ID);
                        await utils.redeem(VOUCHER_ID, Buyer.address)

                        await contractCashier.pause();

                        await truffleAssert.reverts(
                            utils.cancel(VOUCHER_ID, Seller.address),
                            truffleAssert.ErrorType.REVERT
                        )
                    })
                })

                describe("TKN_TKN", () => {

                    before(async () => {

                        await deployContracts();
                        utils = UtilsBuilder
                            .NEW()
                            .ERC20withPermit()
                            .TKN_TKN()
                            .build(contractERC1155ERC721, contractVoucherKernel, contractCashier, contractBSNTokenPrice, contractBSNTokenDeposit)
                        
                        const timestamp = await Utils.getCurrTimestamp()

                        tokensToMint = new BN(helpers.product_price).mul(new BN(helpers.QTY_10))

                        await utils.mintTokens('contractBSNTokenDeposit', Seller.address, tokensToMint);
                        await utils.mintTokens('contractBSNTokenPrice', Buyer.address, tokensToMint);
                        await utils.mintTokens('contractBSNTokenDeposit', Buyer.address, tokensToMint);

                        TOKEN_SUPPLY_ID = await utils.createOrder(
                            Seller,
                            timestamp, 
                            timestamp + helpers.SECONDS_IN_DAY,
                            helpers.seller_deposit,
                            helpers.QTY_10
                        )
                    })

                    it("[NEGATIVE] Should not process refund when paused", async () => {
                        VOUCHER_ID = await utils.commitToBuy(Buyer, Seller, TOKEN_SUPPLY_ID)

                        await contractCashier.pause();

                        await truffleAssert.reverts(
                            utils.refund(VOUCHER_ID, Buyer.address),
                            truffleAssert.ErrorType.REVERT
                        )
                    })

                    it("[NEGATIVE] Should not process complain when paused", async () => {
                        VOUCHER_ID = await utils.commitToBuy(Buyer, Seller, TOKEN_SUPPLY_ID)

                        await utils.refund(VOUCHER_ID, Buyer.address)
                        
                        await contractCashier.pause();

                        await truffleAssert.reverts(
                            utils.complain(VOUCHER_ID, Buyer.address),
                            truffleAssert.ErrorType.REVERT
                        )
                    })

                    it("[NEGATIVE] Should not process redeem when paused", async () => {
                        VOUCHER_ID = await utils.commitToBuy(Buyer, Seller, TOKEN_SUPPLY_ID)

                        await contractCashier.pause();

                        await truffleAssert.reverts(
                            utils.redeem(VOUCHER_ID, Buyer.address),
                            truffleAssert.ErrorType.REVERT
                        )
                    })

                    it("[NEGATIVE] Should not process cancel when paused", async () => {
                        VOUCHER_ID = await utils.commitToBuy(Buyer, Seller, TOKEN_SUPPLY_ID);
                        await utils.redeem(VOUCHER_ID, Buyer.address)

                        await contractCashier.pause();

                        await truffleAssert.reverts(
                            utils.cancel(VOUCHER_ID, Seller.address),
                            truffleAssert.ErrorType.REVERT
                        )
                    })
                })

                describe("TKN_TKN_SAME", () => {

                    before(async () => {

                        await deployContracts();
                        utils = UtilsBuilder
                            .NEW()
                            .ERC20withPermit()
                            .TKN_TKN_SAME()
                            .build(contractERC1155ERC721, contractVoucherKernel, contractCashier, contractBSNTokenPrice, contractBSNTokenDeposit)
                        
                        const timestamp = await Utils.getCurrTimestamp()

                        tokensToMint = new BN(helpers.product_price).mul(new BN(helpers.QTY_10))

                        await utils.mintTokens('contractBSNTokenSAME', Seller.address, tokensToMint)
                        await utils.mintTokens('contractBSNTokenSAME', Buyer.address, tokensToMint)

                        TOKEN_SUPPLY_ID = await utils.createOrder(
                            Seller,
                            timestamp, 
                            timestamp + helpers.SECONDS_IN_DAY,
                            helpers.seller_deposit,
                            helpers.QTY_10
                        )
                    })

                    it("[NEGATIVE] Should not process refund when paused", async () => {
                        VOUCHER_ID = await utils.commitToBuy(Buyer, Seller, TOKEN_SUPPLY_ID)

                        await contractCashier.pause();

                        await truffleAssert.reverts(
                            utils.refund(VOUCHER_ID, Buyer.address),
                            truffleAssert.ErrorType.REVERT
                        )
                    })

                    it("[NEGATIVE] Should not process complain when paused", async () => {
                        VOUCHER_ID = await utils.commitToBuy(Buyer, Seller, TOKEN_SUPPLY_ID)

                        await utils.refund(VOUCHER_ID, Buyer.address)
                        
                        await contractCashier.pause();

                        await truffleAssert.reverts(
                            utils.complain(VOUCHER_ID, Buyer.address),
                            truffleAssert.ErrorType.REVERT
                        )
                    })

                    it("[NEGATIVE] Should not process redeem when paused", async () => {
                        VOUCHER_ID = await utils.commitToBuy(Buyer, Seller, TOKEN_SUPPLY_ID)

                        await contractCashier.pause();

                        await truffleAssert.reverts(
                            utils.redeem(VOUCHER_ID, Buyer.address),
                            truffleAssert.ErrorType.REVERT
                        )
                    })

                    it("[NEGATIVE] Should not process cancel when paused", async () => {
                        VOUCHER_ID = await utils.commitToBuy(Buyer, Seller, TOKEN_SUPPLY_ID);
                        await utils.redeem(VOUCHER_ID, Buyer.address)

                        await contractCashier.pause();

                        await truffleAssert.reverts(
                            utils.cancel(VOUCHER_ID, Seller.address),
                            truffleAssert.ErrorType.REVERT
                        )
                    })
                })
            })
        
        })

        afterEach(async () => {
            const isPaused = await contractCashier.paused();
            if (isPaused) {
                await contractCashier.unpause();
            }
        })
    })
})
<|MERGE_RESOLUTION|>--- conflicted
+++ resolved
@@ -9,12 +9,8 @@
 const ERC1155ERC721 = artifacts.require("ERC1155ERC721")
 const VoucherKernel = artifacts.require("VoucherKernel")
 const Cashier = artifacts.require("Cashier")
-<<<<<<< HEAD
 const BosonTKN = artifacts.require("BosonToken")
 const FundLimitsOracle 	= artifacts.require('FundLimitsOracle');
-=======
-const BosonTKN = artifacts.require("BosonTokenPrice")
->>>>>>> a1eaa8e1
 
 const helpers = require("../testHelpers/constants")
 const timemachine = require('../testHelpers/timemachine')
@@ -1088,7 +1084,7 @@
                     })
                 })
 
-                describe("TKN_TKN_SAME", () => {
+                xdescribe("TKN_TKN_SAME", () => {
 
                     before(async () => {
 
