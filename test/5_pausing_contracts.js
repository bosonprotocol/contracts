const chai = require('chai')
const assert = chai.assert

const BN = web3.utils.BN
const UtilsBuilder = require('../testHelpers/utilsBuilder')
const Utils = require('../testHelpers/utils')
let utils

const ERC1155ERC721 = artifacts.require("ERC1155ERC721")
const VoucherKernel = artifacts.require("VoucherKernel")
const Cashier = artifacts.require("Cashier")
const BosonTKN = artifacts.require("BosonTokenPrice")
const FundLimitsOracle 	= artifacts.require('FundLimitsOracle');

const helpers = require("../testHelpers/constants")
const timemachine = require('../testHelpers/timemachine')
const truffleAssert = require('truffle-assertions')
const config = require('../testHelpers/config.json')

let TOKEN_SUPPLY_ID
let VOUCHER_ID

contract("Cashier && VK", async accounts => {

    let Deployer = config.accounts.deployer
    let Seller = config.accounts.seller
    let Buyer = config.accounts.buyer
    let Attacker = config.accounts.attacker

    let contractERC1155ERC721, contractVoucherKernel, contractCashier, contractBSNTokenPrice, contractBSNTokenDeposit, contractFundLimitsOracle
    let tokensToMint
    let timestamp

    async function deployContracts() {

		contractFundLimitsOracle = await FundLimitsOracle.new()
        contractERC1155ERC721 = await ERC1155ERC721.new()
        contractVoucherKernel = await VoucherKernel.new(contractERC1155ERC721.address)
<<<<<<< HEAD
        contractCashier = await Cashier.new(contractVoucherKernel.address, contractFundLimitsOracle.address)
=======
        contractCashier = await Cashier.new(contractVoucherKernel.address, contractERC1155ERC721.address)
>>>>>>> 9bf210a5
        contractBSNTokenPrice = await BosonTKN.new('BosonTokenPrice', 'BPRC');
        contractBSNTokenDeposit = await BosonTKN.new('BosonTokenDeposit', 'BDEP');

        await contractERC1155ERC721.setApprovalForAll(contractVoucherKernel.address, 'true')
        await contractERC1155ERC721.setVoucherKernelAddress(contractVoucherKernel.address)
        await contractVoucherKernel.setCashierAddress(contractCashier.address)

        await contractVoucherKernel.setComplainPeriod(60); //60 seconds
        await contractVoucherKernel.setCancelFaultPeriod(60); //60 seconds

        await contractFundLimitsOracle.setTokenLimit(contractBSNTokenPrice.address, helpers.TOKEN_LIMIT)
		await contractFundLimitsOracle.setTokenLimit(contractBSNTokenDeposit.address, helpers.TOKEN_LIMIT)

        utils = UtilsBuilder
            .NEW()
            .ETH_ETH()
            .build(contractERC1155ERC721, contractVoucherKernel, contractCashier)
        timestamp = await Utils.getCurrTimestamp()
    }

    describe('Pausing Scenarios', function () {

        describe("CASHIER", () => {

            describe("COMMON PAUSING", () => {
                before(async () => {
                    await deployContracts();
                })

                it("Should not be paused on deployment", async () => {
                    const isPaused = await contractCashier.paused();
                    assert.isFalse(isPaused)
                });

                it("Owner should pause the contract", async () => {
                    await contractCashier.pause();

                    const isPaused = await contractCashier.paused();
                    assert.isTrue(isPaused)
                });

                it("Owner should unpause the contract", async () => {
                    await contractCashier.pause();
                    await contractCashier.unpause();

                    const isPaused = await contractCashier.paused();
                    assert.isFalse(isPaused)
                });

                it("[NEGATIVE] Attacker should not be able to pause the contract", async () => {
                    await truffleAssert.reverts(
                        contractCashier.pause({ from: Attacker.address }),
                        truffleAssert.ErrorType.REVERT
                    )
                });

                it("[NEGATIVE] Attacker should not be able to unpause the contract", async () => {
                    await contractCashier.pause();

                    await truffleAssert.reverts(
                        contractCashier.unpause({ from: Attacker.address }),
                        truffleAssert.ErrorType.REVERT
                    )
                });
            })

            describe("ETH_ETH", () => {

                before(async () => {
                    await deployContracts();
                    utils = UtilsBuilder
                        .NEW()
                        .ETH_ETH()
                        .build(contractERC1155ERC721, contractVoucherKernel, contractCashier);

                    const timestamp = await Utils.getCurrTimestamp()

                    TOKEN_SUPPLY_ID = await utils.createOrder(Seller, timestamp, timestamp + helpers.SECONDS_IN_DAY, helpers.seller_deposit, helpers.QTY_10)
            
                })

                it("[NEGATIVE] Should not create voucher supply when contract is paused", async () => {
                    await contractCashier.pause();

                    await truffleAssert.reverts(
                        utils.createOrder(Seller, timestamp, timestamp + helpers.SECONDS_IN_DAY, helpers.seller_deposit, helpers.QTY_1),
                        truffleAssert.ErrorType.REVERT
                    )
                })

                it("Should create voucher supply when contract is unpaused", async () => {
                    TOKEN_SUPPLY_ID = await utils.createOrder(Seller, timestamp, timestamp + helpers.SECONDS_IN_DAY, helpers.seller_deposit, helpers.QTY_1)
                    
                    assert.isNotEmpty(TOKEN_SUPPLY_ID)
                })
                
                it("[NEGATIVE] Should not create voucherID from Buyer when paused", async () => {
                    TOKEN_SUPPLY_ID = await utils.createOrder(Seller, timestamp, timestamp + helpers.SECONDS_IN_DAY, helpers.seller_deposit, helpers.QTY_1)

                    await contractCashier.pause();

                    await truffleAssert.reverts(
                        utils.commitToBuy(Buyer, Seller, TOKEN_SUPPLY_ID),
                        truffleAssert.ErrorType.REVERT
                    )  
                })

                it("[NEGATIVE] Should not process withdrawals when paused", async () => {
                    TOKEN_SUPPLY_ID = await utils.createOrder(Seller, timestamp, timestamp + helpers.SECONDS_IN_DAY, helpers.seller_deposit, helpers.QTY_1)
                    
                    const voucherID = await utils.commitToBuy(Buyer, Seller, TOKEN_SUPPLY_ID)
                    await utils.refund(voucherID, Buyer.address)
                    
                    await timemachine.advanceTimeSeconds(60)
                    await utils.finalize(voucherID, Deployer.address)

                    await contractCashier.pause();
                    
                    await truffleAssert.reverts(
                        utils.withdraw(voucherID, Deployer.address),
                        truffleAssert.ErrorType.REVERT
                    )
                })

                it("withdrawWhenPaused - Buyer should be able to withdraw funds when paused", async () => {
                    TOKEN_SUPPLY_ID = await utils.createOrder(Seller, timestamp, timestamp + helpers.SECONDS_IN_DAY, helpers.seller_deposit, helpers.QTY_1)
                    
                    const voucherID = await utils.commitToBuy(Buyer, Seller, TOKEN_SUPPLY_ID)
                    await utils.refund(voucherID, Buyer.address)
                    
                    await timemachine.advanceTimeSeconds(60)
                    await utils.finalize(voucherID, Deployer.address)

                    await contractCashier.pause();
                    const withdrawTx = await utils.withdrawWhenPaused(voucherID, Buyer.address)

                    truffleAssert.eventEmitted(withdrawTx, 'LogAmountDistribution', (ev) => {
                        return true
                    }, "Amounts not distributed successfully")
                })

                it("[NEGATIVE] withdrawWhenPaused - Buyer should not be able to withdraw funds when not paused", async () => {
                    TOKEN_SUPPLY_ID = await utils.createOrder(Seller, timestamp, timestamp + helpers.SECONDS_IN_DAY, helpers.seller_deposit, helpers.QTY_1)
                    
                    const voucherID = await utils.commitToBuy(Buyer, Seller, TOKEN_SUPPLY_ID)
                    await utils.refund(voucherID, Buyer.address)
                    
                    await timemachine.advanceTimeSeconds(60)
                    await utils.finalize(voucherID, Deployer.address)

                    await truffleAssert.reverts(
                        utils.withdrawWhenPaused(voucherID, Buyer.address),
                        truffleAssert.ErrorType.REVERT
                    )
                })

                it("withdrawWhenPaused - Seller should be able to withdraw funds when paused", async () => {
                    TOKEN_SUPPLY_ID = await utils.createOrder(Seller, timestamp, timestamp + helpers.SECONDS_IN_DAY, helpers.seller_deposit, helpers.QTY_1)
                    
                    const voucherID = await utils.commitToBuy(Buyer, Seller, TOKEN_SUPPLY_ID)
                    await utils.refund(voucherID, Buyer.address)
                    
                    await timemachine.advanceTimeSeconds(60)
                    await utils.finalize(voucherID, Deployer.address)

                    await contractCashier.pause();
                    const withdrawTx = await utils.withdrawWhenPaused(voucherID, Seller.address)

                    truffleAssert.eventEmitted(withdrawTx, 'LogAmountDistribution', (ev) => {
                        return true
                    }, "Amounts not distributed successfully")
                })

                it("[NEGATIVE] withdrawWhenPaused - Seller should not be able to withdraw funds when not paused", async () => {
                    TOKEN_SUPPLY_ID = await utils.createOrder(Seller, timestamp, timestamp + helpers.SECONDS_IN_DAY, helpers.seller_deposit, helpers.QTY_1)
                    
                    const voucherID = await utils.commitToBuy(Buyer, Seller, TOKEN_SUPPLY_ID)
                    await utils.refund(voucherID, Buyer.address)
                    
                    await timemachine.advanceTimeSeconds(60)
                    await utils.finalize(voucherID, Deployer.address)

                    await truffleAssert.reverts(
                        utils.withdrawWhenPaused(voucherID, Seller.address),
                        truffleAssert.ErrorType.REVERT
                    )
                })

                it("[NEGATIVE] withdrawWhenPaused - Attacker should not be able to withdraw funds when paused", async () => {
                    TOKEN_SUPPLY_ID = await utils.createOrder(Seller, timestamp, timestamp + helpers.SECONDS_IN_DAY, helpers.seller_deposit, helpers.QTY_1)
                    
                    const voucherID = await utils.commitToBuy(Buyer, Seller, TOKEN_SUPPLY_ID)
                    await utils.refund(voucherID, Buyer.address)
                    
                    await timemachine.advanceTimeSeconds(60)
                    await utils.finalize(voucherID, Deployer.address)

                    await contractCashier.pause();

                    await truffleAssert.reverts(
                        utils.withdrawWhenPaused(voucherID, Attacker.address),
                        truffleAssert.ErrorType.REVERT
                    )
                })

                it("[NEGATIVE] withdrawWhenPaused - Attacker should not be able to withdraw funds when not paused", async () => {
                    TOKEN_SUPPLY_ID = await utils.createOrder(Seller, timestamp, timestamp + helpers.SECONDS_IN_DAY, helpers.seller_deposit, helpers.QTY_1)
                    
                    const voucherID = await utils.commitToBuy(Buyer, Seller, TOKEN_SUPPLY_ID)
                    await utils.refund(voucherID, Buyer.address)
                    
                    await timemachine.advanceTimeSeconds(60)
                    await utils.finalize(voucherID, Deployer.address)

                    await truffleAssert.reverts(
                        utils.withdrawWhenPaused(voucherID, Attacker.address),
                        truffleAssert.ErrorType.REVERT
                    )
                })
         
            })
        
            describe("[WITH PERMIT]", () => {

                describe("ETH_TKN", () => {

                    before(async () => {

                        await deployContracts();

                        utils = UtilsBuilder
                            .NEW()
                            .ERC20withPermit()
                            .ETH_TKN()
                            .build(contractERC1155ERC721, contractVoucherKernel, contractCashier, contractBSNTokenPrice, contractBSNTokenDeposit)

                        const timestamp = await Utils.getCurrTimestamp()

                        tokensToMint = new BN(helpers.product_price).mul(new BN(helpers.QTY_10))

                        await utils.mintTokens('contractBSNTokenDeposit', Seller.address, tokensToMint);
                        await utils.mintTokens('contractBSNTokenDeposit', Buyer.address, tokensToMint);

                        TOKEN_SUPPLY_ID = await utils.createOrder(Seller, timestamp, timestamp + helpers.SECONDS_IN_DAY, helpers.seller_deposit, helpers.QTY_10)
                    })
                
                    it("[NEGATIVE] Should not create voucher supply when contract is paused", async () => {
                        await contractCashier.pause();

                        await truffleAssert.reverts(
                            utils.createOrder(Seller, timestamp, timestamp + helpers.SECONDS_IN_DAY, helpers.seller_deposit, helpers.QTY_1),
                            truffleAssert.ErrorType.REVERT
                        )
                    })

                    it("Should create voucher supply when contract is unpaused", async () => {
                        TOKEN_SUPPLY_ID = await utils.createOrder(Seller, timestamp, timestamp + helpers.SECONDS_IN_DAY, helpers.seller_deposit, helpers.QTY_1)
                        
                        assert.isNotEmpty(TOKEN_SUPPLY_ID)
                    })
                    
                    it("[NEGATIVE] Should not create voucherID from Buyer when paused", async () => {
                        TOKEN_SUPPLY_ID = await utils.createOrder(Seller, timestamp, timestamp + helpers.SECONDS_IN_DAY, helpers.seller_deposit, helpers.QTY_1)

                        await contractCashier.pause();

                        await truffleAssert.reverts(
                            utils.commitToBuy(Buyer, Seller, TOKEN_SUPPLY_ID),
                            truffleAssert.ErrorType.REVERT
                        )  
                    })

                    it("[NEGATIVE] Should not process withdrawals when paused", async () => {
                        TOKEN_SUPPLY_ID = await utils.createOrder(Seller, timestamp, timestamp + helpers.SECONDS_IN_DAY, helpers.seller_deposit, helpers.QTY_1)
                        
                        const voucherID = await utils.commitToBuy(Buyer, Seller, TOKEN_SUPPLY_ID)
                        await utils.refund(voucherID, Buyer.address)
                        
                        await timemachine.advanceTimeSeconds(60)
                        await utils.finalize(voucherID, Deployer.address)

                        await contractCashier.pause();
                        
                        await truffleAssert.reverts(
                            utils.withdraw(voucherID, Deployer.address),
                            truffleAssert.ErrorType.REVERT
                        )
                    })

                    it("withdrawWhenPaused - Buyer should be able to withdraw funds when paused", async () => {
                        TOKEN_SUPPLY_ID = await utils.createOrder(Seller, timestamp, timestamp + helpers.SECONDS_IN_DAY, helpers.seller_deposit, helpers.QTY_1)
                        
                        const voucherID = await utils.commitToBuy(Buyer, Seller, TOKEN_SUPPLY_ID)
                        await utils.refund(voucherID, Buyer.address)
                        
                        await timemachine.advanceTimeSeconds(60)
                        await utils.finalize(voucherID, Deployer.address)

                        await contractCashier.pause();
                        const withdrawTx = await utils.withdrawWhenPaused(voucherID, Buyer.address)

                        truffleAssert.eventEmitted(withdrawTx, 'LogAmountDistribution', (ev) => {
                            return true
                        }, "Amounts not distributed successfully")
                    })

                    it("[NEGATIVE] withdrawWhenPaused - Buyer should not be able to withdraw funds when not paused", async () => {
                        TOKEN_SUPPLY_ID = await utils.createOrder(Seller, timestamp, timestamp + helpers.SECONDS_IN_DAY, helpers.seller_deposit, helpers.QTY_1)
                        
                        const voucherID = await utils.commitToBuy(Buyer, Seller, TOKEN_SUPPLY_ID)
                        await utils.refund(voucherID, Buyer.address)
                        
                        await timemachine.advanceTimeSeconds(60)
                        await utils.finalize(voucherID, Deployer.address)

                        await truffleAssert.reverts(
                            utils.withdrawWhenPaused(voucherID, Buyer.address),
                            truffleAssert.ErrorType.REVERT
                        )
                    })

                    it("withdrawWhenPaused - Seller should be able to withdraw funds when paused", async () => {
                        TOKEN_SUPPLY_ID = await utils.createOrder(Seller, timestamp, timestamp + helpers.SECONDS_IN_DAY, helpers.seller_deposit, helpers.QTY_1)
                        
                        const voucherID = await utils.commitToBuy(Buyer, Seller, TOKEN_SUPPLY_ID)
                        await utils.refund(voucherID, Buyer.address)
                        
                        await timemachine.advanceTimeSeconds(60)
                        await utils.finalize(voucherID, Deployer.address)

                        await contractCashier.pause();
                        const withdrawTx = await utils.withdrawWhenPaused(voucherID, Seller.address)

                        truffleAssert.eventEmitted(withdrawTx, 'LogAmountDistribution', (ev) => {
                            return true
                        }, "Amounts not distributed successfully")
                    })

                    it("[NEGATIVE] withdrawWhenPaused - Seller should not be able to withdraw funds when not paused", async () => {
                        TOKEN_SUPPLY_ID = await utils.createOrder(Seller, timestamp, timestamp + helpers.SECONDS_IN_DAY, helpers.seller_deposit, helpers.QTY_1)
                        
                        const voucherID = await utils.commitToBuy(Buyer, Seller, TOKEN_SUPPLY_ID)
                        await utils.refund(voucherID, Buyer.address)
                        
                        await timemachine.advanceTimeSeconds(60)
                        await utils.finalize(voucherID, Deployer.address)

                        await truffleAssert.reverts(
                            utils.withdrawWhenPaused(voucherID, Seller.address),
                            truffleAssert.ErrorType.REVERT
                        )
                    })

                    it("[NEGATIVE] withdrawWhenPaused - Attacker should not be able to withdraw funds when paused", async () => {
                        TOKEN_SUPPLY_ID = await utils.createOrder(Seller, timestamp, timestamp + helpers.SECONDS_IN_DAY, helpers.seller_deposit, helpers.QTY_1)
                        
                        const voucherID = await utils.commitToBuy(Buyer, Seller, TOKEN_SUPPLY_ID)
                        await utils.refund(voucherID, Buyer.address)
                        
                        await timemachine.advanceTimeSeconds(60)
                        await utils.finalize(voucherID, Deployer.address)

                        await contractCashier.pause();

                        await truffleAssert.reverts(
                            utils.withdrawWhenPaused(voucherID, Attacker.address),
                            truffleAssert.ErrorType.REVERT
                        )
                    })

                    it("[NEGATIVE] withdrawWhenPaused - Attacker should not be able to withdraw funds when not paused", async () => {
                        TOKEN_SUPPLY_ID = await utils.createOrder(Seller, timestamp, timestamp + helpers.SECONDS_IN_DAY, helpers.seller_deposit, helpers.QTY_1)
                        
                        const voucherID = await utils.commitToBuy(Buyer, Seller, TOKEN_SUPPLY_ID)
                        await utils.refund(voucherID, Buyer.address)
                        
                        await timemachine.advanceTimeSeconds(60)
                        await utils.finalize(voucherID, Deployer.address)

                        await truffleAssert.reverts(
                            utils.withdrawWhenPaused(voucherID, Attacker.address),
                            truffleAssert.ErrorType.REVERT
                        )
                    })
         
                })
            
                describe("TKN_ETH", () => {

                    before(async () => {
                        await deployContracts();
                        utils = UtilsBuilder
                            .NEW()
                            .ERC20withPermit()
                            .TKN_ETH()
                            .build(contractERC1155ERC721, contractVoucherKernel, contractCashier, contractBSNTokenPrice, '')

                        const timestamp = await Utils.getCurrTimestamp()

                        tokensToMint = new BN(helpers.product_price).mul(new BN(helpers.QTY_10))

                        await utils.mintTokens('contractBSNTokenPrice', Buyer.address, tokensToMint);

                        TOKEN_SUPPLY_ID = await utils.createOrder(
                            Seller,
                            timestamp,
                            timestamp + helpers.SECONDS_IN_DAY,
                            helpers.seller_deposit,
                            helpers.QTY_10
                        )
                    })

                    it("[NEGATIVE] Should not create voucher supply when contract is paused", async () => {
                        await contractCashier.pause();

                        await truffleAssert.reverts(
                            utils.createOrder(Seller, timestamp, timestamp + helpers.SECONDS_IN_DAY, helpers.seller_deposit, helpers.QTY_1),
                            truffleAssert.ErrorType.REVERT
                        )
                    })

                    it("Should create voucher supply when contract is unpaused", async () => {
                        TOKEN_SUPPLY_ID = await utils.createOrder(Seller, timestamp, timestamp + helpers.SECONDS_IN_DAY, helpers.seller_deposit, helpers.QTY_1)
                        
                        assert.isNotEmpty(TOKEN_SUPPLY_ID)
                    })
                    
                    it("[NEGATIVE] Should not create voucherID from Buyer when paused", async () => {
                        TOKEN_SUPPLY_ID = await utils.createOrder(Seller, timestamp, timestamp + helpers.SECONDS_IN_DAY, helpers.seller_deposit, helpers.QTY_1)

                        await contractCashier.pause();

                        await truffleAssert.reverts(
                            utils.commitToBuy(Buyer, Seller, TOKEN_SUPPLY_ID),
                            truffleAssert.ErrorType.REVERT
                        )  
                    })

                    it("[NEGATIVE] Should not process withdrawals when paused", async () => {
                        TOKEN_SUPPLY_ID = await utils.createOrder(Seller, timestamp, timestamp + helpers.SECONDS_IN_DAY, helpers.seller_deposit, helpers.QTY_1)
                        
                        const voucherID = await utils.commitToBuy(Buyer, Seller, TOKEN_SUPPLY_ID)
                        await utils.refund(voucherID, Buyer.address)
                        
                        await timemachine.advanceTimeSeconds(60)
                        await utils.finalize(voucherID, Deployer.address)

                        await contractCashier.pause();
                        
                        await truffleAssert.reverts(
                            utils.withdraw(voucherID, Deployer.address),
                            truffleAssert.ErrorType.REVERT
                        )
                    })

                    it("withdrawWhenPaused - Buyer should be able to withdraw funds when paused", async () => {
                        TOKEN_SUPPLY_ID = await utils.createOrder(Seller, timestamp, timestamp + helpers.SECONDS_IN_DAY, helpers.seller_deposit, helpers.QTY_1)
                        
                        const voucherID = await utils.commitToBuy(Buyer, Seller, TOKEN_SUPPLY_ID)
                        await utils.refund(voucherID, Buyer.address)
                        
                        await timemachine.advanceTimeSeconds(60)
                        await utils.finalize(voucherID, Deployer.address)

                        await contractCashier.pause();
                        const withdrawTx = await utils.withdrawWhenPaused(voucherID, Buyer.address)

                        truffleAssert.eventEmitted(withdrawTx, 'LogAmountDistribution', (ev) => {
                            return true
                        }, "Amounts not distributed successfully")
                    })

                    it("[NEGATIVE] withdrawWhenPaused - Buyer should not be able to withdraw funds when not paused", async () => {
                        TOKEN_SUPPLY_ID = await utils.createOrder(Seller, timestamp, timestamp + helpers.SECONDS_IN_DAY, helpers.seller_deposit, helpers.QTY_1)
                        
                        const voucherID = await utils.commitToBuy(Buyer, Seller, TOKEN_SUPPLY_ID)
                        await utils.refund(voucherID, Buyer.address)
                        
                        await timemachine.advanceTimeSeconds(60)
                        await utils.finalize(voucherID, Deployer.address)

                        await truffleAssert.reverts(
                            utils.withdrawWhenPaused(voucherID, Buyer.address),
                            truffleAssert.ErrorType.REVERT
                        )
                    })

                    it("withdrawWhenPaused - Seller should be able to withdraw funds when paused", async () => {
                        TOKEN_SUPPLY_ID = await utils.createOrder(Seller, timestamp, timestamp + helpers.SECONDS_IN_DAY, helpers.seller_deposit, helpers.QTY_1)
                        
                        const voucherID = await utils.commitToBuy(Buyer, Seller, TOKEN_SUPPLY_ID)
                        await utils.refund(voucherID, Buyer.address)
                        
                        await timemachine.advanceTimeSeconds(60)
                        await utils.finalize(voucherID, Deployer.address)

                        await contractCashier.pause();
                        const withdrawTx = await utils.withdrawWhenPaused(voucherID, Seller.address)

                        truffleAssert.eventEmitted(withdrawTx, 'LogAmountDistribution', (ev) => {
                            return true
                        }, "Amounts not distributed successfully")
                    })

                    it("[NEGATIVE] withdrawWhenPaused - Seller should not be able to withdraw funds when not paused", async () => {
                        TOKEN_SUPPLY_ID = await utils.createOrder(Seller, timestamp, timestamp + helpers.SECONDS_IN_DAY, helpers.seller_deposit, helpers.QTY_1)
                        
                        const voucherID = await utils.commitToBuy(Buyer, Seller, TOKEN_SUPPLY_ID)
                        await utils.refund(voucherID, Buyer.address)
                        
                        await timemachine.advanceTimeSeconds(60)
                        await utils.finalize(voucherID, Deployer.address)

                        await truffleAssert.reverts(
                            utils.withdrawWhenPaused(voucherID, Seller.address),
                            truffleAssert.ErrorType.REVERT
                        )
                    })

                    it("[NEGATIVE] withdrawWhenPaused - Attacker should not be able to withdraw funds when paused", async () => {
                        TOKEN_SUPPLY_ID = await utils.createOrder(Seller, timestamp, timestamp + helpers.SECONDS_IN_DAY, helpers.seller_deposit, helpers.QTY_1)
                        
                        const voucherID = await utils.commitToBuy(Buyer, Seller, TOKEN_SUPPLY_ID)
                        await utils.refund(voucherID, Buyer.address)
                        
                        await timemachine.advanceTimeSeconds(60)
                        await utils.finalize(voucherID, Deployer.address)

                        await contractCashier.pause();

                        await truffleAssert.reverts(
                            utils.withdrawWhenPaused(voucherID, Attacker.address),
                            truffleAssert.ErrorType.REVERT
                        )
                    })

                    it("[NEGATIVE] withdrawWhenPaused - Attacker should not be able to withdraw funds when not paused", async () => {
                        TOKEN_SUPPLY_ID = await utils.createOrder(Seller, timestamp, timestamp + helpers.SECONDS_IN_DAY, helpers.seller_deposit, helpers.QTY_1)
                        
                        const voucherID = await utils.commitToBuy(Buyer, Seller, TOKEN_SUPPLY_ID)
                        await utils.refund(voucherID, Buyer.address)
                        
                        await timemachine.advanceTimeSeconds(60)
                        await utils.finalize(voucherID, Deployer.address)

                        await truffleAssert.reverts(
                            utils.withdrawWhenPaused(voucherID, Attacker.address),
                            truffleAssert.ErrorType.REVERT
                        )
                    })
         

                })

                describe("TKN_TKN", () => {
                    before(async () => {
                        await deployContracts();
                        utils = UtilsBuilder
                            .NEW()
                            .ERC20withPermit()
                            .TKN_TKN()
                            .build(contractERC1155ERC721, contractVoucherKernel, contractCashier, contractBSNTokenPrice, contractBSNTokenDeposit)
                        
                        tokensToMint = new BN(helpers.seller_deposit).mul(new BN(helpers.QTY_10))
                        tokensToMint = new BN(helpers.product_price).mul(new BN(helpers.QTY_10))

                        await utils.mintTokens('contractBSNTokenDeposit', Seller.address, tokensToMint);
                        await utils.mintTokens('contractBSNTokenPrice', Buyer.address, tokensToMint);
                        await utils.mintTokens('contractBSNTokenDeposit', Buyer.address, tokensToMint);
                    })


                    it("[NEGATIVE] Should not create voucher supply when contract is paused", async () => {
                        await contractCashier.pause();

                        await truffleAssert.reverts(
                            utils.createOrder(Seller, timestamp, timestamp + helpers.SECONDS_IN_DAY, helpers.seller_deposit, helpers.QTY_1),
                            truffleAssert.ErrorType.REVERT
                        )
                    })

                    it("Should create voucher supply when contract is unpaused", async () => {
                        TOKEN_SUPPLY_ID = await utils.createOrder(Seller, timestamp, timestamp + helpers.SECONDS_IN_DAY, helpers.seller_deposit, helpers.QTY_1)
                        
                        assert.isNotEmpty(TOKEN_SUPPLY_ID)
                    })
                    
                    it("[NEGATIVE] Should not create voucherID from Buyer when paused", async () => {
                        TOKEN_SUPPLY_ID = await utils.createOrder(Seller, timestamp, timestamp + helpers.SECONDS_IN_DAY, helpers.seller_deposit, helpers.QTY_1)

                        await contractCashier.pause();

                        await truffleAssert.reverts(
                            utils.commitToBuy(Buyer, Seller, TOKEN_SUPPLY_ID),
                            truffleAssert.ErrorType.REVERT
                        )  
                    })

                    it("[NEGATIVE] Should not process withdrawals when paused", async () => {
                        TOKEN_SUPPLY_ID = await utils.createOrder(Seller, timestamp, timestamp + helpers.SECONDS_IN_DAY, helpers.seller_deposit, helpers.QTY_1)
                        
                        const voucherID = await utils.commitToBuy(Buyer, Seller, TOKEN_SUPPLY_ID)
                        await utils.refund(voucherID, Buyer.address)
                        
                        await timemachine.advanceTimeSeconds(60)
                        await utils.finalize(voucherID, Deployer.address)

                        await contractCashier.pause();
                        
                        await truffleAssert.reverts(
                            utils.withdraw(voucherID, Deployer.address),
                            truffleAssert.ErrorType.REVERT
                        )
                    })

                    it("withdrawWhenPaused - Buyer should be able to withdraw funds when paused", async () => {
                        TOKEN_SUPPLY_ID = await utils.createOrder(Seller, timestamp, timestamp + helpers.SECONDS_IN_DAY, helpers.seller_deposit, helpers.QTY_1)
                        
                        const voucherID = await utils.commitToBuy(Buyer, Seller, TOKEN_SUPPLY_ID)
                        await utils.refund(voucherID, Buyer.address)
                        
                        await timemachine.advanceTimeSeconds(60)
                        await utils.finalize(voucherID, Deployer.address)

                        await contractCashier.pause();
                        const withdrawTx = await utils.withdrawWhenPaused(voucherID, Buyer.address)

                        truffleAssert.eventEmitted(withdrawTx, 'LogAmountDistribution', (ev) => {
                            return true
                        }, "Amounts not distributed successfully")
                    })

                    it("[NEGATIVE] withdrawWhenPaused - Buyer should not be able to withdraw funds when not paused", async () => {
                        TOKEN_SUPPLY_ID = await utils.createOrder(Seller, timestamp, timestamp + helpers.SECONDS_IN_DAY, helpers.seller_deposit, helpers.QTY_1)
                        
                        const voucherID = await utils.commitToBuy(Buyer, Seller, TOKEN_SUPPLY_ID)
                        await utils.refund(voucherID, Buyer.address)
                        
                        await timemachine.advanceTimeSeconds(60)
                        await utils.finalize(voucherID, Deployer.address)

                        await truffleAssert.reverts(
                            utils.withdrawWhenPaused(voucherID, Buyer.address),
                            truffleAssert.ErrorType.REVERT
                        )
                    })

                    it("withdrawWhenPaused - Seller should be able to withdraw funds when paused", async () => {
                        TOKEN_SUPPLY_ID = await utils.createOrder(Seller, timestamp, timestamp + helpers.SECONDS_IN_DAY, helpers.seller_deposit, helpers.QTY_1)
                        
                        const voucherID = await utils.commitToBuy(Buyer, Seller, TOKEN_SUPPLY_ID)
                        await utils.refund(voucherID, Buyer.address)
                        
                        await timemachine.advanceTimeSeconds(60)
                        await utils.finalize(voucherID, Deployer.address)

                        await contractCashier.pause();
                        const withdrawTx = await utils.withdrawWhenPaused(voucherID, Seller.address)

                        truffleAssert.eventEmitted(withdrawTx, 'LogAmountDistribution', (ev) => {
                            return true
                        }, "Amounts not distributed successfully")
                    })

                    it("[NEGATIVE] withdrawWhenPaused - Seller should not be able to withdraw funds when not paused", async () => {
                        TOKEN_SUPPLY_ID = await utils.createOrder(Seller, timestamp, timestamp + helpers.SECONDS_IN_DAY, helpers.seller_deposit, helpers.QTY_1)
                        
                        const voucherID = await utils.commitToBuy(Buyer, Seller, TOKEN_SUPPLY_ID)
                        await utils.refund(voucherID, Buyer.address)
                        
                        await timemachine.advanceTimeSeconds(60)
                        await utils.finalize(voucherID, Deployer.address)

                        await truffleAssert.reverts(
                            utils.withdrawWhenPaused(voucherID, Seller.address),
                            truffleAssert.ErrorType.REVERT
                        )
                    })

                    it("[NEGATIVE] withdrawWhenPaused - Attacker should not be able to withdraw funds when paused", async () => {
                        TOKEN_SUPPLY_ID = await utils.createOrder(Seller, timestamp, timestamp + helpers.SECONDS_IN_DAY, helpers.seller_deposit, helpers.QTY_1)
                        
                        const voucherID = await utils.commitToBuy(Buyer, Seller, TOKEN_SUPPLY_ID)
                        await utils.refund(voucherID, Buyer.address)
                        
                        await timemachine.advanceTimeSeconds(60)
                        await utils.finalize(voucherID, Deployer.address)

                        await contractCashier.pause();

                        await truffleAssert.reverts(
                            utils.withdrawWhenPaused(voucherID, Attacker.address),
                            truffleAssert.ErrorType.REVERT
                        )
                    })

                    it("[NEGATIVE] withdrawWhenPaused - Attacker should not be able to withdraw funds when not paused", async () => {
                        TOKEN_SUPPLY_ID = await utils.createOrder(Seller, timestamp, timestamp + helpers.SECONDS_IN_DAY, helpers.seller_deposit, helpers.QTY_1)
                        
                        const voucherID = await utils.commitToBuy(Buyer, Seller, TOKEN_SUPPLY_ID)
                        await utils.refund(voucherID, Buyer.address)
                        
                        await timemachine.advanceTimeSeconds(60)
                        await utils.finalize(voucherID, Deployer.address)

                        await truffleAssert.reverts(
                            utils.withdrawWhenPaused(voucherID, Attacker.address),
                            truffleAssert.ErrorType.REVERT
                        )
                    })
         
                })
            
            })
        
        })
    
        describe("VOUCHER KERNEL", () => {

            describe("COMMON PAUSING", () => {
                before(async () => {
                    await deployContracts();
                })

                it("Should not be paused on deployment", async () => {
                    const isPaused = await contractVoucherKernel.paused();
                    assert.isFalse(isPaused)
                });

                it("Should be paused from cashier", async () => {
                    await contractCashier.pause();

                    const isPaused = await contractVoucherKernel.paused();
                    assert.isTrue(isPaused)
                });

                it("Should be unpaused from cashier", async () => {
                    await contractCashier.pause();
                    await contractCashier.unpause();

                    const isPaused = await contractVoucherKernel.paused();
                    assert.isFalse(isPaused)
                });

                it("[NEGATIVE] Pause should not be called directly", async () => {
                    await truffleAssert.reverts(
                        contractVoucherKernel.pause(),
                        truffleAssert.ErrorType.REVERT
                    )
                });

                it("[NEGATIVE] Pause should not be called directly", async () => {
                    await truffleAssert.reverts(
                        contractVoucherKernel.unpause(),
                        truffleAssert.ErrorType.REVERT
                    )
                });

            })

            describe("ETH_ETH", () => {
                before(async () => {
                    await deployContracts();

                    utils = UtilsBuilder
                        .NEW()
                        .ETH_ETH()
                        .build(contractERC1155ERC721, contractVoucherKernel, contractCashier);

                    const timestamp = await Utils.getCurrTimestamp()

                    TOKEN_SUPPLY_ID = await utils.createOrder(Seller, timestamp, timestamp + helpers.SECONDS_IN_DAY, helpers.seller_deposit, helpers.QTY_10)
            
                })
            
                it("[NEGATIVE] Should not process refund when paused", async () => {
                    VOUCHER_ID = await utils.commitToBuy(Buyer, Seller, TOKEN_SUPPLY_ID)

                    await contractCashier.pause();

                    await truffleAssert.reverts(
                        utils.refund(VOUCHER_ID, Buyer.address),
                        truffleAssert.ErrorType.REVERT
                    )
                })

                it("[NEGATIVE] Should not process complain when paused", async () => {
                    VOUCHER_ID = await utils.commitToBuy(Buyer, Seller, TOKEN_SUPPLY_ID)

                    await utils.refund(VOUCHER_ID, Buyer.address)
                    
                    await contractCashier.pause();

                    await truffleAssert.reverts(
                        utils.complain(VOUCHER_ID, Buyer.address),
                        truffleAssert.ErrorType.REVERT
                    )
                })

                it("[NEGATIVE] Should not process redeem when paused", async () => {
                    VOUCHER_ID = await utils.commitToBuy(Buyer, Seller, TOKEN_SUPPLY_ID)

                    await contractCashier.pause();

                    await truffleAssert.reverts(
                        utils.redeem(VOUCHER_ID, Buyer.address),
                        truffleAssert.ErrorType.REVERT
                    )
                })

                it("[NEGATIVE] Should not process cancel when paused", async () => {
                    VOUCHER_ID = await utils.commitToBuy(Buyer, Seller, TOKEN_SUPPLY_ID);
                    await utils.redeem(VOUCHER_ID, Buyer.address)

                    await contractCashier.pause();

                    await truffleAssert.reverts(
                        utils.cancel(VOUCHER_ID, Seller.address),
                        truffleAssert.ErrorType.REVERT
                    )
                })
        
            })
            
            describe("[WITH PERMIT]", () => {

                describe("ETH_TKN", () => {

                    before(async () => {
                        await deployContracts()
                        await deployContracts();
                        utils = UtilsBuilder
                            .NEW()
                            .ERC20withPermit()
                            .ETH_TKN()
                            .build(contractERC1155ERC721, contractVoucherKernel, contractCashier, contractBSNTokenPrice, contractBSNTokenDeposit)

                        const timestamp = await Utils.getCurrTimestamp()

                        tokensToMint = new BN(helpers.product_price).mul(new BN(helpers.QTY_10))

                        await utils.mintTokens('contractBSNTokenDeposit', Seller.address, tokensToMint);
                        await utils.mintTokens('contractBSNTokenDeposit', Buyer.address, tokensToMint);

                        TOKEN_SUPPLY_ID = await utils.createOrder(Seller, timestamp, timestamp + helpers.SECONDS_IN_DAY, helpers.seller_deposit, helpers.QTY_10)

                    })

                    it("[NEGATIVE] Should not process refund when paused", async () => {
                        VOUCHER_ID = await utils.commitToBuy(Buyer, Seller, TOKEN_SUPPLY_ID)

                        await contractCashier.pause();

                        await truffleAssert.reverts(
                            utils.refund(VOUCHER_ID, Buyer.address),
                            truffleAssert.ErrorType.REVERT
                        )
                    })

                    it("[NEGATIVE] Should not process complain when paused", async () => {
                        VOUCHER_ID = await utils.commitToBuy(Buyer, Seller, TOKEN_SUPPLY_ID)

                        await utils.refund(VOUCHER_ID, Buyer.address)
                        
                        await contractCashier.pause();

                        await truffleAssert.reverts(
                            utils.complain(VOUCHER_ID, Buyer.address),
                            truffleAssert.ErrorType.REVERT
                        )
                    })

                    it("[NEGATIVE] Should not process redeem when paused", async () => {
                        VOUCHER_ID = await utils.commitToBuy(Buyer, Seller, TOKEN_SUPPLY_ID)

                        await contractCashier.pause();

                        await truffleAssert.reverts(
                            utils.redeem(VOUCHER_ID, Buyer.address),
                            truffleAssert.ErrorType.REVERT
                        )
                    })

                    it("[NEGATIVE] Should not process cancel when paused", async () => {
                        VOUCHER_ID = await utils.commitToBuy(Buyer, Seller, TOKEN_SUPPLY_ID);
                        await utils.redeem(VOUCHER_ID, Buyer.address)

                        await contractCashier.pause();

                        await truffleAssert.reverts(
                            utils.cancel(VOUCHER_ID, Seller.address),
                            truffleAssert.ErrorType.REVERT
                        )
                    })
        

                })

                describe("TKN_ETH", () => {

                    before(async () => {
                         await deployContracts();
                        utils = UtilsBuilder
                            .NEW()
                            .ERC20withPermit()
                            .TKN_ETH()
                            .build(contractERC1155ERC721, contractVoucherKernel, contractCashier, contractBSNTokenPrice, '')

                        const timestamp = await Utils.getCurrTimestamp()

                        tokensToMint = new BN(helpers.product_price).mul(new BN(helpers.QTY_10))

                        await utils.mintTokens('contractBSNTokenPrice', Buyer.address, tokensToMint);

                        TOKEN_SUPPLY_ID = await utils.createOrder(
                            Seller,
                            timestamp,
                            timestamp + helpers.SECONDS_IN_DAY,
                            helpers.seller_deposit,
                            helpers.QTY_10
                        )
                    })

                    it("[NEGATIVE] Should not process refund when paused", async () => {
                        VOUCHER_ID = await utils.commitToBuy(Buyer, Seller, TOKEN_SUPPLY_ID)

                        await contractCashier.pause();

                        await truffleAssert.reverts(
                            utils.refund(VOUCHER_ID, Buyer.address),
                            truffleAssert.ErrorType.REVERT
                        )
                    })

                    it("[NEGATIVE] Should not process complain when paused", async () => {
                        VOUCHER_ID = await utils.commitToBuy(Buyer, Seller, TOKEN_SUPPLY_ID)

                        await utils.refund(VOUCHER_ID, Buyer.address)
                        
                        await contractCashier.pause();

                        await truffleAssert.reverts(
                            utils.complain(VOUCHER_ID, Buyer.address),
                            truffleAssert.ErrorType.REVERT
                        )
                    })

                    it("[NEGATIVE] Should not process redeem when paused", async () => {
                        VOUCHER_ID = await utils.commitToBuy(Buyer, Seller, TOKEN_SUPPLY_ID)

                        await contractCashier.pause();

                        await truffleAssert.reverts(
                            utils.redeem(VOUCHER_ID, Buyer.address),
                            truffleAssert.ErrorType.REVERT
                        )
                    })

                    it("[NEGATIVE] Should not process cancel when paused", async () => {
                        VOUCHER_ID = await utils.commitToBuy(Buyer, Seller, TOKEN_SUPPLY_ID);
                        await utils.redeem(VOUCHER_ID, Buyer.address)

                        await contractCashier.pause();

                        await truffleAssert.reverts(
                            utils.cancel(VOUCHER_ID, Seller.address),
                            truffleAssert.ErrorType.REVERT
                        )
                    })
                })

                describe("TKN_TKN", () => {

                    before(async () => {

                        await deployContracts();
                        utils = UtilsBuilder
                            .NEW()
                            .ERC20withPermit()
                            .TKN_TKN()
                            .build(contractERC1155ERC721, contractVoucherKernel, contractCashier, contractBSNTokenPrice, contractBSNTokenDeposit)
                        
                        const timestamp = await Utils.getCurrTimestamp()

                        tokensToMint = new BN(helpers.product_price).mul(new BN(helpers.QTY_10))

                        await utils.mintTokens('contractBSNTokenDeposit', Seller.address, tokensToMint);
                        await utils.mintTokens('contractBSNTokenPrice', Buyer.address, tokensToMint);
                        await utils.mintTokens('contractBSNTokenDeposit', Buyer.address, tokensToMint);

                        TOKEN_SUPPLY_ID = await utils.createOrder(
                            Seller,
                            timestamp, 
                            timestamp + helpers.SECONDS_IN_DAY,
                            helpers.seller_deposit,
                            helpers.QTY_10
                        )
                    })

                    it("[NEGATIVE] Should not process refund when paused", async () => {
                        VOUCHER_ID = await utils.commitToBuy(Buyer, Seller, TOKEN_SUPPLY_ID)

                        await contractCashier.pause();

                        await truffleAssert.reverts(
                            utils.refund(VOUCHER_ID, Buyer.address),
                            truffleAssert.ErrorType.REVERT
                        )
                    })

                    it("[NEGATIVE] Should not process complain when paused", async () => {
                        VOUCHER_ID = await utils.commitToBuy(Buyer, Seller, TOKEN_SUPPLY_ID)

                        await utils.refund(VOUCHER_ID, Buyer.address)
                        
                        await contractCashier.pause();

                        await truffleAssert.reverts(
                            utils.complain(VOUCHER_ID, Buyer.address),
                            truffleAssert.ErrorType.REVERT
                        )
                    })

                    it("[NEGATIVE] Should not process redeem when paused", async () => {
                        VOUCHER_ID = await utils.commitToBuy(Buyer, Seller, TOKEN_SUPPLY_ID)

                        await contractCashier.pause();

                        await truffleAssert.reverts(
                            utils.redeem(VOUCHER_ID, Buyer.address),
                            truffleAssert.ErrorType.REVERT
                        )
                    })

                    it("[NEGATIVE] Should not process cancel when paused", async () => {
                        VOUCHER_ID = await utils.commitToBuy(Buyer, Seller, TOKEN_SUPPLY_ID);
                        await utils.redeem(VOUCHER_ID, Buyer.address)

                        await contractCashier.pause();

                        await truffleAssert.reverts(
                            utils.cancel(VOUCHER_ID, Seller.address),
                            truffleAssert.ErrorType.REVERT
                        )
                    })
                })

                // Ignored due to deployment failure.
                xdescribe("TKN_TKN_SAME", () => {

                    before(async () => {

                        await deployContracts();
                        utils = UtilsBuilder
                            .NEW()
                            .ERC20withPermit()
                            .TKN_TKN_SAME()
                            .build(contractERC1155ERC721, contractVoucherKernel, contractCashier, contractBSNTokenPrice, contractBSNTokenDeposit)
                        
                        const timestamp = await Utils.getCurrTimestamp()

                        tokensToMint = new BN(helpers.product_price).mul(new BN(helpers.QTY_10))

                        await utils.mintTokens('contractBSNTokenSAME', Seller.address, tokensToMint)
                        await utils.mintTokens('contractBSNTokenSAME', Buyer.address, tokensToMint)

                        TOKEN_SUPPLY_ID = await utils.createOrder(
                            Seller,
                            timestamp, 
                            timestamp + helpers.SECONDS_IN_DAY,
                            helpers.seller_deposit,
                            helpers.QTY_10
                        )
                    })

                    it("[NEGATIVE] Should not process refund when paused", async () => {
                        VOUCHER_ID = await utils.commitToBuy(Buyer, Seller, TOKEN_SUPPLY_ID)

                        await contractCashier.pause();

                        await truffleAssert.reverts(
                            utils.refund(VOUCHER_ID, Buyer.address),
                            truffleAssert.ErrorType.REVERT
                        )
                    })

                    it("[NEGATIVE] Should not process complain when paused", async () => {
                        VOUCHER_ID = await utils.commitToBuy(Buyer, Seller, TOKEN_SUPPLY_ID)

                        await utils.refund(VOUCHER_ID, Buyer.address)
                        
                        await contractCashier.pause();

                        await truffleAssert.reverts(
                            utils.complain(VOUCHER_ID, Buyer.address),
                            truffleAssert.ErrorType.REVERT
                        )
                    })

                    it("[NEGATIVE] Should not process redeem when paused", async () => {
                        VOUCHER_ID = await utils.commitToBuy(Buyer, Seller, TOKEN_SUPPLY_ID)

                        await contractCashier.pause();

                        await truffleAssert.reverts(
                            utils.redeem(VOUCHER_ID, Buyer.address),
                            truffleAssert.ErrorType.REVERT
                        )
                    })

                    it("[NEGATIVE] Should not process cancel when paused", async () => {
                        VOUCHER_ID = await utils.commitToBuy(Buyer, Seller, TOKEN_SUPPLY_ID);
                        await utils.redeem(VOUCHER_ID, Buyer.address)

                        await contractCashier.pause();

                        await truffleAssert.reverts(
                            utils.cancel(VOUCHER_ID, Seller.address),
                            truffleAssert.ErrorType.REVERT
                        )
                    })
                })
            })
        
        })

        afterEach(async () => {
            const isPaused = await contractCashier.paused();
            if (isPaused) {
                await contractCashier.unpause();
            }
        })
    })
})
<|MERGE_RESOLUTION|>--- conflicted
+++ resolved
@@ -36,11 +36,7 @@
 		contractFundLimitsOracle = await FundLimitsOracle.new()
         contractERC1155ERC721 = await ERC1155ERC721.new()
         contractVoucherKernel = await VoucherKernel.new(contractERC1155ERC721.address)
-<<<<<<< HEAD
-        contractCashier = await Cashier.new(contractVoucherKernel.address, contractFundLimitsOracle.address)
-=======
-        contractCashier = await Cashier.new(contractVoucherKernel.address, contractERC1155ERC721.address)
->>>>>>> 9bf210a5
+        contractCashier = await Cashier.new(contractVoucherKernel.address, contractERC1155ERC721.address, contractFundLimitsOracle.address)
         contractBSNTokenPrice = await BosonTKN.new('BosonTokenPrice', 'BPRC');
         contractBSNTokenDeposit = await BosonTKN.new('BosonTokenDeposit', 'BDEP');
 
