--- conflicted
+++ resolved
@@ -52,11 +52,7 @@
 		contractFundLimitsOracle = await FundLimitsOracle.new()
 		contractERC1155ERC721 = await ERC1155ERC721.new();
 		contractVoucherKernel = await VoucherKernel.new(contractERC1155ERC721.address);
-<<<<<<< HEAD
-		contractCashier = await Cashier.new(contractVoucherKernel.address, contractFundLimitsOracle.address);
-=======
-		contractCashier = await Cashier.new(contractVoucherKernel.address, contractERC1155ERC721.address);
->>>>>>> 31652046
+		contractCashier = await Cashier.new(contractVoucherKernel.address, contractERC1155ERC721.address, contractFundLimitsOracle.address);
 
 		contractBSNTokenPrice = await BosonToken.new("BosonTokenPrice", "BPRC");
 		contractBSNTokenDeposit = await BosonToken.new("BosonTokenDeposit", "BDEP");
@@ -1358,10 +1354,7 @@
 			
 			})
 
-<<<<<<< HEAD
-=======
 			// Ignored due to deployment failure.
->>>>>>> 31652046
 			xdescribe("TKN_TKN_SAME", () => {
 
 				const tokensToMintSeller = new BN(helpers.seller_deposit).mul(new BN(ORDER_QTY))
