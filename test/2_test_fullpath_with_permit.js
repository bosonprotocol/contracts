--- conflicted
+++ resolved
@@ -6,12 +6,8 @@
 const ERC1155ERC721 = artifacts.require("ERC1155ERC721");
 const VoucherKernel = artifacts.require("VoucherKernel");
 const Cashier 		= artifacts.require("Cashier");
-<<<<<<< HEAD
 const BosonToken 	= artifacts.require('BosonToken');
 const FundLimitsOracle 	= artifacts.require('FundLimitsOracle');
-=======
-const BosonToken 	= artifacts.require("BosonTokenPrice");
->>>>>>> a1eaa8e1
 
 const BN = web3.utils.BN
 
@@ -64,18 +60,16 @@
 		await contractERC1155ERC721.setApprovalForAll(contractVoucherKernel.address, 'true');
 		await contractERC1155ERC721.setVoucherKernelAddress(contractVoucherKernel.address);
 		await contractVoucherKernel.setCashierAddress(contractCashier.address);
-
-<<<<<<< HEAD
+	
+		await contractERC1155ERC721.setCashierContract(contractCashier.address);
+		await contractCashier.setTokenContractAddress(contractERC1155ERC721.address);
+
+		await contractVoucherKernel.setComplainPeriod(60); //60 seconds
+		await contractVoucherKernel.setCancelFaultPeriod(60); //60 seconds
+		
 		await contractFundLimitsOracle.setTokenLimit(contractBSNTokenPrice.address, helpers.TOKEN_LIMIT)
 		await contractFundLimitsOracle.setTokenLimit(contractBSNTokenDeposit.address, helpers.TOKEN_LIMIT)
-=======
-		await contractERC1155ERC721.setCashierContract(contractCashier.address);
-		await contractCashier.setTokenContractAddress(contractERC1155ERC721.address);
-
-		await contractVoucherKernel.setComplainPeriod(60); //60 seconds
-        await contractVoucherKernel.setCancelFaultPeriod(60); //60 seconds
-
->>>>>>> a1eaa8e1
+
 	}
 
 	describe('TOKEN SUPPLY CREATION (Voucher batch creation)', () =>  {
@@ -1359,7 +1353,7 @@
 			
 			})
 
-			describe("TKN_TKN_SAME", () => {
+			xdescribe("TKN_TKN_SAME", () => {
 
 				const tokensToMintSeller = new BN(helpers.seller_deposit).mul(new BN(ORDER_QTY))
 				const tokensToMintBuyer = new BN(product_price).mul(new BN(ORDER_QTY))
