--- conflicted
+++ resolved
@@ -6,12 +6,8 @@
 const ERC1155ERC721 = artifacts.require("ERC1155ERC721");
 const VoucherKernel = artifacts.require("VoucherKernel");
 const Cashier 		= artifacts.require("Cashier");
-<<<<<<< HEAD
 const BosonRouter = artifacts.require("BosonRouter")
 const BosonToken 	= artifacts.require("BosonTokenPrice");
-=======
-const BosonToken 	= artifacts.require('BosonTokenPrice');
->>>>>>> 50219bac
 const FundLimitsOracle 	= artifacts.require('FundLimitsOracle');
 
 const BN = web3.utils.BN
@@ -36,7 +32,6 @@
 	let Buyer = config.accounts.buyer
 	let Attacker = config.accounts.attacker
 
-<<<<<<< HEAD
 	let contractERC1155ERC721, 
 		contractVoucherKernel,
 		contractCashier, 
@@ -44,9 +39,6 @@
 		contractBSNTokenPrice, 
 		contractBSNTokenDeposit, 
 		contractFundLimitsOracle;
-=======
-	let contractERC1155ERC721, contractVoucherKernel, contractCashier, contractBSNTokenPrice, contractBSNTokenDeposit, contractFundLimitsOracle;
->>>>>>> 50219bac
 	let tokenSupplyKey, tokenVoucherKey;
 	const ONE_VOUCHER = 1
 	const deadline = toWei(1)
@@ -67,12 +59,8 @@
 		contractFundLimitsOracle = await FundLimitsOracle.new()
 		contractERC1155ERC721 = await ERC1155ERC721.new();
 		contractVoucherKernel = await VoucherKernel.new(contractERC1155ERC721.address);
-<<<<<<< HEAD
 		contractCashier = await Cashier.new(contractVoucherKernel.address);
 		contractBosonRouter = await BosonRouter.new(contractVoucherKernel.address, contractERC1155ERC721.address, contractFundLimitsOracle.address, contractCashier.address);
-=======
-		contractCashier = await Cashier.new(contractVoucherKernel.address, contractERC1155ERC721.address, contractFundLimitsOracle.address);
->>>>>>> 50219bac
 
 		contractBSNTokenPrice = await BosonToken.new("BosonTokenPrice", "BPRC");
 		contractBSNTokenDeposit = await BosonToken.new("BosonTokenDeposit", "BDEP");
@@ -83,14 +71,8 @@
 
 		await contractVoucherKernel.setBosonRouterAddress(contractBosonRouter.address);
 		await contractVoucherKernel.setCashierAddress(contractCashier.address);
-<<<<<<< HEAD
 
 		await contractCashier.setBosonRouterAddress(contractBosonRouter.address);
-=======
-	
-		await contractERC1155ERC721.setCashierContract(contractCashier.address);
-		await contractCashier.setTokenContractAddress(contractERC1155ERC721.address);
->>>>>>> 50219bac
 
 		await contractVoucherKernel.setComplainPeriod(60); //60 seconds
 		await contractVoucherKernel.setCancelFaultPeriod(60); //60 seconds
@@ -98,9 +80,6 @@
 		await contractFundLimitsOracle.setTokenLimit(contractBSNTokenPrice.address, helpers.TOKEN_LIMIT)
 		await contractFundLimitsOracle.setTokenLimit(contractBSNTokenDeposit.address, helpers.TOKEN_LIMIT)
 		await contractFundLimitsOracle.setETHLimit(helpers.ETHER_LIMIT)
-
-		await contractFundLimitsOracle.setTokenLimit(contractBSNTokenPrice.address, helpers.TOKEN_LIMIT)
-		await contractFundLimitsOracle.setTokenLimit(contractBSNTokenDeposit.address, helpers.TOKEN_LIMIT)
 	}
 
 	describe('TOKEN SUPPLY CREATION (Voucher batch creation)', () =>  {
@@ -203,11 +182,7 @@
 				const txValue = new BN(helpers.seller_deposit).mul(new BN(ONE_VOUCHER))
 
 				await truffleAssert.reverts(
-<<<<<<< HEAD
 					contractBosonRouter.requestCreateOrder_ETH_ETH(
-=======
-					contractCashier.requestCreateOrder_ETH_ETH(
->>>>>>> 50219bac
 						[
 							helpers.PROMISE_VALID_FROM,
 							helpers.PROMISE_VALID_TO,
@@ -226,11 +201,7 @@
 				const txValue = new BN(helpers.seller_deposit).mul(new BN(ONE_VOUCHER))
 
 				await truffleAssert.reverts(
-<<<<<<< HEAD
 					contractBosonRouter.requestCreateOrder_ETH_ETH(
-=======
-					 contractCashier.requestCreateOrder_ETH_ETH(
->>>>>>> 50219bac
 						[
 							helpers.PROMISE_VALID_FROM,
 							helpers.PROMISE_VALID_TO,
@@ -248,13 +219,8 @@
 			it("[NEGATIVE] Should not create a supply if depositSe is above the limit", async () => {
 				const txValue = new BN(helpers.seller_deposit).mul(new BN(ONE_VOUCHER))
 
-<<<<<<< HEAD
-				await await truffleAssert.reverts(
+				await truffleAssert.reverts(
 					contractBosonRouter.requestCreateOrder_ETH_ETH(
-=======
-				await truffleAssert.reverts(
-					contractCashier.requestCreateOrder_ETH_ETH(
->>>>>>> 50219bac
 						[
 							helpers.PROMISE_VALID_FROM,
 							helpers.PROMISE_VALID_TO,
@@ -428,11 +394,7 @@
 						Buffer.from(Seller.pk.slice(2), 'hex'));
 
 					await truffleAssert.reverts(
-<<<<<<< HEAD
 						contractBosonRouter.requestCreateOrder_ETH_TKN_WithPermit(
-=======
-						contractCashier.requestCreateOrder_ETH_TKN_WithPermit(
->>>>>>> 50219bac
 							contractBSNTokenDeposit.address,
 							txValue,
 							deadline,
@@ -470,11 +432,7 @@
 						Buffer.from(Seller.pk.slice(2), 'hex'));
 
 					await truffleAssert.reverts(
-<<<<<<< HEAD
 						contractBosonRouter.requestCreateOrder_ETH_TKN_WithPermit(
-=======
-						contractCashier.requestCreateOrder_ETH_TKN_WithPermit(
->>>>>>> 50219bac
 							contractBSNTokenDeposit.address,
 							txValue,
 							deadline,
@@ -513,11 +471,7 @@
 
 
 					await truffleAssert.reverts(
-<<<<<<< HEAD
 						contractBosonRouter.requestCreateOrder_ETH_TKN_WithPermit(
-=======
-						contractCashier.requestCreateOrder_ETH_TKN_WithPermit(
->>>>>>> 50219bac
 							contractBSNTokenDeposit.address,
 							txValue,
 							deadline,
@@ -649,11 +603,7 @@
 					const txValue = new BN(helpers.seller_deposit).mul(new BN(ONE_VOUCHER))
 
 					await truffleAssert.reverts(
-<<<<<<< HEAD
 						contractBosonRouter.requestCreateOrder_TKN_ETH(
-=======
-						contractCashier.requestCreateOrder_TKN_ETH(
->>>>>>> 50219bac
 							contractBSNTokenPrice.address,
 							[
 								helpers.PROMISE_VALID_FROM,
@@ -673,11 +623,7 @@
 					const txValue = new BN(helpers.seller_deposit).mul(new BN(ONE_VOUCHER))
 
 					await truffleAssert.reverts(
-<<<<<<< HEAD
 						contractBosonRouter.requestCreateOrder_TKN_ETH(
-=======
-						contractCashier.requestCreateOrder_TKN_ETH(
->>>>>>> 50219bac
 							contractBSNTokenPrice.address,
 							[
 								helpers.PROMISE_VALID_FROM,
@@ -698,11 +644,7 @@
 					const txValue = new BN(helpers.seller_deposit).mul(new BN(ONE_VOUCHER))
 
 					await truffleAssert.reverts(
-<<<<<<< HEAD
 						contractBosonRouter.requestCreateOrder_TKN_ETH(
-=======
-						contractCashier.requestCreateOrder_TKN_ETH(
->>>>>>> 50219bac
 							contractBSNTokenPrice.address,
 							[
 								helpers.PROMISE_VALID_FROM,
@@ -961,11 +903,7 @@
 
 
 					await truffleAssert.reverts(
-<<<<<<< HEAD
 						contractBosonRouter.requestCreateOrder_TKN_TKN_WithPermit(
-=======
-						contractCashier.requestCreateOrder_TKN_TKN_WithPermit(
->>>>>>> 50219bac
 							contractBSNTokenPrice.address,
 							contractBSNTokenDeposit.address,
 							txValue,
@@ -1004,11 +942,7 @@
 
 
 					await truffleAssert.reverts(
-<<<<<<< HEAD
 						contractBosonRouter.requestCreateOrder_TKN_TKN_WithPermit(
-=======
-						contractCashier.requestCreateOrder_TKN_TKN_WithPermit(
->>>>>>> 50219bac
 							contractBSNTokenPrice.address,
 							contractBSNTokenDeposit.address,
 							txValue,
@@ -1047,11 +981,7 @@
 
 
 					await truffleAssert.reverts(
-<<<<<<< HEAD
 						contractBosonRouter.requestCreateOrder_TKN_TKN_WithPermit(
-=======
-						contractCashier.requestCreateOrder_TKN_TKN_WithPermit(
->>>>>>> 50219bac
 							contractBSNTokenPrice.address,
 							contractBSNTokenDeposit.address,
 							txValue,
