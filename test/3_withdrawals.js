const chai = require('chai')
let chaiAsPromised = require("chai-as-promised")
chai.use(chaiAsPromised)
const assert = chai.assert

const BN = web3.utils.BN
const UtilsBuilder = require('../testHelpers/utilsBuilder')
const Utils = require('../testHelpers/utils')
let utils

const ERC1155ERC721 = artifacts.require("ERC1155ERC721")
const VoucherKernel = artifacts.require("VoucherKernel")
const Cashier = artifacts.require("Cashier")
const BosonTKN = artifacts.require("BosonToken")
const FundLimitsOracle 	= artifacts.require('FundLimitsOracle');

const helpers = require("../testHelpers/constants")
const timemachine = require('../testHelpers/timemachine')
const truffleAssert = require('truffle-assertions')
const config = require('../testHelpers/config.json')

let TOKEN_SUPPLY_ID

contract("Cashier withdrawals ", async accounts => {

    let Deployer = config.accounts.deployer
    let Seller = config.accounts.seller
    let Buyer = config.accounts.buyer
    let Attacker = config.accounts.attacker
    let RandomUser = config.accounts.randomUser // will be used to clear tokens received after every successful test

<<<<<<< HEAD
    let contractERC1155ERC721, contractVoucherKernel, contractCashier, contractBSNTokenPrice, contractBSNTokenDeposit,contractFundLimitsOracle
=======
    let contractERC1155ERC721, contractVoucherKernel, contractCashier, contractBSNTokenPrice, contractBSNTokenDeposit
    const PAUSED_WITHPERMIT = 1;
    const PAUSED_LABEL = "[PAUSED]";
>>>>>>> 9712c450

    let distributedAmounts = {
        buyerAmount: new BN(0),
        sellerAmount: new BN(0),
        escrowAmount: new BN(0)
    }

    async function deployContracts() {
        contractFundLimitsOracle = await FundLimitsOracle.new()
        contractERC1155ERC721 = await ERC1155ERC721.new()
        contractVoucherKernel = await VoucherKernel.new(contractERC1155ERC721.address)
        contractCashier = await Cashier.new(contractVoucherKernel.address, contractFundLimitsOracle.address)
        contractBSNTokenPrice = await BosonTKN.new('BosonTokenPrice', 'BPRC');
        contractBSNTokenDeposit = await BosonTKN.new('BosonTokenDeposit', 'BDEP');

        await contractERC1155ERC721.setApprovalForAll(contractVoucherKernel.address, 'true')
        await contractERC1155ERC721.setVoucherKernelAddress(contractVoucherKernel.address)
        await contractVoucherKernel.setCashierAddress(contractCashier.address)

        await contractFundLimitsOracle.setTokenLimit(contractBSNTokenPrice.address, helpers.TOKEN_LIMIT)
		await contractFundLimitsOracle.setTokenLimit(contractBSNTokenDeposit.address, helpers.TOKEN_LIMIT)

        await contractVoucherKernel.setComplainPeriod(60); //60 seconds
        await contractVoucherKernel.setCancelFaultPeriod(60); //60 seconds
    } 

    // this functions is used after each interaction with tokens to clear balances
    async function giveAwayToRandom() {
        const balanceBuyerFromPayment = await contractBSNTokenPrice.balanceOf(Buyer.address)
        const balanceBuyerFromDesosits = await contractBSNTokenDeposit.balanceOf(Buyer.address)

        const balanceSellerFromPayment = await contractBSNTokenPrice.balanceOf(Seller.address)
        const balanceSellerFromDesosits = await contractBSNTokenDeposit.balanceOf(Seller.address)

        const escrowBalanceFromPayment = await contractBSNTokenPrice.balanceOf(Deployer.address)
        const escrowBalanceFromDeposits = await contractBSNTokenDeposit.balanceOf(Deployer.address)

        await contractBSNTokenPrice.transfer(RandomUser.address, balanceBuyerFromPayment, { from: Buyer.address })
        await contractBSNTokenDeposit.transfer(RandomUser.address, balanceBuyerFromDesosits, { from: Buyer.address })
        await contractBSNTokenPrice.transfer(RandomUser.address, balanceSellerFromPayment, { from: Seller.address })
        await contractBSNTokenDeposit.transfer(RandomUser.address, balanceSellerFromDesosits, { from: Seller.address })
        await contractBSNTokenPrice.transfer(RandomUser.address, escrowBalanceFromPayment, { from: Deployer.address })
        await contractBSNTokenDeposit.transfer(RandomUser.address, escrowBalanceFromDeposits, { from: Deployer.address })

    }

    async function withdraw(utils, index, voucherID) {
        if (index == 1) {
            await utils.pause(Deployer.address)
            return await utils.withdrawWhenPaused(voucherID, Seller.address);
        } else {
            return  await utils.withdraw(voucherID, Deployer.address);
        }
    }

    for (let i = 0; i <= PAUSED_WITHPERMIT; i++) {
        describe('Withdraw scenarios', async () => {
        
            before(async () => {
                await deployContracts();
            })

            afterEach(async () => {
                distributedAmounts = {
                    buyerAmount: new BN(0),
                    sellerAmount: new BN(0),
                    escrowAmount: new BN(0)
                }

                const isPaused = await contractCashier.paused();
                if (isPaused) {
                    await contractCashier.unpause();
                }
            })

            describe(`ETH - ETH${i == PAUSED_WITHPERMIT ? PAUSED_LABEL : ''}`, async () => {
                
                before(async () => {

                    utils = UtilsBuilder
                        .NEW()
                        .ETH_ETH()
                        .build(contractERC1155ERC721, contractVoucherKernel, contractCashier)

                    const timestamp = await Utils.getCurrTimestamp()

                    TOKEN_SUPPLY_ID = await utils.createOrder(Seller, timestamp, timestamp + helpers.SECONDS_IN_DAY, helpers.seller_deposit, helpers.QTY_10)
                
                })

                it("COMMIT->REFUND->COMPLAIN->CANCEL->FINALIZE->WITHDRAW", async () => {

                    const expectedBuyerAmount = new BN(helpers.buyer_deposit).add(new BN(helpers.product_price)).add(new BN(helpers.seller_deposit).div(new BN(2))) // 0.3 + 0.04 + 0.025
                    const expectedSellerAmount = new BN(helpers.seller_deposit).div(new BN(4)) // 0.0125
                    const expectedEscrowAmount = new BN(helpers.seller_deposit).div(new BN(4)) // 0.0125

                    const voucherID = await utils.commitToBuy(Buyer, Seller, TOKEN_SUPPLY_ID)

                    await utils.refund(voucherID, Buyer.address)
                    await utils.complain(voucherID, Buyer.address)
                    await utils.cancel(voucherID, Seller.address)
                    await utils.finalize(voucherID, Deployer.address)
                    const withdrawTx = await withdraw(utils, i, voucherID)

                    truffleAssert.eventEmitted(withdrawTx, 'LogAmountDistribution', (ev) => {
                        utils.calcTotalAmountToRecipients(ev, distributedAmounts, '_to')
                        return true
                    }, "Amounts not distributed successfully")

                    assert.isTrue(distributedAmounts.buyerAmount.eq(expectedBuyerAmount), 'Buyer Amount is not as expected')
                    assert.isTrue(distributedAmounts.sellerAmount.eq(expectedSellerAmount), 'Seller Amount is not as expected')
                    assert.isTrue(distributedAmounts.escrowAmount.eq(expectedEscrowAmount), 'Escrow Amount is not as expected')
                });

                it("COMMIT->REFUND->COMPLAIN->FINALIZE->WITHDRAW", async () => {
                    const expectedBuyerAmount = new BN(helpers.product_price) // 0.3
                    const expectedSellerAmount = new BN(0) // 0
                    const expectedEscrowAmount = new BN(helpers.seller_deposit).add(new BN(helpers.buyer_deposit)) // 0.09

                    const voucherID = await utils.commitToBuy(Buyer, Seller, TOKEN_SUPPLY_ID);
                    await utils.refund(voucherID, Buyer.address)
                    await utils.complain(voucherID, Buyer.address)
                    await timemachine.advanceTimeSeconds(60);

                    await utils.finalize(voucherID, Deployer.address)

                    const withdrawTx = await withdraw(utils, i, voucherID)

                    truffleAssert.eventEmitted(withdrawTx, 'LogAmountDistribution', (ev) => {
                        utils.calcTotalAmountToRecipients(ev, distributedAmounts, '_to')
                        return true
                    }, "Amounts not distributed successfully")

                    assert.isTrue(distributedAmounts.buyerAmount.eq(expectedBuyerAmount), 'Buyer Amount is not as expected')
                    assert.isTrue(distributedAmounts.sellerAmount.eq(expectedSellerAmount), 'Seller Amount is not as expected')
                    assert.isTrue(distributedAmounts.escrowAmount.eq(expectedEscrowAmount), 'Escrow Amount is not as expected')
                });

                it("COMMIT->REFUND->CANCEL->FINALIZE->WITHDRAW", async () => {
                    const expectedBuyerAmount = new BN(helpers.buyer_deposit).add(new BN(helpers.product_price)).add(new BN(helpers.seller_deposit).div(new BN(2))) // 0.3 + 0.04 + 0.025
                    const expectedSellerAmount = new BN(helpers.seller_deposit).div(new BN(2)) // 0.025
                    const expectedEscrowAmount = new BN(0) //0

                    const voucherID = await utils.commitToBuy(Buyer, Seller, TOKEN_SUPPLY_ID)
                    await utils.refund(voucherID, Buyer.address)
                    await utils.cancel(voucherID, Seller.address)

                    await timemachine.advanceTimeSeconds(60)

                    await utils.finalize(voucherID, Deployer.address)

                    const withdrawTx = await withdraw(utils, i, voucherID)

                    truffleAssert.eventEmitted(withdrawTx, 'LogAmountDistribution', (ev) => {
                        utils.calcTotalAmountToRecipients(ev, distributedAmounts, '_to')
                        return true
                    }, "Amounts not distributed successfully")

                    assert.isTrue(distributedAmounts.buyerAmount.eq(expectedBuyerAmount), 'Buyer Amount is not as expected')
                    assert.isTrue(distributedAmounts.sellerAmount.eq(expectedSellerAmount), 'Seller Amount is not as expected')
                    assert.isTrue(distributedAmounts.escrowAmount.eq(expectedEscrowAmount), 'Escrow Amount is not as expected')
                });

                it("COMMIT->REFUND->FINALIZE->WITHDRAW", async () => {
                    const expectedBuyerAmount = new BN(helpers.product_price) // 0.3
                    const expectedSellerAmount = new BN(helpers.seller_deposit) // 0.05
                    const expectedEscrowAmount = new BN(helpers.buyer_deposit) // 0.04

                    const voucherID = await utils.commitToBuy(Buyer, Seller, TOKEN_SUPPLY_ID)
                    await utils.refund(voucherID, Buyer.address)

                    await timemachine.advanceTimeSeconds(60)
                    await utils.finalize(voucherID, Deployer.address)

                    const withdrawTx = await withdraw(utils, i, voucherID)

                    truffleAssert.eventEmitted(withdrawTx, 'LogAmountDistribution', (ev) => {
                        utils.calcTotalAmountToRecipients(ev, distributedAmounts, '_to')
                        return true
                    }, "Amounts not distributed successfully")

                    assert.isTrue(distributedAmounts.buyerAmount.eq(expectedBuyerAmount), 'Buyer Amount is not as expected')
                    assert.isTrue(distributedAmounts.sellerAmount.eq(expectedSellerAmount), 'Seller Amount is not as expected')
                    assert.isTrue(distributedAmounts.escrowAmount.eq(expectedEscrowAmount), 'Escrow Amount is not as expected')
                });

                it("COMMIT->CANCEL->FINALIZE->WITHDRAW", async () => {
                    const expectedBuyerAmount = new BN(helpers.buyer_deposit).add(new BN(helpers.product_price)).add(new BN(helpers.seller_deposit).div(new BN(2))) // 0.3 + 0.04 + 0.025
                    const expectedSellerAmount = new BN(helpers.seller_deposit).div(new BN(2)) // 0.025
                    const expectedEscrowAmount = new BN(0) // 0

                    const voucherID = await utils.commitToBuy(Buyer, Seller, TOKEN_SUPPLY_ID)
                    await utils.cancel(voucherID, Seller.address)

                    await timemachine.advanceTimeSeconds(60)
                    await utils.finalize(voucherID, Deployer.address)

                    const withdrawTx = await withdraw(utils, i, voucherID)

                    truffleAssert.eventEmitted(withdrawTx, 'LogAmountDistribution', (ev) => {
                        utils.calcTotalAmountToRecipients(ev, distributedAmounts, '_to')
                        return true
                    }, "Amounts not distributed successfully")

                    assert.isTrue(distributedAmounts.buyerAmount.eq(expectedBuyerAmount), 'Buyer Amount is not as expected')
                    assert.isTrue(distributedAmounts.sellerAmount.eq(expectedSellerAmount), 'Seller Amount is not as expected')
                    assert.isTrue(distributedAmounts.escrowAmount.eq(expectedEscrowAmount), 'Escrow Amount is not as expected')
                });

                it("COMMIT->REDEEM->FINALIZE->WITHDRAW", async () => {
                    const expectedBuyerAmount = new BN(helpers.buyer_deposit) // 0.04
                    const expectedSellerAmount = new BN(helpers.seller_deposit).add(new BN(helpers.product_price)) // 0.35
                    const expectedEscrowAmount = new BN(0) // 0

                    const voucherID = await utils.commitToBuy(Buyer, Seller, TOKEN_SUPPLY_ID)
                    await utils.redeem(voucherID, Buyer.address)

                    await timemachine.advanceTimeSeconds(60)
                    await utils.finalize(voucherID, Deployer.address)

                    const withdrawTx = await withdraw(utils, i, voucherID)

                    truffleAssert.eventEmitted(withdrawTx, 'LogAmountDistribution', (ev) => {
                        utils.calcTotalAmountToRecipients(ev, distributedAmounts, '_to')
                        return true
                    }, "Amounts not distributed successfully")

                    assert.isTrue(distributedAmounts.buyerAmount.eq(expectedBuyerAmount), 'Buyer Amount is not as expected')
                    assert.isTrue(distributedAmounts.sellerAmount.eq(expectedSellerAmount), 'Seller Amount is not as expected')
                    assert.isTrue(distributedAmounts.escrowAmount.eq(expectedEscrowAmount), 'Escrow Amount is not as expected')
                });

                it("COMMIT->REDEEM->COMPLAIN->FINALIZE->WITHDRAW", async () => {
                    const expectedBuyerAmount = new BN(helpers.buyer_deposit) // 0.04
                    const expectedSellerAmount = new BN(helpers.product_price) // 0.3
                    const expectedEscrowAmount = new BN(helpers.seller_deposit) // 0.05

                    const voucherID = await utils.commitToBuy(Buyer, Seller, TOKEN_SUPPLY_ID)
                    await utils.redeem(voucherID, Buyer.address)
                    await utils.complain(voucherID, Buyer.address)

                    await timemachine.advanceTimeSeconds(60)
                    await utils.finalize(voucherID, Deployer.address)

                    const withdrawTx = await withdraw(utils, i, voucherID)

                    truffleAssert.eventEmitted(withdrawTx, 'LogAmountDistribution', (ev) => {
                        utils.calcTotalAmountToRecipients(ev, distributedAmounts, '_to')
                        return true
                    }, "Amounts not distributed successfully")

                    assert.isTrue(distributedAmounts.buyerAmount.eq(expectedBuyerAmount), 'Buyer Amount is not as expected')
                    assert.isTrue(distributedAmounts.sellerAmount.eq(expectedSellerAmount), 'Seller Amount is not as expected')
                    assert.isTrue(distributedAmounts.escrowAmount.eq(expectedEscrowAmount), 'Escrow Amount is not as expected')
                });

                it("COMMIT->REDEEM->COMPLAIN->CANCEL->FINALIZE->WITHDRAW", async () => {
                    const expectedBuyerAmount = new BN(helpers.buyer_deposit).add(new BN(helpers.seller_deposit).div(new BN(2))) // 0.065
                    const expectedSellerAmount = new BN(helpers.product_price).add(new BN(helpers.seller_deposit).div(new BN(4))) // 0.3125 
                    const expectedEscrowAmount = new BN(helpers.seller_deposit).div(new BN(4)) // 0.0125

                    const voucherID = await utils.commitToBuy(Buyer, Seller, TOKEN_SUPPLY_ID);
                    await utils.redeem(voucherID, Buyer.address)
                    await utils.complain(voucherID, Buyer.address)
                    await utils.cancel(voucherID, Seller.address)

                    await timemachine.advanceTimeSeconds(60)
                    await utils.finalize(voucherID, Deployer.address)

                    const withdrawTx = await withdraw(utils, i, voucherID)

                    truffleAssert.eventEmitted(withdrawTx, 'LogAmountDistribution', (ev) => {
                        utils.calcTotalAmountToRecipients(ev, distributedAmounts, '_to')
                        return true
                    }, "Amounts not distributed successfully")

                    assert.isTrue(distributedAmounts.buyerAmount.eq(expectedBuyerAmount), 'Buyer Amount is not as expected')
                    assert.isTrue(distributedAmounts.sellerAmount.eq(expectedSellerAmount), 'Seller Amount is not as expected')
                    assert.isTrue(distributedAmounts.escrowAmount.eq(expectedEscrowAmount), 'Escrow Amount is not as expected')
                });

                it("COMMIT->REDEEM->CANCEL->FINALIZE->WITHDRAW", async () => {
                        const expectedBuyerAmount = new BN(helpers.buyer_deposit).add(new BN(helpers.seller_deposit).div(new BN(2))) // 0.065
                        const expectedSellerAmount = new BN(helpers.product_price).add(new BN(helpers.seller_deposit).div(new BN(2))) // 0.325
                        const expectedEscrowAmount = new BN(0) // 0

                        const voucherID = await utils.commitToBuy(Buyer, Seller, TOKEN_SUPPLY_ID);
                        await utils.redeem(voucherID, Buyer.address)
                        await utils.cancel(voucherID, Seller.address)

                        await timemachine.advanceTimeSeconds(60)
                        await utils.finalize(voucherID, Deployer.address)

                        const withdrawTx = await withdraw(utils, i, voucherID)

                        truffleAssert.eventEmitted(withdrawTx, 'LogAmountDistribution', (ev) => {
                            utils.calcTotalAmountToRecipients(ev, distributedAmounts, '_to')
                            return true
                        }, "Amounts not distributed successfully")

                        assert.isTrue(distributedAmounts.buyerAmount.eq(expectedBuyerAmount), 'Buyer Amount is not as expected')
                        assert.isTrue(distributedAmounts.sellerAmount.eq(expectedSellerAmount), 'Seller Amount is not as expected')
                        assert.isTrue(distributedAmounts.escrowAmount.eq(expectedEscrowAmount), 'Escrow Amount is not as expected')
                    });

                
                })

            describe(`TKN - TKN [WITH PERMIT]${i == PAUSED_WITHPERMIT ? PAUSED_LABEL : ''}`, async () => {
                let balanceBuyerFromPayment = new BN(0)
                let balanceBuyerFromDesosits = new BN(0)

                let balanceSellerFromPayment = new BN(0)
                let balanceSellerFromDesosits = new BN(0)

                let escrowBalanceFromPayment = new BN(0)
                let escrowBalanceFromDeposits = new BN(0)

                let cashierPaymentLeft = new BN(0)
                let cashierDepositLeft = new BN(0)


                async function getBalancesFromPiceTokenAndDepositToken() {
                    balanceBuyerFromPayment = await utils.contractBSNTokenPrice.balanceOf(Buyer.address)
                    balanceBuyerFromDesosits = await utils.contractBSNTokenDeposit.balanceOf(Buyer.address)

                    balanceSellerFromPayment = await utils.contractBSNTokenPrice.balanceOf(Seller.address)
                    balanceSellerFromDesosits = await utils.contractBSNTokenDeposit.balanceOf(Seller.address)

                    escrowBalanceFromPayment = await utils.contractBSNTokenPrice.balanceOf(Deployer.address)
                    escrowBalanceFromDeposits = await utils.contractBSNTokenDeposit.balanceOf(Deployer.address)

                    cashierPaymentLeft = await utils.contractBSNTokenPrice.balanceOf(utils.contractCashier.address)
                    cashierDepositLeft = await utils.contractBSNTokenDeposit.balanceOf(utils.contractCashier.address)
                }

                beforeEach(async () => {

                    utils = UtilsBuilder
                        .NEW()
                        .ERC20withPermit()
                        .TKN_TKN()
                        .build(contractERC1155ERC721, contractVoucherKernel, contractCashier, contractBSNTokenPrice, contractBSNTokenDeposit)
                    
                    const timestamp = await Utils.getCurrTimestamp()

                    const supplyQty = 1
                    const tokensToMint = new BN(helpers.seller_deposit).mul(new BN(supplyQty))

                    await utils.mintTokens('contractBSNTokenDeposit', Seller.address, tokensToMint);
                    await utils.mintTokens('contractBSNTokenPrice', Buyer.address, helpers.product_price);
                    await utils.mintTokens('contractBSNTokenDeposit', Buyer.address, helpers.buyer_deposit);

                    TOKEN_SUPPLY_ID = await utils.createOrder(
                        Seller,
                        timestamp, 
                        timestamp + helpers.SECONDS_IN_DAY,
                        helpers.seller_deposit,
                        supplyQty
                    )
                })

                it("COMMIT->REFUND->COMPLAIN->CANCEL->FINALIZE->WITHDRAW", async () => {

                    const voucherID = await utils.commitToBuy(
                        Buyer,
                        Seller,
                        TOKEN_SUPPLY_ID
                    )

                    await utils.refund(voucherID, Buyer.address)
                    await utils.complain(voucherID, Buyer.address)
                    await utils.cancel(voucherID, Seller.address)
                    await utils.finalize(voucherID, Deployer.address)

                    const withdrawTx = await withdraw(utils, i, voucherID)

                    const expectedBuyerPrice = new BN(helpers.product_price) // 0.3
                    const expectedBuyerDeposit = new BN(helpers.buyer_deposit).add(new BN(helpers.seller_deposit).div(new BN(2))) // 0.065
                    const expectedSellerPrice = new BN(0)
                    const expectedSellerDeposit = new BN(helpers.seller_deposit).div(new BN(4)) // 0.0125
                    const expectedEscrowAmountDeposit = new BN(helpers.seller_deposit).div(new BN(4)) // 0.0125
                    const expectedEscrowAmountPrice = new BN(0)

                    await getBalancesFromPiceTokenAndDepositToken();

                    //Payments 
                    assert.isTrue(balanceBuyerFromPayment.eq(expectedBuyerPrice), "Buyer did not get expected tokens from PriceTokenContract");
                    assert.isTrue(balanceSellerFromPayment.eq(expectedSellerPrice), "Seller did not get expected tokens from PriceTokenContract");
                    assert.isTrue(escrowBalanceFromPayment.eq(expectedEscrowAmountPrice), "Escrow did not get expected tokens from PriceTokenContract");
                    
                    //Deposits
                    assert.isTrue(balanceBuyerFromDesosits.eq(expectedBuyerDeposit), "Buyer did not get expected tokens from DepositTokenContract");
                    assert.isTrue(balanceSellerFromDesosits.eq(expectedSellerDeposit), "Seller did not get expected tokens from DepositTokenContract");
                    assert.isTrue(escrowBalanceFromDeposits.eq(expectedEscrowAmountDeposit), "Buyer did not get expected tokens from DepositTokenContract");

                    //Cashier Should be Empty
                    assert.isTrue(cashierPaymentLeft.eq(new BN(0)), "Cashier Contract is not empty");
                    assert.isTrue(cashierDepositLeft.eq(new BN(0)), "Cashier Contract is not empty");

                    truffleAssert.eventEmitted(withdrawTx, 'LogAmountDistribution', (ev) => {
                        return true
                    }, "Event LogAmountDistribution was not emitted")

                });

                it("COMMIT->REFUND->COMPLAIN->FINALIZE->WITHDRAW", async () => {
                    const voucherID = await utils.commitToBuy(
                        Buyer,
                        Seller,
                        TOKEN_SUPPLY_ID
                    )

                    await utils.refund(voucherID, Buyer.address)
                    await utils.complain(voucherID, Buyer.address)

                    await timemachine.advanceTimeSeconds(60);
                    await utils.finalize(voucherID, Deployer.address)

                    const withdrawTx = await withdraw(utils, i, voucherID)

                    const expectedBuyerPrice = new BN(helpers.product_price) // 0.3
                    const expectedBuyerDeposit = new BN(0)
                    const expectedSellerPrice = new BN(0)
                    const expectedSellerDeposit = new BN(0)
                    const expectedEscrowAmountDeposit = new BN(helpers.seller_deposit).add(new BN(helpers.buyer_deposit)) // 0.09
                    const expectedEscrowAmountPrice = new BN(0)

                    await getBalancesFromPiceTokenAndDepositToken();

                    //Payments 
                    assert.isTrue(balanceBuyerFromPayment.eq(expectedBuyerPrice), "Buyer did not get expected tokens from PriceTokenContract");
                    assert.isTrue(balanceSellerFromPayment.eq(expectedSellerPrice), "Seller did not get expected tokens from PriceTokenContract");
                    assert.isTrue(escrowBalanceFromPayment.eq(expectedEscrowAmountPrice), "Escrow did not get expected tokens from PriceTokenContract");

                    //Deposits
                    assert.isTrue(balanceBuyerFromDesosits.eq(expectedBuyerDeposit), "Buyer did not get expected tokens from DepositTokenContract");
                    assert.isTrue(balanceSellerFromDesosits.eq(expectedSellerDeposit), "Seller did not get expected tokens from DepositTokenContract");
                    assert.isTrue(escrowBalanceFromDeposits.eq(expectedEscrowAmountDeposit), "Escrow did not get expected tokens from DepositTokenContract");

                    //Cashier Should be Empty
                    assert.isTrue(cashierPaymentLeft.eq(new BN(0)), "Cashier Contract is not empty");
                    assert.isTrue(cashierDepositLeft.eq(new BN(0)), "Cashier Contract is not empty");

                    truffleAssert.eventEmitted(withdrawTx, 'LogAmountDistribution', (ev) => {
                        return true
                    }, "Event LogAmountDistribution was not emitted")

                });

                it("COMMIT->REFUND->CANCEL->FINALIZE->WITHDRAW", async () => {
                    const voucherID = await utils.commitToBuy(
                        Buyer,
                        Seller,
                        TOKEN_SUPPLY_ID
                    )

                    await utils.refund(voucherID, Buyer.address)
                    await utils.cancel(voucherID, Seller.address)

                    await timemachine.advanceTimeSeconds(60)

                    await utils.finalize(voucherID, Deployer.address)

                    const withdrawTx = await withdraw(utils, i, voucherID)

                    const expectedBuyerPrice = new BN(helpers.product_price) // 0.3
                    const expectedBuyerDeposit = new BN(helpers.buyer_deposit).add(new BN(helpers.seller_deposit).div(new BN(2))) // 0.065
                    const expectedSellerPrice = new BN(0)
                    const expectedSellerDeposit = new BN(helpers.seller_deposit).div(new BN(2)) // 0.025
                    const expectedEscrowAmountDeposit = new BN(0)
                    const expectedEscrowAmountPrice = new BN(0)

                    await getBalancesFromPiceTokenAndDepositToken();

                    //Payments 
                    assert.isTrue(balanceBuyerFromPayment.eq(expectedBuyerPrice), "Buyer did not get expected tokens from PriceTokenContract");
                    assert.isTrue(balanceSellerFromPayment.eq(expectedSellerPrice), "Seller did not get expected tokens from PriceTokenContract");
                    assert.isTrue(escrowBalanceFromPayment.eq(expectedEscrowAmountPrice), "Escrow did not get expected tokens from PriceTokenContract");

                    //Deposits
                    assert.isTrue(balanceBuyerFromDesosits.eq(expectedBuyerDeposit), "Buyer did not get expected tokens from DepositTokenContract");
                    assert.isTrue(balanceSellerFromDesosits.eq(expectedSellerDeposit), "Seller did not get expected tokens from DepositTokenContract");
                    assert.isTrue(escrowBalanceFromDeposits.eq(expectedEscrowAmountDeposit), "Escrow did not get expected tokens from DepositTokenContract");

                    //Cashier Should be Empty
                    assert.isTrue(cashierPaymentLeft.eq(new BN(0)), "Cashier Contract is not empty");
                    assert.isTrue(cashierDepositLeft.eq(new BN(0)), "Cashier Contract is not empty");

                    truffleAssert.eventEmitted(withdrawTx, 'LogAmountDistribution', (ev) => {
                        return true
                    }, "Event LogAmountDistribution was not emitted")
                });

                it("COMMIT->REFUND->FINALIZE->WITHDRAW", async () => {
                    const voucherID = await utils.commitToBuy(
                        Buyer,
                        Seller,
                        TOKEN_SUPPLY_ID
                    )
                    await utils.refund(voucherID, Buyer.address)

                    await timemachine.advanceTimeSeconds(60)
                    await utils.finalize(voucherID, Deployer.address)

                    const withdrawTx = await withdraw(utils, i, voucherID)

                    const expectedBuyerPrice = new BN(helpers.product_price) // 0.3
                    const expectedBuyerDeposit = new BN(0)
                    const expectedSellerPrice = new BN(0)
                    const expectedSellerDeposit = new BN(helpers.seller_deposit) // 0.05
                    const expectedEscrowAmountDeposit = new BN(helpers.buyer_deposit) // 0.04
                    const expectedEscrowAmountPrice = new BN(0)

                    await getBalancesFromPiceTokenAndDepositToken();

                    //Payments 
                    assert.isTrue(balanceBuyerFromPayment.eq(expectedBuyerPrice), "Buyer did not get expected tokens from PriceTokenContract");
                    assert.isTrue(balanceSellerFromPayment.eq(expectedSellerPrice), "Seller did not get expected tokens from PriceTokenContract");
                    assert.isTrue(escrowBalanceFromPayment.eq(expectedEscrowAmountPrice), "Escrow did not get expected tokens from PriceTokenContract");

                    //Deposits
                    assert.isTrue(balanceBuyerFromDesosits.eq(expectedBuyerDeposit), "Buyer did not get expected tokens from DepositTokenContract");
                    assert.isTrue(balanceSellerFromDesosits.eq(expectedSellerDeposit), "Seller did not get expected tokens from DepositTokenContract");
                    assert.isTrue(escrowBalanceFromDeposits.eq(expectedEscrowAmountDeposit), "Escrow did not get expected tokens from DepositTokenContract");

                    //Cashier Should be Empty
                    assert.isTrue(cashierPaymentLeft.eq(new BN(0)), "Cashier Contract is not empty");
                    assert.isTrue(cashierDepositLeft.eq(new BN(0)), "Cashier Contract is not empty");
                

                    truffleAssert.eventEmitted(withdrawTx, 'LogAmountDistribution', (ev) => {
                        return true
                    }, "Event LogAmountDistribution was not emitted")
                });

                it("COMMIT->CANCEL->FINALIZE->WITHDRAW", async () => {
                    const voucherID = await utils.commitToBuy(
                        Buyer,
                        Seller,
                        TOKEN_SUPPLY_ID
                    )

                    await utils.cancel(voucherID, Seller.address)

                    await timemachine.advanceTimeSeconds(60)
                    await utils.finalize(voucherID, Deployer.address)

                    const withdrawTx = await withdraw(utils, i, voucherID)

                    const expectedBuyerPrice = new BN(helpers.product_price) // 0.3
                    const expectedBuyerDeposit = new BN(helpers.buyer_deposit).add(new BN(helpers.seller_deposit).div(new BN(2))) // 0.065
                    const expectedSellerPrice = new BN(0)
                    const expectedSellerDeposit = new BN(helpers.seller_deposit).div(new BN(2)) // 0.025
                    const expectedEscrowAmountPrice = new BN(0)
                    const expectedEscrowAmountDeposit = new BN(0)

                    await getBalancesFromPiceTokenAndDepositToken();

                    //Payments 
                    assert.isTrue(balanceBuyerFromPayment.eq(expectedBuyerPrice), "Buyer did not get expected tokens from PriceTokenContract");
                    assert.isTrue(balanceSellerFromPayment.eq(expectedSellerPrice), "Seller did not get expected tokens from PriceTokenContract");
                    assert.isTrue(escrowBalanceFromPayment.eq(expectedEscrowAmountPrice), "Escrow did not get expected tokens from PriceTokenContract");

                    //Deposits
                    assert.isTrue(balanceBuyerFromDesosits.eq(expectedBuyerDeposit), "Buyer did not get expected tokens from DepositTokenContract");
                    assert.isTrue(balanceSellerFromDesosits.eq(expectedSellerDeposit), "Seller did not get expected tokens from DepositTokenContract");
                    assert.isTrue(escrowBalanceFromDeposits.eq(expectedEscrowAmountDeposit), "Escrow did not get expected tokens from DepositTokenContract");

                    //Cashier Should be Empty
                    assert.isTrue(cashierPaymentLeft.eq(new BN(0)), "Cashier Contract is not empty");
                    assert.isTrue(cashierDepositLeft.eq(new BN(0)), "Cashier Contract is not empty");

                    truffleAssert.eventEmitted(withdrawTx, 'LogAmountDistribution', (ev) => {
                        return true
                    }, "Event LogAmountDistribution was not emitted")
                });

                it("COMMIT->REDEEM->FINALIZE->WITHDRAW", async () => {
                    const voucherID = await utils.commitToBuy(
                        Buyer,
                        Seller,
                        TOKEN_SUPPLY_ID
                    )
                    await utils.redeem(voucherID, Buyer.address)

                    await timemachine.advanceTimeSeconds(60)
                    await utils.finalize(voucherID, Deployer.address)

                    const withdrawTx = await withdraw(utils, i, voucherID)

                    const expectedBuyerPrice = new BN(0) 
                    const expectedBuyerDeposit = new BN(helpers.buyer_deposit) // 0.04
                    const expectedSellerPrice = new BN(helpers.product_price) //// 0.3
                    const expectedSellerDeposit = new BN(helpers.seller_deposit) // 0.05
                    const expectedEscrowAmountDeposit = new BN(0) 
                    const expectedEscrowAmountPrice = new BN(0)

                    await getBalancesFromPiceTokenAndDepositToken();

                    //Payments 
                    assert.isTrue(balanceBuyerFromPayment.eq(expectedBuyerPrice), "Buyer did not get expected tokens from PriceTokenContract");
                    assert.isTrue(balanceSellerFromPayment.eq(expectedSellerPrice), "Seller did not get expected tokens from PriceTokenContract");
                    assert.isTrue(escrowBalanceFromPayment.eq(expectedEscrowAmountPrice), "Escrow did not get expected tokens from PriceTokenContract");

                    //Deposits
                    assert.isTrue(balanceBuyerFromDesosits.eq(expectedBuyerDeposit), "Buyer did not get expected tokens from DepositTokenContract");
                    assert.isTrue(balanceSellerFromDesosits.eq(expectedSellerDeposit), "Seller did not get expected tokens from DepositTokenContract");
                    assert.isTrue(escrowBalanceFromDeposits.eq(expectedEscrowAmountDeposit), "Escrow did not get expected tokens from DepositTokenContract");

                    //Cashier Should be Empty
                    assert.isTrue(cashierPaymentLeft.eq(new BN(0)), "Cashier Contract is not empty");
                    assert.isTrue(cashierDepositLeft.eq(new BN(0)), "Cashier Contract is not empty");

                    truffleAssert.eventEmitted(withdrawTx, 'LogAmountDistribution', (ev) => {
                        return true
                    }, "Event LogAmountDistribution was not emitted")
                });

                it("COMMIT->REDEEM->COMPLAIN->FINALIZE->WITHDRAW", async () => {
                    const voucherID = await utils.commitToBuy(
                        Buyer,
                        Seller,
                        TOKEN_SUPPLY_ID
                    )

                    await utils.redeem(voucherID, Buyer.address)
                    await utils.complain(voucherID, Buyer.address)

                    await timemachine.advanceTimeSeconds(60)
                    await utils.finalize(voucherID, Deployer.address)

                    const withdrawTx = await withdraw(utils, i, voucherID)

                    const expectedBuyerPrice = new BN(0)
                    const expectedBuyerDeposit = new BN(helpers.buyer_deposit) // 0.04
                    const expectedSellerPrice = new BN(helpers.product_price) // 0.3
                    const expectedSellerDeposit = new BN(0) 
                    const expectedEscrowAmountPrice = new BN(0)
                    const expectedEscrowAmountDeposit = new BN(helpers.seller_deposit) // 0.05

                    await getBalancesFromPiceTokenAndDepositToken();

                    //Payments 
                    assert.isTrue(balanceBuyerFromPayment.eq(expectedBuyerPrice), "Buyer did not get expected tokens from PriceTokenContract");
                    assert.isTrue(balanceSellerFromPayment.eq(expectedSellerPrice), "Seller did not get expected tokens from PriceTokenContract");
                    assert.isTrue(escrowBalanceFromPayment.eq(expectedEscrowAmountPrice), "Escrow did not get expected tokens from PriceTokenContract");

                    //Deposits
                    assert.isTrue(balanceBuyerFromDesosits.eq(expectedBuyerDeposit), "Buyer did not get expected tokens from DepositTokenContract");
                    assert.isTrue(balanceSellerFromDesosits.eq(expectedSellerDeposit), "Seller did not get expected tokens from DepositTokenContract");
                    assert.isTrue(escrowBalanceFromDeposits.eq(expectedEscrowAmountDeposit), "Escrow did not get expected tokens from DepositTokenContract");

                    //Cashier Should be Empty
                    assert.isTrue(cashierPaymentLeft.eq(new BN(0)), "Cashier Contract is not empty");
                    assert.isTrue(cashierDepositLeft.eq(new BN(0)), "Cashier Contract is not empty");

                    truffleAssert.eventEmitted(withdrawTx, 'LogAmountDistribution', (ev) => {
                        return true
                    }, "Event LogAmountDistribution was not emitted")
                });

                it("COMMIT->REDEEM->COMPLAIN->CANCEL->FINALIZE->WITHDRAW", async () => {
                    const voucherID = await utils.commitToBuy(
                        Buyer,
                        Seller,
                        TOKEN_SUPPLY_ID
                    )
                    await utils.redeem(voucherID, Buyer.address)
                    await utils.complain(voucherID, Buyer.address)
                    await utils.cancel(voucherID, Seller.address)

                    await timemachine.advanceTimeSeconds(60)
                    await utils.finalize(voucherID, Deployer.address)

                    const withdrawTx = await withdraw(utils, i, voucherID)

                    const expectedBuyerPrice = new BN(0)
                    const expectedBuyerDeposit = new BN(helpers.buyer_deposit).add(new BN(helpers.seller_deposit).div(new BN(2))) // 0.065
                    const expectedSellerPrice = new BN(helpers.product_price) // 0.3
                    const expectedSellerDeposit = new BN(helpers.seller_deposit).div(new BN(4)) // 0.0125
                    const expectedEscrowAmountPrice = new BN(0)
                    const expectedEscrowAmountDeposit = new BN(helpers.seller_deposit).div(new BN(4)) // 0.0125

                    await getBalancesFromPiceTokenAndDepositToken();

                    //Payments 
                    assert.isTrue(balanceBuyerFromPayment.eq(expectedBuyerPrice), "Buyer did not get expected tokens from PriceTokenContract");
                    assert.isTrue(balanceSellerFromPayment.eq(expectedSellerPrice), "Seller did not get expected tokens from PriceTokenContract");
                    assert.isTrue(escrowBalanceFromPayment.eq(expectedEscrowAmountPrice), "Escrow did not get expected tokens from PriceTokenContract");

                    //Deposits
                    assert.isTrue(balanceBuyerFromDesosits.eq(expectedBuyerDeposit), "Buyer did not get expected tokens from DepositTokenContract");
                    assert.isTrue(balanceSellerFromDesosits.eq(expectedSellerDeposit), "Seller did not get expected tokens from DepositTokenContract");
                    assert.isTrue(escrowBalanceFromDeposits.eq(expectedEscrowAmountDeposit), "Buyer did not get expected tokens from DepositTokenContract");

                    //Cashier Should be Empty
                    assert.isTrue(cashierPaymentLeft.eq(new BN(0)), "Cashier Contract is not empty");
                    assert.isTrue(cashierDepositLeft.eq(new BN(0)), "Cashier Contract is not empty");

                    truffleAssert.eventEmitted(withdrawTx, 'LogAmountDistribution', (ev) => {
                        return true
                    }, "Event LogAmountDistribution was not emitted")
                });

                it("COMMIT->REDEEM->CANCEL->FINALIZE->WITHDRAW", async () => {
                    const voucherID = await utils.commitToBuy(
                        Buyer,
                        Seller,
                        TOKEN_SUPPLY_ID
                    )

                    await utils.redeem(voucherID, Buyer.address)
                    await utils.cancel(voucherID, Seller.address)

                    await timemachine.advanceTimeSeconds(60)
                    await utils.finalize(voucherID, Deployer.address)

                    const withdrawTx = await withdraw(utils, i, voucherID)

                    const expectedBuyerPrice = new BN(0)
                    const expectedBuyerDeposit = new BN(helpers.buyer_deposit).add(new BN(helpers.seller_deposit).div(new BN(2))) // 0.065
                    const expectedSellerPrice = new BN(helpers.product_price) // 0.3
                    const expectedSellerDeposit = new BN(helpers.seller_deposit).div(new BN(2)) // 0.025
                    const expectedEscrowAmountPrice = new BN(0)
                    const expectedEscrowAmountDeposit = new BN(0)

                    await getBalancesFromPiceTokenAndDepositToken();

                    //Payments 
                    assert.isTrue(balanceBuyerFromPayment.eq(expectedBuyerPrice), "Buyer did not get expected tokens from PriceTokenContract");
                    assert.isTrue(balanceSellerFromPayment.eq(expectedSellerPrice), "Seller did not get expected tokens from PriceTokenContract");
                    assert.isTrue(escrowBalanceFromPayment.eq(expectedEscrowAmountPrice), "Escrow did not get expected tokens from PriceTokenContract");

                    //Deposits
                    assert.isTrue(balanceBuyerFromDesosits.eq(expectedBuyerDeposit), "Buyer did not get expected tokens from DepositTokenContract");
                    assert.isTrue(balanceSellerFromDesosits.eq(expectedSellerDeposit), "Seller did not get expected tokens from DepositTokenContract");
                    assert.isTrue(escrowBalanceFromDeposits.eq(expectedEscrowAmountDeposit), "Escrow did not get expected tokens from DepositTokenContract");

                    //Cashier Should be Empty
                    assert.isTrue(cashierPaymentLeft.eq(new BN(0)), "Cashier Contract is not empty");
                    assert.isTrue(cashierDepositLeft.eq(new BN(0)), "Cashier Contract is not empty");

                    truffleAssert.eventEmitted(withdrawTx, 'LogAmountDistribution', (ev) => {
                        return true
                    }, "Event LogAmountDistribution was not emitted")

                    
                });

                afterEach(async () => {
                        distributedAmounts = {
                            buyerAmount: new BN(0),
                            sellerAmount: new BN(0),
                            escrowAmount: new BN(0)
                        }

                        balanceBuyerFromPayment = new BN(0)
                        balanceBuyerFromDesosits = new BN(0)

                        balanceSellerFromPayment = new BN(0)
                        balanceSellerFromDesosits = new BN(0)

                        escrowBalanceFromPayment = new BN(0)
                        escrowBalanceFromDeposits = new BN(0)

                        cashierPaymentLeft = new BN(0)
                        cashierDepositLeft = new BN(0)

                        await giveAwayToRandom();

                        const isPaused = await contractCashier.paused();
                        if (isPaused) {
                            await contractCashier.unpause();
                        }
                    })

            })
                
            describe(`ETH - TKN [WITH PERMIT]${ i == PAUSED_WITHPERMIT ? PAUSED_LABEL : '' }`, async () => {
                let balanceBuyerFromPayment = new BN(0)
                let balanceBuyerFromDesosits = new BN(0)

                let balanceSellerFromPayment = new BN(0)
                let balanceSellerFromDesosits = new BN(0)

                let escrowBalanceFromPayment = new BN(0)
                let escrowBalanceFromDeposits = new BN(0)

                let cashierPaymentLeft = new BN(0)
                let cashierDepositLeft = new BN(0)

                async function getBalancesDepositToken() {
                    balanceBuyerFromDesosits = await utils.contractBSNTokenDeposit.balanceOf(Buyer.address)
                    balanceSellerFromDesosits = await utils.contractBSNTokenDeposit.balanceOf(Seller.address)
                    escrowBalanceFromDeposits = await utils.contractBSNTokenDeposit.balanceOf(Deployer.address)
                    cashierDepositLeft = await utils.contractBSNTokenDeposit.balanceOf(utils.contractCashier.address)
                }

                beforeEach(async () => {
                    utils = UtilsBuilder
                        .NEW()
                        .ERC20withPermit()
                        .ETH_TKN()
                        .build(contractERC1155ERC721, contractVoucherKernel, contractCashier, contractBSNTokenPrice, contractBSNTokenDeposit)

                    const timestamp = await Utils.getCurrTimestamp()

                    const supplyQty = 1
                    const tokensToMint = new BN(helpers.seller_deposit).mul(new BN(supplyQty))

                    await utils.mintTokens('contractBSNTokenDeposit', Seller.address, tokensToMint);
                    await utils.mintTokens('contractBSNTokenDeposit', Buyer.address, helpers.buyer_deposit);

                    TOKEN_SUPPLY_ID = await utils.createOrder(
                        Seller,
                        timestamp,
                        timestamp + helpers.SECONDS_IN_DAY,
                        helpers.seller_deposit,
                        supplyQty
                    )
                })

                afterEach(async () => {
                    distributedAmounts = {
                        buyerAmount: new BN(0),
                        sellerAmount: new BN(0),
                        escrowAmount: new BN(0)
                    }

                    balanceBuyerFromPayment = new BN(0)
                    balanceBuyerFromDesosits = new BN(0)

                    balanceSellerFromPayment = new BN(0)
                    balanceSellerFromDesosits = new BN(0)

                    escrowBalanceFromPayment = new BN(0)
                    escrowBalanceFromDeposits = new BN(0)

                    cashierPaymentLeft = new BN(0)
                    cashierDepositLeft = new BN(0)

                    await giveAwayToRandom();

                    const isPaused = await contractCashier.paused();
                    if (isPaused) {
                        await contractCashier.unpause();
                    }
                })

                it("COMMIT->REFUND->COMPLAIN->CANCEL->FINALIZE->WITHDRAW", async () => {

                    const voucherID = await utils.commitToBuy(
                        Buyer,
                        Seller,
                        TOKEN_SUPPLY_ID
                    )

                    await utils.refund(voucherID, Buyer.address)
                    await utils.complain(voucherID, Buyer.address)
                    await utils.cancel(voucherID, Seller.address)
                    await utils.finalize(voucherID, Deployer.address)
                    
                    const withdrawTx = await withdraw(utils, i, voucherID)


                    const expectedBuyerPrice = new BN(helpers.product_price) // 0.3
                    const expectedBuyerDeposit = new BN(helpers.buyer_deposit).add(new BN(helpers.seller_deposit).div(new BN(2))) // 0.065
                    const expectedSellerDeposit = new BN(helpers.seller_deposit).div(new BN(4)) // 0.0125
                    const expectedEscrowAmountDeposit = new BN(helpers.seller_deposit).div(new BN(4)) // 0.0125

                    await getBalancesDepositToken();

                    // Payment should have been returned to buyer
                    truffleAssert.eventEmitted(withdrawTx, 'LogWithdrawal', (ev) => {

                        assert.equal(ev._payee, Buyer.address, "Incorrect Payee")
                        assert.isTrue(ev._payment.eq(expectedBuyerPrice))
                        
                        return true
                    }, "Event LogAmountDistribution was not emitted")

                    //Deposits
                    assert.isTrue(balanceBuyerFromDesosits.eq(expectedBuyerDeposit), "Buyer did not get expected tokens from DepositTokenContract");
                    assert.isTrue(balanceSellerFromDesosits.eq(expectedSellerDeposit), "Seller did not get expected tokens from DepositTokenContract");
                    assert.isTrue(escrowBalanceFromDeposits.eq(expectedEscrowAmountDeposit), "Escrow did not get expected tokens from DepositTokenContract");

                    //Cashier Should be Empty
                    assert.isTrue(cashierPaymentLeft.eq(new BN(0)), "Cashier Contract is not empty");
                    assert.isTrue(cashierDepositLeft.eq(new BN(0)), "Cashier Contract is not empty");

                    truffleAssert.eventEmitted(withdrawTx, 'LogAmountDistribution', (ev) => {
                        return true
                    }, "Event LogAmountDistribution was not emitted")

                });

                it("COMMIT->REFUND->COMPLAIN->FINALIZE->WITHDRAW", async () => {
                    const voucherID = await utils.commitToBuy(
                        Buyer,
                        Seller,
                        TOKEN_SUPPLY_ID
                    )

                    await utils.refund(voucherID, Buyer.address)
                    await utils.complain(voucherID, Buyer.address)

                    await timemachine.advanceTimeSeconds(60);
                    await utils.finalize(voucherID, Deployer.address)

                    const withdrawTx = await withdraw(utils, i, voucherID)

                    const expectedBuyerPrice = new BN(helpers.product_price) // 0.3
                    const expectedBuyerDeposit = new BN(0)
                    const expectedSellerDeposit = new BN(0)
                    const expectedEscrowAmountDeposit = new BN(helpers.seller_deposit).add(new BN(helpers.buyer_deposit)) // 0.09

                    await getBalancesDepositToken();

                    // Payment should have been returned to buyer
                    truffleAssert.eventEmitted(withdrawTx, 'LogWithdrawal', (ev) => {

                        assert.equal(ev._payee, Buyer.address, "Incorrect Payee")
                        assert.isTrue(ev._payment.eq(expectedBuyerPrice))

                        return true
                    }, "Event LogWithdrawal was not emitted")

                    //Deposits
                    assert.isTrue(balanceBuyerFromDesosits.eq(expectedBuyerDeposit), "Buyer did not get expected tokens from DepositTokenContract");
                    assert.isTrue(balanceSellerFromDesosits.eq(expectedSellerDeposit), "Seller did not get expected tokens from DepositTokenContract");
                    assert.isTrue(escrowBalanceFromDeposits.eq(expectedEscrowAmountDeposit), "Escrow did not get expected tokens from DepositTokenContract");

                    //Cashier Should be Empty
                    assert.isTrue(cashierPaymentLeft.eq(new BN(0)), "Cashier Contract is not empty");
                    assert.isTrue(cashierDepositLeft.eq(new BN(0)), "Cashier Contract is not empty");

                    truffleAssert.eventEmitted(withdrawTx, 'LogAmountDistribution', (ev) => {
                        return true
                    }, "Event LogAmountDistribution was not emitted")

                });

                it("COMMIT->REFUND->CANCEL->FINALIZE->WITHDRAW", async () => {
                    const voucherID = await utils.commitToBuy(
                        Buyer,
                        Seller,
                        TOKEN_SUPPLY_ID
                    )

                    await utils.refund(voucherID, Buyer.address)
                    await utils.cancel(voucherID, Seller.address)

                    await timemachine.advanceTimeSeconds(60)

                    await utils.finalize(voucherID, Deployer.address)

                    const withdrawTx = await withdraw(utils, i, voucherID)

                    const expectedBuyerPrice = new BN(helpers.product_price) // 0.3
                    const expectedBuyerDeposit = new BN(helpers.buyer_deposit).add(new BN(helpers.seller_deposit).div(new BN(2))) // 0.065
                    const expectedSellerDeposit = new BN(helpers.seller_deposit).div(new BN(2)) // 0.025
                    const expectedEscrowAmountDeposit = new BN(0)

                    await getBalancesDepositToken();

                    // Payment should have been returned to buyer
                    truffleAssert.eventEmitted(withdrawTx, 'LogWithdrawal', (ev) => {

                        assert.equal(ev._payee, Buyer.address, "Incorrect Payee")
                        assert.isTrue(ev._payment.eq(expectedBuyerPrice))

                        return true
                    }, "Event LogWithdrawal was not emitted")

                    //Deposits
                    assert.isTrue(balanceBuyerFromDesosits.eq(expectedBuyerDeposit), "Buyer did not get expected tokens from DepositTokenContract");
                    assert.isTrue(balanceSellerFromDesosits.eq(expectedSellerDeposit), "Seller did not get expected tokens from DepositTokenContract");
                    assert.isTrue(escrowBalanceFromDeposits.eq(expectedEscrowAmountDeposit), "Escrow did not get expected tokens from DepositTokenContract");

                    //Cashier Should be Empty
                    assert.isTrue(cashierPaymentLeft.eq(new BN(0)), "Cashier Contract is not empty");
                    assert.isTrue(cashierDepositLeft.eq(new BN(0)), "Cashier Contract is not empty");

                    truffleAssert.eventEmitted(withdrawTx, 'LogAmountDistribution', (ev) => {
                        return true
                    }, "Event LogAmountDistribution was not emitted")

                });

                it("COMMIT->REFUND->FINALIZE->WITHDRAW", async () => {
                    const voucherID = await utils.commitToBuy(
                        Buyer,
                        Seller,
                        TOKEN_SUPPLY_ID
                    )
                    await utils.refund(voucherID, Buyer.address)

                    await timemachine.advanceTimeSeconds(60)
                    await utils.finalize(voucherID, Deployer.address)

                    const withdrawTx = await withdraw(utils, i, voucherID)

                    const expectedBuyerPrice = new BN(helpers.product_price) // 0.3
                    const expectedBuyerDeposit = new BN(0)
                    const expectedSellerDeposit = new BN(helpers.seller_deposit) // 0.05
                    const expectedEscrowAmountDeposit = new BN(helpers.buyer_deposit) // 0.04

                    await getBalancesDepositToken();

                    // Payment should have been returned to buyer
                    truffleAssert.eventEmitted(withdrawTx, 'LogWithdrawal', (ev) => {

                        assert.equal(ev._payee, Buyer.address, "Incorrect Payee")
                        assert.isTrue(ev._payment.eq(expectedBuyerPrice))

                        return true
                    }, "Event LogWithdrawal was not emitted")

                    //Deposits
                    assert.isTrue(balanceBuyerFromDesosits.eq(expectedBuyerDeposit), "Buyer did not get expected tokens from DepositTokenContract");
                    assert.isTrue(balanceSellerFromDesosits.eq(expectedSellerDeposit), "Seller did not get expected tokens from DepositTokenContract");
                    assert.isTrue(escrowBalanceFromDeposits.eq(expectedEscrowAmountDeposit), "Escrow did not get expected tokens from DepositTokenContract");

                    //Cashier Should be Empty
                    assert.isTrue(cashierPaymentLeft.eq(new BN(0)), "Cashier Contract is not empty");
                    assert.isTrue(cashierDepositLeft.eq(new BN(0)), "Cashier Contract is not empty");

                    truffleAssert.eventEmitted(withdrawTx, 'LogAmountDistribution', (ev) => {
                        return true
                    }, "Event LogAmountDistribution was not emitted")
                });

                it("COMMIT->CANCEL->FINALIZE->WITHDRAW", async () => {
                    const voucherID = await utils.commitToBuy(
                        Buyer,
                        Seller,
                        TOKEN_SUPPLY_ID
                    )

                    await utils.cancel(voucherID, Seller.address)

                    await timemachine.advanceTimeSeconds(60)
                    await utils.finalize(voucherID, Deployer.address)

                    const withdrawTx = await withdraw(utils, i, voucherID)

                    const expectedBuyerPrice = new BN(helpers.product_price) // 0.3
                    const expectedBuyerDeposit = new BN(helpers.buyer_deposit).add(new BN(helpers.seller_deposit).div(new BN(2))) // 0.065
                    const expectedSellerDeposit = new BN(helpers.seller_deposit).div(new BN(2)) // 0.025
                    const expectedEscrowAmountDeposit = new BN(0)

                    await getBalancesDepositToken();

                    // Payment should have been returned to buyer
                    truffleAssert.eventEmitted(withdrawTx, 'LogWithdrawal', (ev) => {

                        assert.equal(ev._payee, Buyer.address, "Incorrect Payee")
                        assert.isTrue(ev._payment.eq(expectedBuyerPrice))

                        return true
                    }, "Event LogWithdrawal was not emitted")

                    //Deposits
                    assert.isTrue(balanceBuyerFromDesosits.eq(expectedBuyerDeposit), "Buyer did not get expected tokens from DepositTokenContract");
                    assert.isTrue(balanceSellerFromDesosits.eq(expectedSellerDeposit), "Seller did not get expected tokens from DepositTokenContract");
                    assert.isTrue(escrowBalanceFromDeposits.eq(expectedEscrowAmountDeposit), "Escrow did not get expected tokens from DepositTokenContract");

                    //Cashier Should be Empty
                    assert.isTrue(cashierPaymentLeft.eq(new BN(0)), "Cashier Contract is not empty");
                    assert.isTrue(cashierDepositLeft.eq(new BN(0)), "Cashier Contract is not empty");

                    truffleAssert.eventEmitted(withdrawTx, 'LogAmountDistribution', (ev) => {
                        return true
                    }, "Event LogAmountDistribution was not emitted")
                });

                it("COMMIT->REDEEM->FINALIZE->WITHDRAW", async () => {
                    const voucherID = await utils.commitToBuy(
                        Buyer,
                        Seller,
                        TOKEN_SUPPLY_ID
                    )
                    await utils.redeem(voucherID, Buyer.address)

                    await timemachine.advanceTimeSeconds(60)
                    await utils.finalize(voucherID, Deployer.address)

                    const withdrawTx = await withdraw(utils, i, voucherID)

                    const expectedBuyerDeposit = new BN(helpers.buyer_deposit) // 0.04
                    const expectedSellerPrice = new BN(helpers.product_price) //// 0.3
                    const expectedSellerDeposit = new BN(helpers.seller_deposit) // 0.05
                    const expectedEscrowAmountDeposit = new BN(0)

                    await getBalancesDepositToken();

                    // Payment should have been sent to seller
                    truffleAssert.eventEmitted(withdrawTx, 'LogWithdrawal', (ev) => {

                        assert.equal(ev._payee, Seller.address, "Incorrect Payee")
                        assert.isTrue(ev._payment.eq(expectedSellerPrice))

                        return true
                    }, "Event LogWithdrawal was not emitted")

                    //Deposits
                    assert.isTrue(balanceBuyerFromDesosits.eq(expectedBuyerDeposit), "Buyer did not get expected tokens from DepositTokenContract");
                    assert.isTrue(balanceSellerFromDesosits.eq(expectedSellerDeposit), "Seller did not get expected tokens from DepositTokenContract");
                    assert.isTrue(escrowBalanceFromDeposits.eq(expectedEscrowAmountDeposit), "Escrow did not get expected tokens from DepositTokenContract");

                    //Cashier Should be Empty
                    assert.isTrue(cashierPaymentLeft.eq(new BN(0)), "Cashier Contract is not empty");
                    assert.isTrue(cashierDepositLeft.eq(new BN(0)), "Cashier Contract is not empty");

                    truffleAssert.eventEmitted(withdrawTx, 'LogAmountDistribution', (ev) => {
                        return true
                    }, "Event LogAmountDistribution was not emitted")
                });

                it("COMMIT->REDEEM->COMPLAIN->FINALIZE->WITHDRAW", async () => {
                    const voucherID = await utils.commitToBuy(
                        Buyer,
                    Seller,
                        TOKEN_SUPPLY_ID
                    )

                    await utils.redeem(voucherID, Buyer.address)
                    await utils.complain(voucherID, Buyer.address)

                    await timemachine.advanceTimeSeconds(60)
                    await utils.finalize(voucherID, Deployer.address)

                    const withdrawTx = await withdraw(utils, i, voucherID)

                    const expectedBuyerDeposit = new BN(helpers.buyer_deposit) // 0.04
                    const expectedSellerPrice = new BN(helpers.product_price) // 0.3
                    const expectedSellerDeposit = new BN(0)
                    const expectedEscrowAmountDeposit = new BN(helpers.seller_deposit) // 0.05
                    
                    await getBalancesDepositToken();

                    // Payment should have been sent to seller
                    truffleAssert.eventEmitted(withdrawTx, 'LogWithdrawal', (ev) => {

                        assert.equal(ev._payee, Seller.address, "Incorrect Payee")
                        assert.isTrue(ev._payment.eq(expectedSellerPrice))

                        return true
                    }, "Event LogWithdrawal was not emitted")

                    //Deposits
                    assert.isTrue(balanceBuyerFromDesosits.eq(expectedBuyerDeposit), "Buyer did not get expected tokens from DepositTokenContract");
                    assert.isTrue(balanceSellerFromDesosits.eq(expectedSellerDeposit), "Seller did not get expected tokens from DepositTokenContract");
                    assert.isTrue(escrowBalanceFromDeposits.eq(expectedEscrowAmountDeposit), "Escrow did not get expected tokens from DepositTokenContract");

                    //Cashier Should be Empty
                    assert.isTrue(cashierPaymentLeft.eq(new BN(0)), "Cashier Contract is not empty");
                    assert.isTrue(cashierDepositLeft.eq(new BN(0)), "Cashier Contract is not empty");

                    truffleAssert.eventEmitted(withdrawTx, 'LogAmountDistribution', (ev) => {
                        return true
                    }, "Event LogAmountDistribution was not emitted")
                });

                it("COMMIT->REDEEM->COMPLAIN->CANCEL->FINALIZE->WITHDRAW", async () => {
                    const voucherID = await utils.commitToBuy(
                        Buyer,
                        Seller,
                        TOKEN_SUPPLY_ID
                    )
                    await utils.redeem(voucherID, Buyer.address)
                    await utils.complain(voucherID, Buyer.address)
                    await utils.cancel(voucherID, Seller.address)

                    await timemachine.advanceTimeSeconds(60)
                    await utils.finalize(voucherID, Deployer.address)

                    const withdrawTx = await withdraw(utils, i, voucherID)

                    const expectedBuyerDeposit = new BN(helpers.buyer_deposit).add(new BN(helpers.seller_deposit).div(new BN(2))) // 0.065
                    const expectedSellerPrice = new BN(helpers.product_price) // 0.3
                    const expectedSellerDeposit = new BN(helpers.seller_deposit).div(new BN(4)) // 0.0125
                    const expectedEscrowAmountDeposit = new BN(helpers.seller_deposit).div(new BN(4)) // 0.0125

                    await getBalancesDepositToken();

                    // Payment should have been sent to seller
                    truffleAssert.eventEmitted(withdrawTx, 'LogWithdrawal', (ev) => {

                        assert.equal(ev._payee, Seller.address, "Incorrect Payee")
                        assert.isTrue(ev._payment.eq(expectedSellerPrice))

                        return true
                    }, "Event LogWithdrawal was not emitted")

                    //Deposits
                    assert.isTrue(balanceBuyerFromDesosits.eq(expectedBuyerDeposit), "Buyer did not get expected tokens from DepositTokenContract");
                    assert.isTrue(balanceSellerFromDesosits.eq(expectedSellerDeposit), "Seller did not get expected tokens from DepositTokenContract");
                    assert.isTrue(escrowBalanceFromDeposits.eq(expectedEscrowAmountDeposit), "Escrow did not get expected tokens from DepositTokenContract");

                    //Cashier Should be Empty
                    assert.isTrue(cashierPaymentLeft.eq(new BN(0)), "Cashier Contract is not empty");
                    assert.isTrue(cashierDepositLeft.eq(new BN(0)), "Cashier Contract is not empty");

                    truffleAssert.eventEmitted(withdrawTx, 'LogAmountDistribution', (ev) => {
                        return true
                    }, "Event LogAmountDistribution was not emitted")
                });

                it("COMMIT->REDEEM->CANCEL->FINALIZE->WITHDRAW", async () => {
                    const voucherID = await utils.commitToBuy(
                        Buyer,
                        Seller,
                        TOKEN_SUPPLY_ID
                    )

                    await utils.redeem(voucherID, Buyer.address)
                    await utils.cancel(voucherID, Seller.address)

                    await timemachine.advanceTimeSeconds(60)
                    await utils.finalize(voucherID, Deployer.address)

                    const withdrawTx = await withdraw(utils, i, voucherID)

                    const expectedBuyerDeposit = new BN(helpers.buyer_deposit).add(new BN(helpers.seller_deposit).div(new BN(2))) // 0.065
                    const expectedSellerPrice = new BN(helpers.product_price) // 0.3
                    const expectedSellerDeposit = new BN(helpers.seller_deposit).div(new BN(2)) // 0.025
                    const expectedEscrowAmountDeposit = new BN(0)

                    await getBalancesDepositToken();

                    // Payment should have been sent to seller
                    truffleAssert.eventEmitted(withdrawTx, 'LogWithdrawal', (ev) => {

                        assert.equal(ev._payee, Seller.address, "Incorrect Payee")
                        assert.isTrue(ev._payment.eq(expectedSellerPrice))

                        return true
                    }, "Event LogWithdrawal was not emitted")

                    //Deposits
                    assert.isTrue(balanceBuyerFromDesosits.eq(expectedBuyerDeposit), "Buyer did not get expected tokens from DepositTokenContract");
                    assert.isTrue(balanceSellerFromDesosits.eq(expectedSellerDeposit), "Seller did not get expected tokens from DepositTokenContract");
                    assert.isTrue(escrowBalanceFromDeposits.eq(expectedEscrowAmountDeposit), "Escrow did not get expected tokens from DepositTokenContract");

                    //Cashier Should be Empty
                    assert.isTrue(cashierPaymentLeft.eq(new BN(0)), "Cashier Contract is not empty");
                    assert.isTrue(cashierDepositLeft.eq(new BN(0)), "Cashier Contract is not empty");

                    truffleAssert.eventEmitted(withdrawTx, 'LogAmountDistribution', (ev) => {
                        return true
                    }, "Event LogAmountDistribution was not emitted")
                });

                })

            describe(`TKN - ETH [WITH PERMIT]${i == PAUSED_WITHPERMIT ? PAUSED_LABEL : ''}`, async () => {
                let balanceBuyerFromPayment = new BN(0)
                let balanceSellerFromPayment = new BN(0)
                let escrowBalanceFromPayment = new BN(0)

                let cashierPaymentLeft = new BN(0)
                let cashierDepositLeft = new BN(0)

                async function getBalancesPriceToken() {
                    balanceBuyerFromPayment = await utils.contractBSNTokenPrice.balanceOf(Buyer.address)
                    balanceSellerFromPayment = await utils.contractBSNTokenPrice.balanceOf(Seller.address)
                    escrowBalanceFromPayment = await utils.contractBSNTokenPrice.balanceOf(Deployer.address)
                    cashierPaymentLeft = await utils.contractBSNTokenPrice.balanceOf(utils.contractCashier.address)
                }

                beforeEach(async () => {

                    utils = UtilsBuilder
                        .NEW()
                        .ERC20withPermit()
                        .TKN_ETH()
                        .build(contractERC1155ERC721, contractVoucherKernel, contractCashier, contractBSNTokenPrice, '')

                    const timestamp = await Utils.getCurrTimestamp()

                    await utils.mintTokens('contractBSNTokenPrice', Buyer.address, helpers.product_price);

                    TOKEN_SUPPLY_ID = await utils.createOrder(
                        Seller,
                        timestamp,
                        timestamp + helpers.SECONDS_IN_DAY,
                        helpers.seller_deposit,
                        helpers.QTY_1
                    )
                })

                it("COMMIT->REFUND->COMPLAIN->CANCEL->FINALIZE->WITHDRAW", async () => {
                    const voucherID = await utils.commitToBuy(
                        Buyer,
                        Seller,
                        TOKEN_SUPPLY_ID
                    )

                    await utils.refund(voucherID, Buyer.address)
                    await utils.complain(voucherID, Buyer.address)
                    await utils.cancel(voucherID, Seller.address)
                    await utils.finalize(voucherID, Deployer.address)

                    const withdrawTx = await withdraw(utils, i, voucherID)

                    const expectedBuyerPrice = new BN(helpers.product_price) // 0.3
                    const expectedSellerPrice = new BN(0)
                    const expectedEscrowPrice = new BN(0)
                    const expectedBuyerDeposit = new BN(helpers.buyer_deposit).add(new BN(helpers.seller_deposit).div(new BN(2))) // 0.065
                    const expectedSellerDeposit = new BN(helpers.seller_deposit).div(new BN(4)) // 0.0125
                    const expectedEscrowAmountDeposit = new BN(helpers.seller_deposit).div(new BN(4)) // 0.0125

                    await getBalancesPriceToken();

                    // Payments in TKN
                    // Payment should have been returned to buyer
                    assert.isTrue(balanceBuyerFromPayment.eq(expectedBuyerPrice), "Buyer did not get expected tokens from PaymentTokenContract");
                    assert.isTrue(balanceSellerFromPayment.eq(expectedSellerPrice), "Seller did not get expected tokens from PaymentTokenContract");
                    assert.isTrue(escrowBalanceFromPayment.eq(expectedEscrowPrice), "Escrow did not get expected tokens from PaymentTokenContract");
                    
                    //Deposits in ETH
                    truffleAssert.eventEmitted(withdrawTx, 'LogWithdrawal', (ev) => {
                        utils.calcTotalAmountToRecipients(ev, distributedAmounts, '_payee')
                        return true
                    }, "Amounts not distributed successfully")
                
                    assert.isTrue(distributedAmounts.buyerAmount.eq(expectedBuyerDeposit), 'Buyer Amount is not as expected')
                    assert.isTrue(distributedAmounts.sellerAmount.eq(expectedSellerDeposit), 'Seller Amount is not as expected')
                    assert.isTrue(distributedAmounts.escrowAmount.eq(expectedEscrowAmountDeposit), 'Escrow Amount is not as expected')

                    //Cashier Should be Empty
                    assert.isTrue(cashierPaymentLeft.eq(new BN(0)), "Cashier Contract is not empty");
                    assert.isTrue(cashierDepositLeft.eq(new BN(0)), "Cashier Contract is not empty");

                    truffleAssert.eventEmitted(withdrawTx, 'LogAmountDistribution', (ev) => {
                        return true
                    }, "Event LogAmountDistribution was not emitted")

                });

                it("COMMIT->REFUND->COMPLAIN->FINALIZE->WITHDRAW", async () => {
                    const voucherID = await utils.commitToBuy(
                        Buyer,
                        Seller,
                        TOKEN_SUPPLY_ID
                    )

                    await utils.refund(voucherID, Buyer.address)
                    await utils.complain(voucherID, Buyer.address)

                    await timemachine.advanceTimeSeconds(60);
                    await utils.finalize(voucherID, Deployer.address)

                    const withdrawTx = await withdraw(utils, i, voucherID)

                    const expectedBuyerPrice = new BN(helpers.product_price) // 0.3
                    const expectedSellerPrice = new BN(0)
                    const expectedEscrowPrice = new BN(0)
                    const expectedBuyerDeposit = new BN(0)
                    const expectedSellerDeposit = new BN(0)
                    const expectedEscrowAmountDeposit = new BN(helpers.seller_deposit).add(new BN(helpers.buyer_deposit)) // 0.09

                    await getBalancesPriceToken();

                    // Payments in TKN
                    // Payment should have been returned to buyer
                    assert.isTrue(balanceBuyerFromPayment.eq(expectedBuyerPrice), "Buyer did not get expected tokens from PaymentTokenContract");
                    assert.isTrue(balanceSellerFromPayment.eq(expectedSellerPrice), "Seller did not get expected tokens from PaymentTokenContract");
                    assert.isTrue(escrowBalanceFromPayment.eq(expectedEscrowPrice), "Escrow did not get expected tokens from PaymentTokenContract");

                    //Deposits in ETH
                    truffleAssert.eventEmitted(withdrawTx, 'LogWithdrawal', (ev) => {
                        utils.calcTotalAmountToRecipients(ev, distributedAmounts, '_payee')
                        return true
                    }, "Amounts not distributed successfully")

                    assert.isTrue(distributedAmounts.buyerAmount.eq(expectedBuyerDeposit), 'Buyer Amount is not as expected')
                    assert.isTrue(distributedAmounts.sellerAmount.eq(expectedSellerDeposit), 'Seller Amount is not as expected')
                    assert.isTrue(distributedAmounts.escrowAmount.eq(expectedEscrowAmountDeposit), 'Escrow Amount is not as expected')

                    //Cashier Should be Empty
                    assert.isTrue(cashierPaymentLeft.eq(new BN(0)), "Cashier Contract is not empty");
                    assert.isTrue(cashierDepositLeft.eq(new BN(0)), "Cashier Contract is not empty");

                    truffleAssert.eventEmitted(withdrawTx, 'LogAmountDistribution', (ev) => {
                        return true
                    }, "Event LogAmountDistribution was not emitted")

                });

                it("COMMIT->REFUND->CANCEL->FINALIZE->WITHDRAW", async () => {
                    const voucherID = await utils.commitToBuy(
                        Buyer,
                        Seller,
                        TOKEN_SUPPLY_ID
                    )

                    await utils.refund(voucherID, Buyer.address)
                    await utils.cancel(voucherID, Seller.address)

                    await timemachine.advanceTimeSeconds(60)

                    await utils.finalize(voucherID, Deployer.address)

                    const withdrawTx = await withdraw(utils, i, voucherID)

                    const expectedBuyerPrice = new BN(helpers.product_price) // 0.3
                    const expectedSellerPrice = new BN(0)
                    const expectedEscrowPrice = new BN(0)
                    const expectedBuyerDeposit = new BN(helpers.buyer_deposit).add(new BN(helpers.seller_deposit).div(new BN(2))) // 0.065
                    const expectedSellerDeposit = new BN(helpers.seller_deposit).div(new BN(2)) // 0.025
                    const expectedEscrowAmountDeposit = new BN(0)

                    await getBalancesPriceToken();

                    // Payments in TKN
                    // Payment should have been returned to buyer
                    assert.isTrue(balanceBuyerFromPayment.eq(expectedBuyerPrice), "Buyer did not get expected tokens from PaymentTokenContract");
                    assert.isTrue(balanceSellerFromPayment.eq(expectedSellerPrice), "Seller did not get expected tokens from PaymentTokenContract");
                    assert.isTrue(escrowBalanceFromPayment.eq(expectedEscrowPrice), "Escrow did not get expected tokens from PaymentTokenContract");

                    //Deposits in ETH
                    truffleAssert.eventEmitted(withdrawTx, 'LogWithdrawal', (ev) => {
                        utils.calcTotalAmountToRecipients(ev, distributedAmounts, '_payee')
                        return true
                    }, "Amounts not distributed successfully")

                    assert.isTrue(distributedAmounts.buyerAmount.eq(expectedBuyerDeposit), 'Buyer Amount is not as expected')
                    assert.isTrue(distributedAmounts.sellerAmount.eq(expectedSellerDeposit), 'Seller Amount is not as expected')
                    assert.isTrue(distributedAmounts.escrowAmount.eq(expectedEscrowAmountDeposit), 'Escrow Amount is not as expected')
                    
                    //Cashier Should be Empty
                    assert.isTrue(cashierPaymentLeft.eq(new BN(0)), "Cashier Contract is not empty");
                    assert.isTrue(cashierDepositLeft.eq(new BN(0)), "Cashier Contract is not empty");

                    truffleAssert.eventEmitted(withdrawTx, 'LogAmountDistribution', (ev) => {
                        return true
                    }, "Event LogAmountDistribution was not emitted")

                });

                it("COMMIT->REFUND->FINALIZE->WITHDRAW", async () => {
                    const voucherID = await utils.commitToBuy(
                        Buyer,
                        Seller,
                        TOKEN_SUPPLY_ID
                    )
                    await utils.refund(voucherID, Buyer.address)

                    await timemachine.advanceTimeSeconds(60)
                    await utils.finalize(voucherID, Deployer.address)

                    const withdrawTx = await withdraw(utils, i, voucherID)

                    const expectedBuyerPrice = new BN(helpers.product_price) // 0.3
                    const expectedSellerPrice = new BN(0)
                    const expectedEscrowPrice = new BN(0)
                    const expectedBuyerDeposit = new BN(0)
                    const expectedSellerDeposit = new BN(helpers.seller_deposit) // 0.05
                    const expectedEscrowAmountDeposit = new BN(helpers.buyer_deposit) // 0.04

                    await getBalancesPriceToken();

                    // Payments in TKN
                    // Payment should have been returned to buyer
                    assert.isTrue(balanceBuyerFromPayment.eq(expectedBuyerPrice), "Buyer did not get expected tokens from PaymentTokenContract");
                    assert.isTrue(balanceSellerFromPayment.eq(expectedSellerPrice), "Seller did not get expected tokens from PaymentTokenContract");
                    assert.isTrue(escrowBalanceFromPayment.eq(expectedEscrowPrice), "Escrow did not get expected tokens from PaymentTokenContract");

                    //Deposits in ETH
                    truffleAssert.eventEmitted(withdrawTx, 'LogWithdrawal', (ev) => {
                        utils.calcTotalAmountToRecipients(ev, distributedAmounts, '_payee')
                        return true
                    }, "Amounts not distributed successfully")

                    assert.isTrue(distributedAmounts.buyerAmount.eq(expectedBuyerDeposit), 'Buyer Amount is not as expected')
                    assert.isTrue(distributedAmounts.sellerAmount.eq(expectedSellerDeposit), 'Seller Amount is not as expected')
                    assert.isTrue(distributedAmounts.escrowAmount.eq(expectedEscrowAmountDeposit), 'Escrow Amount is not as expected')

                    //Cashier Should be Empty
                    assert.isTrue(cashierPaymentLeft.eq(new BN(0)), "Cashier Contract is not empty");
                    assert.isTrue(cashierDepositLeft.eq(new BN(0)), "Cashier Contract is not empty");


                    truffleAssert.eventEmitted(withdrawTx, 'LogAmountDistribution', (ev) => {
                        return true
                    }, "Event LogAmountDistribution was not emitted")
                });

                it("COMMIT->CANCEL->FINALIZE->WITHDRAW", async () => {
                    const voucherID = await utils.commitToBuy(
                        Buyer,
                        Seller,
                        TOKEN_SUPPLY_ID
                    )

                    await utils.cancel(voucherID, Seller.address)

                    await timemachine.advanceTimeSeconds(60)
                    await utils.finalize(voucherID, Deployer.address)

                    const withdrawTx = await withdraw(utils, i, voucherID)

                    const expectedBuyerPrice = new BN(helpers.product_price) // 0.3
                    const expectedSellerPrice = new BN(0)
                    const expectedEscrowPrice = new BN(0)
                    const expectedBuyerDeposit = new BN(helpers.buyer_deposit).add(new BN(helpers.seller_deposit).div(new BN(2))) // 0.065
                    const expectedSellerDeposit = new BN(helpers.seller_deposit).div(new BN(2)) // 0.025
                    const expectedEscrowAmountDeposit = new BN(0)

                    await getBalancesPriceToken();

                    // Payments in TKN
                    // Payment should have been returned to buyer
                    assert.isTrue(balanceBuyerFromPayment.eq(expectedBuyerPrice), "Buyer did not get expected tokens from PaymentTokenContract");
                    assert.isTrue(balanceSellerFromPayment.eq(expectedSellerPrice), "Seller did not get expected tokens from PaymentTokenContract");
                    assert.isTrue(escrowBalanceFromPayment.eq(expectedEscrowPrice), "Escrow did not get expected tokens from PaymentTokenContract");

                    //Deposits in ETH
                    truffleAssert.eventEmitted(withdrawTx, 'LogWithdrawal', (ev) => {
                        utils.calcTotalAmountToRecipients(ev, distributedAmounts, '_payee')
                        return true
                    }, "Amounts not distributed successfully")

                    assert.isTrue(distributedAmounts.buyerAmount.eq(expectedBuyerDeposit), 'Buyer Amount is not as expected')
                    assert.isTrue(distributedAmounts.sellerAmount.eq(expectedSellerDeposit), 'Seller Amount is not as expected')
                    assert.isTrue(distributedAmounts.escrowAmount.eq(expectedEscrowAmountDeposit), 'Escrow Amount is not as expected')

                    //Cashier Should be Empty
                    assert.isTrue(cashierPaymentLeft.eq(new BN(0)), "Cashier Contract is not empty");
                    assert.isTrue(cashierDepositLeft.eq(new BN(0)), "Cashier Contract is not empty");

                    truffleAssert.eventEmitted(withdrawTx, 'LogAmountDistribution', (ev) => {
                        return true
                    }, "Event LogAmountDistribution was not emitted")
                });

                it("COMMIT->REDEEM->FINALIZE->WITHDRAW", async () => {
                    const voucherID = await utils.commitToBuy(
                        Buyer,
                        Seller,
                        TOKEN_SUPPLY_ID
                    )
                    await utils.redeem(voucherID, Buyer.address)

                    await timemachine.advanceTimeSeconds(60)
                    await utils.finalize(voucherID, Deployer.address)

                    const withdrawTx = await withdraw(utils, i, voucherID)

                    const expectedBuyerPrice = new BN(0)
                    const expectedSellerPrice = new BN(helpers.product_price) // 0.3
                    const expectedEscrowPrice = new BN(0)
                    const expectedBuyerDeposit = new BN(helpers.buyer_deposit) // 0.04
                    const expectedSellerDeposit = new BN(helpers.seller_deposit) // 0.05
                    const expectedEscrowAmountDeposit = new BN(0)

                    await getBalancesPriceToken();

                    // Payments in TKN
                    // Payment should have been sent to seller
                    assert.isTrue(balanceBuyerFromPayment.eq(expectedBuyerPrice), "Buyer did not get expected tokens from PaymentTokenContract");
                    assert.isTrue(balanceSellerFromPayment.eq(expectedSellerPrice), "Seller did not get expected tokens from PaymentTokenContract");
                    assert.isTrue(escrowBalanceFromPayment.eq(expectedEscrowPrice), "Escrow did not get expected tokens from PaymentTokenContract");

                    //Deposits in ETH
                    truffleAssert.eventEmitted(withdrawTx, 'LogWithdrawal', (ev) => {
                        utils.calcTotalAmountToRecipients(ev, distributedAmounts, '_payee')
                        return true
                    }, "Amounts not distributed successfully")

                    assert.isTrue(distributedAmounts.buyerAmount.eq(expectedBuyerDeposit), 'Buyer Amount is not as expected')
                    assert.isTrue(distributedAmounts.sellerAmount.eq(expectedSellerDeposit), 'Seller Amount is not as expected')
                    assert.isTrue(distributedAmounts.escrowAmount.eq(expectedEscrowAmountDeposit), 'Escrow Amount is not as expected')

                    //Cashier Should be Empty
                    assert.isTrue(cashierPaymentLeft.eq(new BN(0)), "Cashier Contract is not empty");
                    assert.isTrue(cashierDepositLeft.eq(new BN(0)), "Cashier Contract is not empty");

                    truffleAssert.eventEmitted(withdrawTx, 'LogAmountDistribution', (ev) => {
                        return true
                    }, "Event LogAmountDistribution was not emitted")
                });

                it("COMMIT->REDEEM->COMPLAIN->FINALIZE->WITHDRAW", async () => {
                    const voucherID = await utils.commitToBuy(
                        Buyer,
                        Seller,
                        TOKEN_SUPPLY_ID
                    )

                    await utils.redeem(voucherID, Buyer.address)
                    await utils.complain(voucherID, Buyer.address)

                    await timemachine.advanceTimeSeconds(60)
                    await utils.finalize(voucherID, Deployer.address)

                    const withdrawTx = await withdraw(utils, i, voucherID)

                    const expectedBuyerPrice = new BN(0)
                    const expectedSellerPrice = new BN(helpers.product_price) // 0.3
                    const expectedEscrowPrice = new BN(0)
                    const expectedBuyerDeposit = new BN(helpers.buyer_deposit) // 0.04
                    const expectedSellerDeposit = new BN(0)
                    const expectedEscrowAmountDeposit = new BN(helpers.seller_deposit) // 0.05

                    await getBalancesPriceToken();

                    // Payments in TKN
                    // Payment should have been sent to seller
                    assert.isTrue(balanceBuyerFromPayment.eq(expectedBuyerPrice), "Buyer did not get expected tokens from PaymentTokenContract");
                    assert.isTrue(balanceSellerFromPayment.eq(expectedSellerPrice), "Seller did not get expected tokens from PaymentTokenContract");
                    assert.isTrue(escrowBalanceFromPayment.eq(expectedEscrowPrice), "Escrow did not get expected tokens from PaymentTokenContract");

                    //Deposits in ETH
                    truffleAssert.eventEmitted(withdrawTx, 'LogWithdrawal', (ev) => {
                        utils.calcTotalAmountToRecipients(ev, distributedAmounts, '_payee')
                        return true
                    }, "Amounts not distributed successfully")

                    assert.isTrue(distributedAmounts.buyerAmount.eq(expectedBuyerDeposit), 'Buyer Amount is not as expected')
                    assert.isTrue(distributedAmounts.sellerAmount.eq(expectedSellerDeposit), 'Seller Amount is not as expected')
                    assert.isTrue(distributedAmounts.escrowAmount.eq(expectedEscrowAmountDeposit), 'Escrow Amount is not as expected')

                    //Cashier Should be Empty
                    assert.isTrue(cashierPaymentLeft.eq(new BN(0)), "Cashier Contract is not empty");
                    assert.isTrue(cashierDepositLeft.eq(new BN(0)), "Cashier Contract is not empty");

                    truffleAssert.eventEmitted(withdrawTx, 'LogAmountDistribution', (ev) => {
                        return true
                    }, "Event LogAmountDistribution was not emitted")
                });

                it("COMMIT->REDEEM->COMPLAIN->CANCEL->FINALIZE->WITHDRAW", async () => {
                    const voucherID = await utils.commitToBuy(
                        Buyer,
                        Seller,
                        TOKEN_SUPPLY_ID
                    )
                    await utils.redeem(voucherID, Buyer.address)
                    await utils.complain(voucherID, Buyer.address)
                    await utils.cancel(voucherID, Seller.address)

                    await timemachine.advanceTimeSeconds(60)
                    await utils.finalize(voucherID, Deployer.address)

                    const withdrawTx = await withdraw(utils, i, voucherID)

                    const expectedBuyerPrice = new BN(0)
                    const expectedSellerPrice = new BN(helpers.product_price) // 0.3
                    const expectedEscrowPrice = new BN(0)
                    const expectedBuyerDeposit = new BN(helpers.buyer_deposit).add(new BN(helpers.seller_deposit).div(new BN(2))) // 0.065
                    const expectedSellerDeposit = new BN(helpers.seller_deposit).div(new BN(4)) // 0.0125
                    const expectedEscrowAmountDeposit = new BN(helpers.seller_deposit).div(new BN(4)) // 0.0125

                    await getBalancesPriceToken();

                    // Payments in TKN
                    // Payment should have been sent to seller
                    assert.isTrue(balanceBuyerFromPayment.eq(expectedBuyerPrice), "Buyer did not get expected tokens from PaymentTokenContract");
                    assert.isTrue(balanceSellerFromPayment.eq(expectedSellerPrice), "Seller did not get expected tokens from PaymentTokenContract");
                    assert.isTrue(escrowBalanceFromPayment.eq(expectedEscrowPrice), "Escrow did not get expected tokens from PaymentTokenContract");

                    //Deposits in ETH
                    truffleAssert.eventEmitted(withdrawTx, 'LogWithdrawal', (ev) => {
                        utils.calcTotalAmountToRecipients(ev, distributedAmounts, '_payee')
                        return true
                    }, "Amounts not distributed successfully")

                    assert.isTrue(distributedAmounts.buyerAmount.eq(expectedBuyerDeposit), 'Buyer Amount is not as expected')
                    assert.isTrue(distributedAmounts.sellerAmount.eq(expectedSellerDeposit), 'Seller Amount is not as expected')
                    assert.isTrue(distributedAmounts.escrowAmount.eq(expectedEscrowAmountDeposit), 'Escrow Amount is not as expected')

                    //Cashier Should be Empty
                    assert.isTrue(cashierPaymentLeft.eq(new BN(0)), "Cashier Contract is not empty");
                    assert.isTrue(cashierDepositLeft.eq(new BN(0)), "Cashier Contract is not empty");

                    truffleAssert.eventEmitted(withdrawTx, 'LogAmountDistribution', (ev) => {
                        return true
                    }, "Event LogAmountDistribution was not emitted")
                });

                it("COMMIT->REDEEM->CANCEL->FINALIZE->WITHDRAW", async () => {
                    const voucherID = await utils.commitToBuy(
                        Buyer,
                        Seller,
                        TOKEN_SUPPLY_ID
                    )

                    await utils.redeem(voucherID, Buyer.address)
                    await utils.cancel(voucherID, Seller.address)

                    await timemachine.advanceTimeSeconds(60)
                    await utils.finalize(voucherID, Deployer.address)

                    const withdrawTx = await withdraw(utils, i, voucherID)

                    const expectedBuyerPrice = new BN(0)
                    const expectedSellerPrice = new BN(helpers.product_price) // 0.3
                    const expectedEscrowPrice = new BN(0)
                    const expectedBuyerDeposit = new BN(helpers.buyer_deposit).add(new BN(helpers.seller_deposit).div(new BN(2))) // 0.065
                    const expectedSellerDeposit = new BN(helpers.seller_deposit).div(new BN(2)) // 0.025
                    const expectedEscrowAmountDeposit = new BN(0)

                    await getBalancesPriceToken();
                    // Payments in TKN
                    // Payment should have been sent to seller
                    assert.isTrue(balanceBuyerFromPayment.eq(expectedBuyerPrice), "Buyer did not get expected tokens from PaymentTokenContract");
                    assert.isTrue(balanceSellerFromPayment.eq(expectedSellerPrice), "Seller did not get expected tokens from PaymentTokenContract");
                    assert.isTrue(escrowBalanceFromPayment.eq(expectedEscrowPrice), "Escrow did not get expected tokens from PaymentTokenContract");

                    //Deposits in ETH
                    truffleAssert.eventEmitted(withdrawTx, 'LogWithdrawal', (ev) => {
                        utils.calcTotalAmountToRecipients(ev, distributedAmounts, '_payee')
                        return true
                    }, "Amounts not distributed successfully")

                    assert.isTrue(distributedAmounts.buyerAmount.eq(expectedBuyerDeposit), 'Buyer Amount is not as expected')
                    assert.isTrue(distributedAmounts.sellerAmount.eq(expectedSellerDeposit), 'Seller Amount is not as expected')
                    assert.isTrue(distributedAmounts.escrowAmount.eq(expectedEscrowAmountDeposit), 'Escrow Amount is not as expected')

                    //Cashier Should be Empty
                    assert.isTrue(cashierPaymentLeft.eq(new BN(0)), "Cashier Contract is not empty");
                    assert.isTrue(cashierDepositLeft.eq(new BN(0)), "Cashier Contract is not empty");

                    truffleAssert.eventEmitted(withdrawTx, 'LogAmountDistribution', (ev) => {
                        return true
                    }, "Event LogAmountDistribution was not emitted")
                });

                afterEach(async () => {
                    distributedAmounts = {
                        buyerAmount: new BN(0),
                        sellerAmount: new BN(0),
                        escrowAmount: new BN(0)
                    }

                    balanceBuyerFromPayment = new BN(0)
                    balanceSellerFromPayment = new BN(0)
                    escrowBalanceFromPayment = new BN(0)

                    cashierPaymentLeft = new BN(0)
                    cashierDepositLeft = new BN(0)

                    await giveAwayToRandom();
                })
            })

        })
    }

    describe("[WHEN PAUSED] Seller withdraws deposit locked in escrow", async () => {

        let remQty = 10;
        let voucherToBuyBeforeBurn = 5
        let tokensToMintSeller, tokensToMintBuyer

        describe("ETH ETH", () => {

            before(async () => {
                await deployContracts();

                utils = UtilsBuilder
                    .NEW()
                    .ETH_ETH()
                    .build(contractERC1155ERC721, contractVoucherKernel, contractCashier);

                const timestamp = await Utils.getCurrTimestamp()

                TOKEN_SUPPLY_ID = await utils.createOrder(Seller, timestamp, timestamp + helpers.SECONDS_IN_DAY, helpers.seller_deposit, helpers.QTY_10)
            
            })

            after(() => {
                remQty = 10;
                voucherToBuyBeforeBurn = 5
            }) 

            it("[NEGATIVE] Should revert if called when contract is not paused", async () => {
                await truffleAssert.reverts(
                    contractCashier.withdrawDeposits(TOKEN_SUPPLY_ID, {from: Seller.address}),
                    truffleAssert.ErrorType.REVERT
                )
            })

            it("Should pause the contract", async () => {
                // Does nothing in particular .. 
                // Buys 5 vouchers before pausing the contract so as to test if the locked seller deposit should be returned correctly
                // Pauses contract as below tests are dependant to paused contract

                for (let i = 0; i < voucherToBuyBeforeBurn; i++) {
                    await utils.commitToBuy(Buyer, Seller, TOKEN_SUPPLY_ID)
                    remQty--;
                }

                await contractCashier.pause();
            })

            it("[NEGATIVE] should revert if not called from the seller", async () => {
                await truffleAssert.reverts(
                    contractCashier.withdrawDeposits(TOKEN_SUPPLY_ID, {from: Attacker.address}),
                    truffleAssert.ErrorType.REVERT
                )
            })

            it("Seller should be able to withdraw deposits for the remaining QTY in Token Supply", async () => {
                let withdrawTx = await contractCashier.withdrawDeposits(TOKEN_SUPPLY_ID, {from: Seller.address});
                const expectedSellerDeposit = new BN(helpers.seller_deposit).mul(new BN(remQty))
                truffleAssert.eventEmitted(withdrawTx, 'LogWithdrawal', (ev) => {
                    assert.equal(ev._payee, Seller.address, "Incorrect Payee")
                    assert.isTrue(ev._payment.eq(expectedSellerDeposit))
                        
                    return true
                }, "Event LogWithdrawal was not emitted")
            });

            it("Escrow should have correct balance after burning the rest of the supply", async () => {
                const expectedBalance = new BN(helpers.seller_deposit).mul(new BN(voucherToBuyBeforeBurn))
                const escrowAmount = await contractCashier.getEscrowAmount(Seller.address);

                assert.isTrue(escrowAmount.eq(expectedBalance), "Escrow amount is incorrect")
            });

            it("Remaining QTY for Token Supply should be ZERO", async () => {
                let remainingQtyInContract = await contractVoucherKernel.getRemQtyForSupply(TOKEN_SUPPLY_ID, Seller.address)

                assert.isTrue(remainingQtyInContract.eq(new BN(0)), "Escrow amount is incorrect")
            })

            it("[NEGATIVE] Buyer should not be able to commit to buy anything from the burnt supply", async () => {
                await truffleAssert.reverts(
                    utils.commitToBuy(Buyer, Seller, TOKEN_SUPPLY_ID),
                    truffleAssert.ErrorType.REVERT
                )
            });

            it("[NEGATIVE] Seller should not be able withdraw its deposit for the Token Supply twice", async () => {
                await truffleAssert.reverts(
                    contractCashier.withdrawDeposits(TOKEN_SUPPLY_ID, {from: Seller.address}),
                    truffleAssert.ErrorType.REVERT
                )
            });
        
        })

        describe("[WITH PERMIT]", () => {
            
            describe("ETH_TKN", () => {
                before(async () => {
                    await deployContracts();
                    utils = UtilsBuilder
                        .NEW()
                        .ERC20withPermit()
                        .ETH_TKN()
                        .build(contractERC1155ERC721, contractVoucherKernel, contractCashier, contractBSNTokenPrice, contractBSNTokenDeposit)

                    const timestamp = await Utils.getCurrTimestamp()

                    tokensToMintSeller = new BN(helpers.seller_deposit).mul(new BN(helpers.QTY_10))
                    tokensToMintBuyer = new BN(helpers.product_price).mul(new BN(helpers.QTY_10))

                    await utils.mintTokens('contractBSNTokenDeposit', Seller.address, tokensToMintSeller);
                    await utils.mintTokens('contractBSNTokenDeposit', Buyer.address, tokensToMintBuyer);

                    TOKEN_SUPPLY_ID = await utils.createOrder(Seller, timestamp, timestamp + helpers.SECONDS_IN_DAY, helpers.seller_deposit, helpers.QTY_10)

                })

                after(() => {
                    remQty = 10;
                    voucherToBuyBeforeBurn = 5
                }) 

                it("[NEGATIVE] Should revert if called when contract is not paused", async () => {
                await truffleAssert.reverts(
                    contractCashier.withdrawDeposits(TOKEN_SUPPLY_ID, {from: Seller.address}),
                    truffleAssert.ErrorType.REVERT
                )
            })

                it("Should pause the contract", async () => {
                    // Does nothing in particular .. 
                    // Buys 5 vouchers before pausing the contract so as to test if the locked seller deposit should be returned correctly
                    // Pauses contract as below tests are dependant to paused contract

                    for (let i = 0; i < voucherToBuyBeforeBurn; i++) {
                        await utils.commitToBuy(Buyer, Seller, TOKEN_SUPPLY_ID)
                        remQty--;
                    }

                    await contractCashier.pause();
                })

                it("[NEGATIVE] should revert if not called from the seller", async () => {
                    await truffleAssert.reverts(
                        contractCashier.withdrawDeposits(TOKEN_SUPPLY_ID, {from: Attacker.address}),
                        truffleAssert.ErrorType.REVERT
                    )
                })

                it("Seller should be able to withdraw deposits for the remaining QTY in Token Supply", async () => {
                    let withdrawTx = await contractCashier.withdrawDeposits(TOKEN_SUPPLY_ID, {from: Seller.address});
                    const expectedSellerDeposit = new BN(helpers.seller_deposit).mul(new BN(remQty))
                    const internalTx = (await truffleAssert.createTransactionResult(contractBSNTokenDeposit, withdrawTx.tx))

                    truffleAssert.eventEmitted(internalTx, 'Transfer', (ev) => {
                        assert.equal(ev.to, Seller.address, "Incorrect Payee")
                        assert.isTrue(ev.value.eq(expectedSellerDeposit))
                            
                        return true
                    }, "Event Transfer was not emitted")
                });

                it("Escrow should have correct balance after burning the rest of the supply", async () => {
                    const expectedBalance = new BN(helpers.seller_deposit).mul(new BN(voucherToBuyBeforeBurn))
                    const escrowAmount = await contractBSNTokenDeposit.balanceOf(Seller.address);

                    assert.isTrue(escrowAmount.eq(expectedBalance), "Escrow amount is incorrect")
                });

                it("Remaining QTY for Token Supply should be ZERO", async () => {
                    let remainingQtyInContract = await contractVoucherKernel.getRemQtyForSupply(TOKEN_SUPPLY_ID, Seller.address)

                    assert.isTrue(remainingQtyInContract.eq(new BN(0)), "Escrow amount is incorrect")
                })

                it("[NEGATIVE] Buyer should not be able to commit to buy anything from the burnt supply", async () => {
                    await truffleAssert.reverts(
                        utils.commitToBuy(Buyer, Seller, TOKEN_SUPPLY_ID),
                        truffleAssert.ErrorType.REVERT
                    )
                });

                it("[NEGATIVE] Seller should not be able withdraw its deposit for the Token Supply twice", async () => {
                await truffleAssert.reverts(
                    contractCashier.withdrawDeposits(TOKEN_SUPPLY_ID, {from: Seller.address}),
                    truffleAssert.ErrorType.REVERT
                )
            });
        
            })

            describe("TKN_ETH", () => {
                before(async () => {
                    await deployContracts();
                    utils = UtilsBuilder
                        .NEW()
                        .ERC20withPermit()
                        .TKN_ETH()
                        .build(contractERC1155ERC721, contractVoucherKernel, contractCashier, contractBSNTokenPrice, '')

                    const timestamp = await Utils.getCurrTimestamp()

                    tokensToMintBuyer = new BN(helpers.product_price).mul(new BN(helpers.QTY_10))

                    await utils.mintTokens('contractBSNTokenPrice', Buyer.address, tokensToMintBuyer);

                    TOKEN_SUPPLY_ID = await utils.createOrder(
                        Seller,
                        timestamp,
                        timestamp + helpers.SECONDS_IN_DAY,
                        helpers.seller_deposit,
                        helpers.QTY_10
                    )
                })
            
                 after(() => {
                    remQty = 10;
                    voucherToBuyBeforeBurn = 5
                }) 

                it("[NEGATIVE] Should revert if called when contract is not paused", async () => {
                await truffleAssert.reverts(
                    contractCashier.withdrawDeposits(TOKEN_SUPPLY_ID, {from: Seller.address}),
                    truffleAssert.ErrorType.REVERT
                )
            })

                it("Should pause the contract", async () => {
                    // Does nothing in particular .. 
                    // Buys 5 vouchers before pausing the contract so as to test if the locked seller deposit should be returned correctly
                    // Pauses contract as below tests are dependant to paused contract

                    for (let i = 0; i < voucherToBuyBeforeBurn; i++) {
                        await utils.commitToBuy(Buyer, Seller, TOKEN_SUPPLY_ID)
                        remQty--;
                    }

                    await contractCashier.pause();
                })

                it("[NEGATIVE] should revert if not called from the seller", async () => {
                    await truffleAssert.reverts(
                        contractCashier.withdrawDeposits(TOKEN_SUPPLY_ID, {from: Attacker.address}),
                        truffleAssert.ErrorType.REVERT
                    )
                })

                it("Seller should be able to withdraw deposits for the remaining QTY in Token Supply", async () => {
                    let withdrawTx = await contractCashier.withdrawDeposits(TOKEN_SUPPLY_ID, {from: Seller.address});
                    const expectedSellerDeposit = new BN(helpers.seller_deposit).mul(new BN(remQty))
                    truffleAssert.eventEmitted(withdrawTx, 'LogWithdrawal', (ev) => {
                        assert.equal(ev._payee, Seller.address, "Incorrect Payee")
                        assert.isTrue(ev._payment.eq(expectedSellerDeposit))
                            
                        return true
                    }, "Event LogWithdrawal was not emitted")
                });

                it("Escrow should have correct balance after burning the rest of the supply", async () => {
                    const expectedBalance = new BN(helpers.seller_deposit).mul(new BN(voucherToBuyBeforeBurn))
                    const escrowAmount = await contractCashier.getEscrowAmount(Seller.address);

                    assert.isTrue(escrowAmount.eq(expectedBalance), "Escrow amount is incorrect")
                });

                it("Remaining QTY for Token Supply should be ZERO", async () => {
                    let remainingQtyInContract = await contractVoucherKernel.getRemQtyForSupply(TOKEN_SUPPLY_ID, Seller.address)

                    assert.isTrue(remainingQtyInContract.eq(new BN(0)), "Escrow amount is incorrect")
                })

                it("[NEGATIVE] Buyer should not be able to commit to buy anything from the burnt supply", async () => {
                    await truffleAssert.reverts(
                        utils.commitToBuy(Buyer, Seller, TOKEN_SUPPLY_ID),
                        truffleAssert.ErrorType.REVERT
                    )
                });

                it("[NEGATIVE] Seller should not be able withdraw its deposit for the Token Supply twice", async () => {
                await truffleAssert.reverts(
                    contractCashier.withdrawDeposits(TOKEN_SUPPLY_ID, {from: Seller.address}),
                    truffleAssert.ErrorType.REVERT
                )
            });
        
            
            })

            describe("TKN_TKN", () => {
                before(async () => {
                    await deployContracts();
                    utils = UtilsBuilder
                        .NEW()
                        .ERC20withPermit()
                        .TKN_TKN()
                        .build(contractERC1155ERC721, contractVoucherKernel, contractCashier, contractBSNTokenPrice, contractBSNTokenDeposit)
                    
                    const timestamp = await Utils.getCurrTimestamp()

                    tokensToMintSeller = new BN(helpers.seller_deposit).mul(new BN(helpers.QTY_10))
                    tokensToMintBuyer = new BN(helpers.product_price).mul(new BN(helpers.QTY_10))

                    await utils.mintTokens('contractBSNTokenDeposit', Seller.address, tokensToMintSeller);
                    await utils.mintTokens('contractBSNTokenPrice', Buyer.address, tokensToMintBuyer);
                    await utils.mintTokens('contractBSNTokenDeposit', Buyer.address, tokensToMintBuyer);

                    TOKEN_SUPPLY_ID = await utils.createOrder(
                        Seller,
                        timestamp, 
                        timestamp + helpers.SECONDS_IN_DAY,
                        helpers.seller_deposit,
                        helpers.QTY_10
                    )
                })

                after(() => {
                    remQty = 10;
                    voucherToBuyBeforeBurn = 5
                }) 

                it("[NEGATIVE] Should revert if called when contract is not paused", async () => {
                    await truffleAssert.reverts(
                        contractCashier.withdrawDeposits(TOKEN_SUPPLY_ID, {from: Seller.address}),
                        truffleAssert.ErrorType.REVERT
                    )
                })

                it("Should pause the contract", async () => {
                    // Does nothing in particular .. 
                    // Buys 5 vouchers before pausing the contract so as to test if the locked seller deposit should be returned correctly
                    // Pauses contract as below tests are dependant to paused contract

                    for (let i = 0; i < voucherToBuyBeforeBurn; i++) {
                        await utils.commitToBuy(Buyer, Seller, TOKEN_SUPPLY_ID)
                        remQty--;
                    }

                    await contractCashier.pause();
                })

                it("[NEGATIVE] should revert if not called from the seller", async () => {
                    await truffleAssert.reverts(
                        contractCashier.withdrawDeposits(TOKEN_SUPPLY_ID, {from: Attacker.address}),
                        truffleAssert.ErrorType.REVERT
                    )
                })

                it("Seller should be able to withdraw deposits for the remaining QTY in Token Supply", async () => {
                    let withdrawTx = await contractCashier.withdrawDeposits(TOKEN_SUPPLY_ID, {from: Seller.address});
                    const expectedSellerDeposit = new BN(helpers.seller_deposit).mul(new BN(remQty))
                    const internalTx = (await truffleAssert.createTransactionResult(contractBSNTokenDeposit, withdrawTx.tx))

                    truffleAssert.eventEmitted(internalTx, 'Transfer', (ev) => {
                        assert.equal(ev.to, Seller.address, "Incorrect Payee")
                        assert.isTrue(ev.value.eq(expectedSellerDeposit))
                            
                        return true
                    }, "Event Transfer was not emitted")
                });

                it("Escrow should have correct balance after burning the rest of the supply", async () => {
                    const expectedBalance = new BN(helpers.seller_deposit).mul(new BN(voucherToBuyBeforeBurn))
                    const escrowAmount = await contractBSNTokenDeposit.balanceOf(Seller.address);

                    assert.isTrue(escrowAmount.eq(expectedBalance), "Escrow amount is incorrect")
                });

                it("Remaining QTY for Token Supply should be ZERO", async () => {
                    let remainingQtyInContract = await contractVoucherKernel.getRemQtyForSupply(TOKEN_SUPPLY_ID, Seller.address)

                    assert.isTrue(remainingQtyInContract.eq(new BN(0)), "Escrow amount is incorrect")
                })

                it("[NEGATIVE] Buyer should not be able to commit to buy anything from the burnt supply", async () => {
                    await truffleAssert.reverts(
                        utils.commitToBuy(Buyer, Seller, TOKEN_SUPPLY_ID),
                        truffleAssert.ErrorType.REVERT
                    )
                });

                it("[NEGATIVE] Seller should not be able withdraw its deposit for the Token Supply twice", async () => {
                    await truffleAssert.reverts(
                        contractCashier.withdrawDeposits(TOKEN_SUPPLY_ID, {from: Seller.address}),
                        truffleAssert.ErrorType.REVERT
                    )
                });
        
            })

        })
    })

})
<|MERGE_RESOLUTION|>--- conflicted
+++ resolved
@@ -29,13 +29,9 @@
     let Attacker = config.accounts.attacker
     let RandomUser = config.accounts.randomUser // will be used to clear tokens received after every successful test
 
-<<<<<<< HEAD
     let contractERC1155ERC721, contractVoucherKernel, contractCashier, contractBSNTokenPrice, contractBSNTokenDeposit,contractFundLimitsOracle
-=======
-    let contractERC1155ERC721, contractVoucherKernel, contractCashier, contractBSNTokenPrice, contractBSNTokenDeposit
     const PAUSED_WITHPERMIT = 1;
     const PAUSED_LABEL = "[PAUSED]";
->>>>>>> 9712c450
 
     let distributedAmounts = {
         buyerAmount: new BN(0),
