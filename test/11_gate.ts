--- conflicted
+++ resolved
@@ -263,19 +263,6 @@
       );
     });
 
-<<<<<<< HEAD
-    it.only('Owner should be able set boson router address', async () => {
-      await deployBosonRouterContracts();
-
-      expect(
-        await contractGate.setBosonRouterAddress(contractBosonRouter.address)
-      )
-        .to.emit(contractGate, eventNames.LOG_BOSON_ROUTER_SET)
-        .withArgs(contractBosonRouter.address, users.deployer.address);
-    });
-
-=======
->>>>>>> d80c5554
     it('Owner should be able to register voucher set id', async () => {
       expect(
         await contractGate.registerVoucherSetID(
@@ -445,7 +432,7 @@
           await contractGate.setBosonRouterAddress(contractBosonRouter.address)
         )
           .to.emit(contractGate, eventNames.LOG_BOSON_ROUTER_SET)
-          .withArgs(contractBosonRouter.address);
+          .withArgs(contractBosonRouter.address, users.deployer.address);
       });
 
       it('[NEGATIVE][setBosonRouterAddress] Should revert if executed by attacker', async () => {
