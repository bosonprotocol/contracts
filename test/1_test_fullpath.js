const truffleAssert = require('truffle-assertions');
// later consider using
// https://github.com/OpenZeppelin/openzeppelin-test-helpers

<<<<<<< HEAD
const constants = require('../testHelpers/constants');
const timemachine = require('../testHelpers/timemachine');
const Utils = require('../testHelpers/utils');
const Users = require('../testHelpers/users');
=======
const ERC1155ERC721 = artifacts.require("ERC1155ERC721");
const VoucherKernel = artifacts.require("VoucherKernel");
const Cashier 		= artifacts.require("Cashier");
const BosonRouter = artifacts.require("BosonRouter")
const FundLimitsOracle 	= artifacts.require('FundLimitsOracle');
>>>>>>> 42a19dae

const ERC1155ERC721 = artifacts.require('ERC1155ERC721');
const VoucherKernel = artifacts.require('VoucherKernel');
const Cashier = artifacts.require('Cashier');
const FundLimitsOracle = artifacts.require('FundLimitsOracle');

let snapshot;

<<<<<<< HEAD
contract('Voucher tests', async (addresses) => {
  const users = new Users(addresses);

  let contractERC1155ERC721,
    contractVoucherKernel,
    contractCashier,
    contractFundLimitsOracle;
  let tokenSupplyKey1, tokenSupplyKey2, tokenVoucherKey1, tokenVoucherKey2;

  before('setup contracts for tests', async () => {
    snapshot = await timemachine.takeSnapshot();

    const timestamp = await Utils.getCurrTimestamp();
    constants.PROMISE_VALID_FROM = timestamp;
    constants.PROMISE_VALID_TO = timestamp + 2 * constants.SECONDS_IN_DAY;

    contractFundLimitsOracle = await FundLimitsOracle.new();
    contractERC1155ERC721 = await ERC1155ERC721.new();
    contractVoucherKernel = await VoucherKernel.new(
      contractERC1155ERC721.address
    );
    contractCashier = await Cashier.new(
      contractVoucherKernel.address,
      contractERC1155ERC721.address,
      contractFundLimitsOracle.address
    );

    await contractERC1155ERC721.setApprovalForAll(
      contractVoucherKernel.address,
      'true'
    );
    await contractERC1155ERC721.setVoucherKernelAddress(
      contractVoucherKernel.address
    );
    await contractVoucherKernel.setCashierAddress(contractCashier.address);

    console.log('Seller:   ' + users.seller.address);
    console.log('Buyer:    ' + users.buyer.address);
    console.log('Attacker: ' + users.attacker.address);
    console.log();
  });

  describe('Direct minting', function () {
    it('must fail: unauthorized minting ERC-1155', async () => {
      await truffleAssert.reverts(
        contractERC1155ERC721.mint(users.attacker.address, 666, 1, []),
        truffleAssert.ErrorType.REVERT
      );
    });

    it('must fail: unauthorized minting ERC-721', async () => {
      await truffleAssert.reverts(
        contractERC1155ERC721.mint(users.attacker.address, 666),
        truffleAssert.ErrorType.REVERT
      );
    });
  });

  describe('Orders (aka supply tokens - ERC1155)', () => {
    it('adding one new order / promise', async () => {
      const txOrder = await contractCashier.requestCreateOrderETHETH(
        [
          constants.PROMISE_VALID_FROM,
          constants.PROMISE_VALID_TO,
          constants.PROMISE_PRICE1,
          constants.PROMISE_DEPOSITSE1,
          constants.PROMISE_DEPOSITBU1,
          constants.ORDER_QUANTITY1,
        ],
        {
          from: users.buyer.address,
          to: contractCashier.address,
          value: constants.PROMISE_DEPOSITSE1,
        }
      );

      // // would need truffle-events as the event emitted is from a nested
      // // contract, so truffle-assert doesn't detect it
      // truffleAssert.eventEmitted(txOrder, 'LogOrderCreated', (ev) => {
      //     tokenSupplyKey = ev._tokenIdSupply;
      //     return ev._seller === Seller;
      // }, "order1 not created successfully");

      // // instead, we check that the escrow increased for the seller
      // let escrowAmount = await contractCashier.getEscrowAmount.call(Seller);
      // assert.isAbove(escrowAmount.toNumber(), 0,
      //   "seller's escrowed deposit should be more than zero");

      // move events from VoucherKernel to Cashier:
      truffleAssert.eventEmitted(
        txOrder,
        'LogOrderCreated',
        (ev) => {
          tokenSupplyKey1 = ev._tokenIdSupply;
          return ev._seller === users.buyer.address;
        },
        'order1 not created successfully'
      );
    });

    it('adding second order', async () => {
      const txOrder = await contractCashier.requestCreateOrderETHETH(
        [
          constants.PROMISE_VALID_FROM,
          constants.PROMISE_VALID_TO,
          constants.PROMISE_PRICE2,
          constants.PROMISE_DEPOSITSE2,
          constants.PROMISE_DEPOSITBU2,
          constants.ORDER_QUANTITY2,
        ],
        {
          from: users.buyer.address,
          to: contractCashier.address,
          value: constants.PROMISE_DEPOSITSE2,
        }
      );

      truffleAssert.eventEmitted(
        txOrder,
        'LogOrderCreated',
        (ev) => {
          tokenSupplyKey2 = ev._tokenIdSupply;
          return ev._seller === users.buyer.address;
        },
        'order2 not created successfully'
      );
    });

    it('fill one order (aka buy a voucher)', async () => {
      const txFillOrder = await contractCashier.requestVoucherETHETH(
        tokenSupplyKey1,
        users.buyer.address,
        {
          from: users.buyer.address,
          to: contractCashier.address,
          value: constants.PROMISE_PRICE1 + constants.PROMISE_DEPOSITBU1,
        }
      );
      const internalTx = await truffleAssert.createTransactionResult(
        contractVoucherKernel,
        txFillOrder.tx
      );

      truffleAssert.eventEmitted(
        internalTx,
        'LogVoucherDelivered',
        (ev) => {
          return ev._issuer === users.buyer.address;
        },
        'order1 not created successfully'
      );

      const filtered = internalTx.logs.filter(
        (e) => e.event === 'LogVoucherDelivered'
      )[0];

      tokenVoucherKey1 = filtered.returnValues['_tokenIdVoucher'];
    });

    it('fill second order (aka buy a voucher)', async () => {
      const txFillOrder = await contractCashier.requestVoucherETHETH(
        tokenSupplyKey2,
        users.buyer.address,
        {
          from: users.buyer.address,
          to: contractCashier.address,
          value: constants.PROMISE_PRICE2 + constants.PROMISE_DEPOSITBU2,
        }
      );
      const internalTx = await truffleAssert.createTransactionResult(
        contractVoucherKernel,
        txFillOrder.tx
      );

      truffleAssert.eventEmitted(
        internalTx,
        'LogVoucherDelivered',
        (ev) => {
          tokenVoucherKey2 = ev._tokenIdVoucher;
          return ev._tokenIdSupply.toString() === tokenSupplyKey2.toString();
        },
        'order1 not filled successfully'
      );
    });

    it('must fail: adding new order with incorrect value sent', async () => {
      await truffleAssert.reverts(
        contractCashier.requestCreateOrderETHETH(
          [
            constants.PROMISE_VALID_FROM,
            constants.PROMISE_VALID_TO,
            constants.PROMISE_PRICE1,
            constants.PROMISE_DEPOSITSE1,
            constants.PROMISE_DEPOSITBU1,
            constants.ORDER_QUANTITY1,
          ],
          {
            from: users.buyer.address,
            to: contractCashier.address,
            value: 0,
          }
        ),
        truffleAssert.ErrorType.REVERT
      );
    });

    it('must fail: fill an order with incorrect value', async () => {
      await truffleAssert.reverts(
        contractCashier.requestVoucherETHETH(
          tokenSupplyKey1,
          users.buyer.address,
          {
            from: users.buyer.address,
            to: contractCashier.address,
            value: 0,
          }
        ),
        truffleAssert.ErrorType.REVERT
      );
    });
  });

  describe('Voucher tokens', function () {
    it('redeeming one voucher', async () => {
      const txRedeem = await contractVoucherKernel.redeem(tokenVoucherKey1, {
        from: users.buyer.address,
      });

      truffleAssert.eventEmitted(
        txRedeem,
        'LogVoucherRedeemed',
        (ev) => {
          return ev._tokenIdVoucher.toString() === tokenVoucherKey1.toString();
        },
        'voucher not redeemed successfully'
      );
    });

    it('mark non-redeemed voucher as expired', async () => {
      const statusBefore = await contractVoucherKernel.getVoucherStatus.call(
        tokenVoucherKey2
      );

      // [1000.0000] = hex"80" = 128 = COMMITTED
      assert.equal(
        web3.utils.toHex(statusBefore[0]),
        web3.utils.numberToHex(128),
        'initial voucher status not as expected (COMMITTED)'
      );

      // fast-forward for a year
      await timemachine.advanceTimeSeconds(constants.SECONDS_IN_DAY * 365);
      await contractVoucherKernel.triggerExpiration(tokenVoucherKey2);

      const statusAfter = await contractVoucherKernel.getVoucherStatus.call(
        tokenVoucherKey2
      );

      //[1001.0000] = hex"90" = 144 = EXPIRED
      assert.equal(
        web3.utils.toHex(statusAfter[0]),
        web3.utils.numberToHex(144),
        'end voucher status not as expected (EXPIRED)'
      );
    });

    it('mark voucher as finalized', async () => {
      const txFinalize = await contractVoucherKernel.triggerFinalizeVoucher(
        tokenVoucherKey1,
        {from: users.buyer.address}
      );

      truffleAssert.eventEmitted(
        txFinalize,
        'LogFinalizeVoucher',
        (ev) => {
          return ev._tokenIdVoucher.toString() === tokenVoucherKey1.toString();
        },
        'voucher not finalized successfully'
      );
    });

    it('must fail: unauthorized redemption', async () => {
      await truffleAssert.reverts(
        contractVoucherKernel.redeem(tokenVoucherKey1, {
          from: users.attacker.address,
        }),
        truffleAssert.ErrorType.REVERT
      );
    });
  });

  describe('Withdrawals', function () {
    it('withdraw the escrowed payment from one redeemed voucher', async () => {
      const escrowedBefore = await contractCashier.getEscrowAmount.call(
        users.buyer.address
      );

      await contractCashier.withdraw(tokenVoucherKey1);

      const escrowedAfter = await contractCashier.getEscrowAmount.call(
        users.buyer.address
      );

      assert.isBelow(
        escrowedAfter.toNumber(),
        escrowedBefore.toNumber(),
        'escrowed amount not decreased'
      );
    });

    // it("must fail: unauthorized withdrawal of escrowed pool", async () => {
    // 	await truffleAssert.reverts(
    //	  contractCashier.withdrawPool({from: Attacker}),
    // 		truffleAssert.ErrorType.REVERT
    // 	);
    // });
  });

  after(async () => {
    await timemachine.revertToSnapShot(snapshot.id);
  });
});

contract('Voucher tests - UNHAPPY PATH', async (addresses) => {
  const users = new Users(addresses);

  let contractERC1155ERC721,
    contractVoucherKernel,
    contractCashier,
    contractFundLimitsOracle;
  let tokenSupplyKey1, tokenVoucherKey1;

  before('setup promise dates based on the block timestamp', async () => {
    snapshot = await timemachine.takeSnapshot();

    const timestamp = await Utils.getCurrTimestamp();

    constants.PROMISE_VALID_FROM = timestamp;
    constants.PROMISE_VALID_TO = timestamp + 2 * constants.SECONDS_IN_DAY;
  });

  beforeEach('setup contracts for tests', async () => {
    contractFundLimitsOracle = await FundLimitsOracle.new();
    contractERC1155ERC721 = await ERC1155ERC721.new();
    contractVoucherKernel = await VoucherKernel.new(
      contractERC1155ERC721.address
    );
    contractCashier = await Cashier.new(
      contractVoucherKernel.address,
      contractERC1155ERC721.address,
      contractFundLimitsOracle.address
    );

    await contractERC1155ERC721.setApprovalForAll(
      contractVoucherKernel.address,
      'true'
    );
    await contractERC1155ERC721.setVoucherKernelAddress(
      contractVoucherKernel.address
    );
    await contractVoucherKernel.setCashierAddress(contractCashier.address);

    const txOrder = await contractCashier.requestCreateOrderETHETH(
      [
        constants.PROMISE_VALID_FROM,
        constants.PROMISE_VALID_TO,
        constants.PROMISE_PRICE1,
        constants.PROMISE_DEPOSITSE1,
        constants.PROMISE_DEPOSITBU1,
        constants.ORDER_QUANTITY1,
      ],
      {
        from: users.seller.address,
        to: contractCashier.address,
        value: constants.PROMISE_DEPOSITSE1,
      }
    );

    truffleAssert.eventEmitted(
      txOrder,
      'LogOrderCreated',
      (ev) => {
        tokenSupplyKey1 = ev._tokenIdSupply;
        return ev._seller === users.seller.address;
      },
      'order1 not created successfully'
    );

    const txFillOrder = await contractCashier.requestVoucherETHETH(
      tokenSupplyKey1,
      users.seller.address,
      {
        from: users.buyer.address,
        to: contractCashier.address,
        value: constants.PROMISE_PRICE1 + constants.PROMISE_DEPOSITBU1,
      }
    );
    const internalTx = await truffleAssert.createTransactionResult(
      contractVoucherKernel,
      txFillOrder.tx
    );

    truffleAssert.eventEmitted(
      internalTx,
      'LogVoucherDelivered',
      (ev) => {
        tokenVoucherKey1 = ev._tokenIdVoucher;
        return ev._issuer === users.seller.address;
      },
      'order1 not created successfully'
    );
  });

  describe('Wait periods', () => {
    it('change complain period', async () => {
      const complainPeriodSeconds =
        constants.PROMISE_CHALLENGE_PERIOD * constants.SECONDS_IN_DAY;

      const txChangePeriod = await contractVoucherKernel.setComplainPeriod(
        complainPeriodSeconds
      );

      truffleAssert.eventEmitted(
        txChangePeriod,
        'LogComplainPeriodChanged',
        (ev) => {
          return (
            ev._newComplainPeriod.toString() ===
            complainPeriodSeconds.toString()
          );
        },
        'complain period not changed successfully'
      );
    });

    it('must fail: unauthorized change of complain period', async () => {
      const complainPeriodSeconds =
        constants.PROMISE_CHALLENGE_PERIOD * constants.SECONDS_IN_DAY;

      await truffleAssert.reverts(
        contractVoucherKernel.setComplainPeriod(complainPeriodSeconds, {
          from: users.attacker.address,
        }),
        truffleAssert.ErrorType.REVERT
      );
    });

    it('change cancelOrFault period', async () => {
      const cancelFaultPeriodSeconds =
        constants.PROMISE_CANCELORFAULT_PERIOD * constants.SECONDS_IN_DAY;
      const txChangePeriod = await contractVoucherKernel.setCancelFaultPeriod(
        cancelFaultPeriodSeconds
      );

      await truffleAssert.eventEmitted(
        txChangePeriod,
        'LogCancelFaultPeriodChanged',
        (ev) => {
          return (
            ev._newCancelFaultPeriod.toString() ===
            cancelFaultPeriodSeconds.toString()
          );
        },
        'complain period not changed successfully'
      );
    });

    it('must fail: unauthorized change of cancelOrFault period', async () => {
      const cancelFaultPeriodSeconds =
        constants.PROMISE_CANCELORFAULT_PERIOD * constants.SECONDS_IN_DAY;
      await truffleAssert.reverts(
        contractVoucherKernel.setCancelFaultPeriod(cancelFaultPeriodSeconds, {
          from: users.attacker.address,
        }),
        truffleAssert.ErrorType.REVERT
      );
    });
  });

  describe('Refunds ...', function () {
    it('refunding one voucher', async () => {
      await contractVoucherKernel.refund(tokenVoucherKey1, {
        from: users.buyer.address,
      });

      const statusAfter = await contractVoucherKernel.getVoucherStatus.call(
        tokenVoucherKey1
      );

      // [1010.0000] = hex"A0" = 160 = REFUND
      assert.equal(
        web3.utils.toHex(statusAfter[0]),
        web3.utils.numberToHex(160),
        'end voucher status not as expected (REFUNDED)'
      );
    });

    it('refunding one voucher, then complain', async () => {
      await contractVoucherKernel.refund(tokenVoucherKey1, {
        from: users.buyer.address,
      });
      await contractVoucherKernel.complain(tokenVoucherKey1, {
        from: users.buyer.address,
      });

      const statusAfter = await contractVoucherKernel.getVoucherStatus.call(
        tokenVoucherKey1
      );

      // [1010.1000] = hex"A8" = 168 = REFUND_COMPLAIN
      assert.equal(
        web3.utils.toHex(statusAfter[0]),
        web3.utils.numberToHex(168),
        'end voucher status not as expected (REFUNDED_COMPLAINED)'
      );
    });

    it('refunding one voucher, then complain, then cancel/fault', async () => {
      await contractVoucherKernel.refund(tokenVoucherKey1, {
        from: users.buyer.address,
      });
      await contractVoucherKernel.complain(tokenVoucherKey1, {
        from: users.buyer.address,
      });
      await contractVoucherKernel.cancelOrFault(tokenVoucherKey1, {
        from: users.seller.address,
      });

      const statusAfter = await contractVoucherKernel.getVoucherStatus.call(
        tokenVoucherKey1
      );

      // [1010.1100] = hex"AC" = 172 = REFUND_COMPLAIN_COF
      assert.equal(
        web3.utils.toHex(statusAfter[0]),
        web3.utils.numberToHex(172),
        'end voucher status not as expected ' +
          '(REFUNDED_COMPLAINED_CANCELORFAULT)'
      );
    });

    it('must fail: refund then try to redeem', async () => {
      await contractVoucherKernel.refund(tokenVoucherKey1, {
        from: users.buyer.address,
      });

      await truffleAssert.reverts(
        contractVoucherKernel.redeem(tokenVoucherKey1, {
          from: users.buyer.address,
        }),
        truffleAssert.ErrorType.REVERT
      );
    });
  });

  describe('Cancel/Fault by the seller ...', () => {
    it('canceling one voucher', async () => {
      await contractVoucherKernel.cancelOrFault(tokenVoucherKey1, {
        from: users.seller.address,
      });

      const statusAfter = await contractVoucherKernel.getVoucherStatus.call(
        tokenVoucherKey1
      );

      // [1000.0100] = hex"84" = 132 = CANCELORFAULT
      assert.equal(
        web3.utils.toHex(statusAfter[0]),
        web3.utils.numberToHex(132),
        'end voucher status not as expected (CANCELORFAULT)'
      );
    });

    it('must fail: cancel/fault then try to redeem', async () => {
      await contractVoucherKernel.cancelOrFault(tokenVoucherKey1, {
        from: users.seller.address,
      });

      await truffleAssert.reverts(
        contractVoucherKernel.redeem(tokenVoucherKey1, {
          from: users.buyer.address,
        }),
        truffleAssert.ErrorType.REVERT
      );
    });
  });

  describe('Expirations (one universal test) ...', () => {
    it('Expired, then complain, then Cancel/Fault, then try to redeem', async () => {
      // fast-forward for three days
      const secondsInThreeDays = constants.SECONDS_IN_DAY * 3;
      await timemachine.advanceTimeSeconds(secondsInThreeDays);

      await contractVoucherKernel.triggerExpiration(tokenVoucherKey1);

      let statusAfter = await contractVoucherKernel.getVoucherStatus.call(
        tokenVoucherKey1
      );

      // [1001.0000] = hex"90" = 144 = EXPIRED
      assert.equal(
        web3.utils.toHex(statusAfter[0]),
        web3.utils.numberToHex(144),
        'end voucher status not as expected (EXPIRED)'
      );

      await contractVoucherKernel.complain(tokenVoucherKey1, {
        from: users.buyer.address,
      });

      statusAfter = await contractVoucherKernel.getVoucherStatus.call(
        tokenVoucherKey1
      );

      // [1001.1000] = hex"98" = 152 = EXPIRED_COMPLAIN
      assert.equal(
        web3.utils.toHex(statusAfter[0]),
        web3.utils.numberToHex(152),
        'end voucher status not as expected (EXPIRED_COMPLAINED)'
      );

      // in the same test, because the EVM time machine is funky ...
      await contractVoucherKernel.cancelOrFault(tokenVoucherKey1, {
        from: users.seller.address,
      });

      statusAfter = await contractVoucherKernel.getVoucherStatus.call(
        tokenVoucherKey1
      );

      // [1001.1000] = hex"9C" = 156 = EXPIRED_COMPLAINED_CANCELORFAULT
      assert.equal(
        web3.utils.toHex(statusAfter[0]),
        web3.utils.numberToHex(156),
        'end voucher status not as expected ' +
          '(EXPIRED_COMPLAINED_CANCELORFAULT)'
      );

      // in the same test, because the EVM time machine is funky ...
      await truffleAssert.reverts(
        contractVoucherKernel.redeem(tokenVoucherKey1, {
          from: users.buyer.address,
        }),
        truffleAssert.ErrorType.REVERT
      );
    });

    after(async () => {
      await timemachine.revertToSnapShot(snapshot.id);
    });
  });
=======
contract("Voucher tests", async accounts => {
	let Seller = config.accounts.seller.address
	let Buyer = config.accounts.buyer.address
	let Attacker = config.accounts.attacker.address

    let contractERC1155ERC721, contractVoucherKernel, contractCashier, contractBosonRouter, contractFundLimitsOracle;
    let promiseKey1, promiseKey2;
    let order1payment, order1depositSe, order1depositBu;
    let ordersCount;
	let tokenSupplyKey1, tokenSupplyKey2, tokenVoucherKey1, tokenVoucherKey2;
	


    before('setup contracts for tests', async () => {
		snapshot = await timemachine.takeSnapshot();

		const timestamp = await Utils.getCurrTimestamp()
		helpers.PROMISE_VALID_FROM = timestamp
		helpers.PROMISE_VALID_TO = timestamp + 2 * helpers.SECONDS_IN_DAY;

		contractFundLimitsOracle = await FundLimitsOracle.new()
		contractERC1155ERC721 = await ERC1155ERC721.new();
		contractVoucherKernel = await VoucherKernel.new(contractERC1155ERC721.address);
		contractCashier = await Cashier.new(contractVoucherKernel.address);
		contractBosonRouter = await BosonRouter.new(contractVoucherKernel.address, contractERC1155ERC721.address, contractFundLimitsOracle.address, contractCashier.address);

		await contractERC1155ERC721.setApprovalForAll(contractVoucherKernel.address, 'true');
		await contractERC1155ERC721.setVoucherKernelAddress(contractVoucherKernel.address);
		await contractERC1155ERC721.setBosonRouterAddress(contractBosonRouter.address);

		await contractVoucherKernel.setBosonRouterAddress(contractBosonRouter.address);
		await contractVoucherKernel.setCashierAddress(contractCashier.address);

		await contractCashier.setBosonRouterAddress(contractBosonRouter.address);

		await contractVoucherKernel.setComplainPeriod(60); //60 seconds
		await contractVoucherKernel.setCancelFaultPeriod(60); //60 seconds

        console.log("Seller:   " + Seller);
        console.log("Buyer:    " + Buyer);
        console.log("Attacker: " + Attacker + "\n");
    })


	describe('Direct minting', function() {

		it("must fail: unauthorized minting ERC-1155", async () => {
			await truffleAssert.reverts(contractERC1155ERC721.mint(Attacker, 666, 1, []), 
				truffleAssert.ErrorType.REVERT
			);
		});	

		it("must fail: unauthorized minting ERC-721", async () => {
			await truffleAssert.reverts(contractERC1155ERC721.mint(Attacker, 666), 
				truffleAssert.ErrorType.REVERT
			);
		});	
	})


//in the prototype, the creation of a promise is merged into creating an order
  //   describe('Promises (aka offers)', function() {

		// it("adding one new promise", async () => {
		// 	// console.log("helpers.PROMISE_VALID_FROM: ", helpers.PROMISE_VALID_FROM, ", helpers.PROMISE_VALID_TO: ", helpers.PROMISE_VALID_TO);
		// 	await contractVoucherKernel.createTokenSupplyID(helpers.ASSET_TITLE, helpers.ASSET_PIN1, helpers.ASSET_QR1, helpers.PROMISE_VALID_FROM, helpers.PROMISE_VALID_TO, helpers.PROMISE_PRICE1, helpers.PROMISE_DEPOSITSE1, helpers.PROMISE_DEPOSITBU1, helpers.PROMISE_CHALLENGE_PERIOD, helpers.PROMISE_CANCELORFAULT_PERIOD);

		// 	promiseKey1 = await contractVoucherKernel.promiseKeys.call(0);
			
		// 	assert.notEqual(promiseKey1, helpers.ZERO_ADDRESS, "promise not added");
		// });	

		// it("adding second new promise", async () => {
		// 	await contractVoucherKernel.createTokenSupplyID(helpers.ASSET_TITLE2, helpers.ASSET_PIN2, helpers.ASSET_QR2, helpers.PROMISE_VALID_FROM, helpers.PROMISE_VALID_TO, helpers.PROMISE_PRICE2, helpers.PROMISE_DEPOSITSE2, helpers.PROMISE_DEPOSITBU2, helpers.PROMISE_CHALLENGE_PERIOD, helpers.PROMISE_CANCELORFAULT_PERIOD);

		// 	promiseKey2 = await contractVoucherKernel.promiseKeys.call(1);
			
		// 	assert.notEqual(promiseKey2, helpers.ZERO_ADDRESS, "second promise not added");
		// });				

		// it("must fail: adding new promise with invalid validity", async () => {			
		// 	await truffleAssert.reverts(contractVoucherKernel.createTokenSupplyID(helpers.ASSET_TITLE, helpers.ASSET_PIN1, helpers.ASSET_QR1, helpers.PROMISE_VALID_FROM, helpers.PROMISE_VALID_FROM - 1, helpers.PROMISE_PRICE1, helpers.PROMISE_DEPOSITSE1, helpers.PROMISE_DEPOSITBU1, helpers.PROMISE_CHALLENGE_PERIOD, helpers.PROMISE_CANCELORFAULT_PERIOD),
		// 		truffleAssert.ErrorType.REVERT
		// 	);						
		// });			
			  	
  //   })


  	describe('Orders (aka supply tokens - ERC1155)', function() {

		it("adding one new order / promise", async () => {		

			let txOrder = await contractBosonRouter.requestCreateOrder_ETH_ETH([helpers.PROMISE_VALID_FROM, helpers.PROMISE_VALID_TO, helpers.PROMISE_PRICE1, helpers.PROMISE_DEPOSITSE1, helpers.PROMISE_DEPOSITBU1, helpers.ORDER_QUANTITY1], {from: Seller, to: contractCashier.address, value: helpers.PROMISE_DEPOSITSE1});

			//would need truffle-events as the event emitted is from a nested contract, so truffle-assert doesn't detect it
			// truffleAssert.eventEmitted(txOrder, 'LogOrderCreated', (ev) => {
			//     tokenSupplyKey = ev._tokenIdSupply;
			//     return ev._seller === Seller;
			// }, "order1 not created successfully");

			// //instead, we check that the escrow increased for the seller
			// let escrowAmount = await contractBosonRouter.getEscrowAmount.call(Seller);
			// assert.isAbove(escrowAmount.toNumber(), 0, "seller's escrowed deposit should be more than zero");

			//move events from VoucherKernel to Cashier:
			truffleAssert.eventEmitted(txOrder, 'LogOrderCreated', (ev) => {
			    tokenSupplyKey1 = ev._tokenIdSupply;
			    return ev._seller === Seller;
			}, "order1 not created successfully");			
			
		});	

		it("adding second order", async () => {		

			let txOrder = await contractBosonRouter.requestCreateOrder_ETH_ETH([helpers.PROMISE_VALID_FROM, helpers.PROMISE_VALID_TO, helpers.PROMISE_PRICE2, helpers.PROMISE_DEPOSITSE2, helpers.PROMISE_DEPOSITBU2, helpers.ORDER_QUANTITY2], {from: Seller, to: contractCashier.address, value: helpers.PROMISE_DEPOSITSE2});

			truffleAssert.eventEmitted(txOrder, 'LogOrderCreated', (ev) => {
			    tokenSupplyKey2 = ev._tokenIdSupply;
			    return ev._seller === Seller;
			}, "order2 not created successfully");			
			
		});	


		it("fill one order (aka buy a voucher)", async () => {			

			let txFillOrder = await contractBosonRouter.requestVoucher_ETH_ETH(tokenSupplyKey1, Seller, {from: Buyer, to: contractBosonRouter.address, value: helpers.PROMISE_PRICE1 + helpers.PROMISE_DEPOSITBU1});
			let internalTx = (await truffleAssert.createTransactionResult(contractVoucherKernel, txFillOrder.tx))

			truffleAssert.eventEmitted(internalTx, 'LogVoucherDelivered', (ev) => {
				return ev._issuer === Seller;
			}, "order1 not created successfully");

			let filtered = internalTx.logs.filter(e => e.event == 'LogVoucherDelivered')[0]
			tokenVoucherKey1 = filtered.returnValues['_tokenIdVoucher']
		});	


		it("fill second order (aka buy a voucher)", async () => {			

			let txFillOrder = await contractBosonRouter.requestVoucher_ETH_ETH(tokenSupplyKey2, Seller, {from: Buyer, to: contractBosonRouter.address, value: helpers.PROMISE_PRICE2 + helpers.PROMISE_DEPOSITBU2});
			let internalTx = (await truffleAssert.createTransactionResult(contractVoucherKernel, txFillOrder.tx))

			truffleAssert.eventEmitted(internalTx, 'LogVoucherDelivered', (ev) => {
			    tokenVoucherKey2 = ev._tokenIdVoucher;
			    return ev._tokenIdSupply.toString() === tokenSupplyKey2.toString();
			}, "order1 not filled successfully");
		});			

		//in prototype, everyone can create an order
		// it("must fail: unauthorized adding of new order", async () => {			

		// 	await truffleAssert.reverts(contractBosonRouter.requestCreateOrder_ETH_ETH(promiseKey1, helpers.ORDER_QUANTITY1, {from: Attacker, to: contractBosonRouter.address, value: helpers.PROMISE_DEPOSITSE1}),
		// 		truffleAssert.ErrorType.REVERT
		// 	);			
			
		// });		


		it("must fail: adding new order with incorrect value sent", async () => {	

			await truffleAssert.reverts(contractBosonRouter.requestCreateOrder_ETH_ETH([helpers.PROMISE_VALID_FROM, helpers.PROMISE_VALID_TO, helpers.PROMISE_PRICE1, helpers.PROMISE_DEPOSITSE1, helpers.PROMISE_DEPOSITBU1, helpers.ORDER_QUANTITY1], {from: Seller, to: contractBosonRouter.address, value: 0}),
				truffleAssert.ErrorType.REVERT
			);			
			
		});	

		it("must fail: fill an order with incorrect value", async () => {			

			await truffleAssert.reverts(contractBosonRouter.requestVoucher_ETH_ETH(tokenSupplyKey1, Seller, {from: Buyer, to: contractBosonRouter.address, value: 0}),
				truffleAssert.ErrorType.REVERT
			);			
			
		});					
			  	
	})
	
    describe('Voucher tokens', function() {

		it("redeeming one voucher", async () => {
			let txRedeem = await contractBosonRouter.redeem(tokenVoucherKey1, {from: Buyer});
			let internalTx = (await truffleAssert.createTransactionResult(contractVoucherKernel, txRedeem.tx))


			truffleAssert.eventEmitted(internalTx, 'LogVoucherRedeemed', (ev) => {
			    return ev._tokenIdVoucher.toString() === tokenVoucherKey1.toString();
			}, "voucher not redeemed successfully");				
		});		


		it("mark non-redeemed voucher as expired", async () => {
			let statusBefore = await contractVoucherKernel.getVoucherStatus.call(tokenVoucherKey2);	//[1000.0000] = hex"80" = 128 = COMMITTED
			assert.equal(web3.utils.toHex(statusBefore[0]), web3.utils.numberToHex(128), "initial voucher status not as expected (COMMITTED)");

			await timemachine.advanceTimeSeconds(helpers.SECONDS_IN_DAY*365); //fast-forward for a year
			await contractVoucherKernel.triggerExpiration(tokenVoucherKey2);

			let statusAfter = await contractVoucherKernel.getVoucherStatus.call(tokenVoucherKey2);	//[1001.0000] = hex"90" = 144 = EXPIRED
			assert.equal(web3.utils.toHex(statusAfter[0]), web3.utils.numberToHex(144), "end voucher status not as expected (EXPIRED)");
		});


		it("mark voucher as finalized", async () => {
			let txFinalize = await contractVoucherKernel.triggerFinalizeVoucher(tokenVoucherKey1, {from: Buyer});

			truffleAssert.eventEmitted(txFinalize, 'LogFinalizeVoucher', (ev) => {
			    return ev._tokenIdVoucher.toString() === tokenVoucherKey1.toString();
			}, "voucher not finalized successfully");				
		});	

			  	
		it("must fail: unauthorized redemption", async () => {
			await truffleAssert.reverts(contractBosonRouter.redeem(tokenVoucherKey1, {from: Attacker}),
				truffleAssert.ErrorType.REVERT
			);				
		});		
				  	
    })       


    describe('Withdrawals', function() {

		it("withdraw the escrowed payment from one redeemed voucher", async () => {
			let escrowedBefore = await contractCashier.getEscrowAmount.call(Buyer);

			await contractCashier.withdraw(tokenVoucherKey1);

			let escrowedAfter = await contractCashier.getEscrowAmount.call(Buyer);

			assert.isBelow(escrowedAfter.toNumber(), escrowedBefore.toNumber(), "escrowed amount not decreased");
		});		


		// it("must fail: unauthorized withdrawal of escrowed pool", async () => {
		// 	await truffleAssert.reverts(contractCashier.withdrawPool({from: Attacker}),
		// 		truffleAssert.ErrorType.REVERT
		// 	);				
		// });			
			  	
	})  


	
	after(async () => {
		await timemachine.revertToSnapShot(snapshot.id)
	})

});



contract("Voucher tests - UNHAPPY PATH", async accounts => {    

	let Seller 		= accounts[0];
	let Buyer 		= accounts[1];
	let Attacker 	= accounts[2];

    let contractERC1155ERC721, contractVoucherKernel, contractCashier, contractFundLimitsOracle;
    let promiseKey1, promiseKey2;
    let order1payment, order1depositSe, order1depositBu;
    let ordersCount;
	let tokenSupplyKey1, tokenSupplyKey2, tokenVoucherKey1, tokenVoucherKey2;	
	
	before('setup promise dates based on the block timestamp', async () => {
		snapshot = await timemachine.takeSnapshot();

		const timestamp = await Utils.getCurrTimestamp()

		helpers.PROMISE_VALID_FROM = timestamp
		helpers.PROMISE_VALID_TO = timestamp + 2 * helpers.SECONDS_IN_DAY;

		contractFundLimitsOracle = await FundLimitsOracle.new()
		contractERC1155ERC721 = await ERC1155ERC721.new();
		contractVoucherKernel = await VoucherKernel.new(contractERC1155ERC721.address);
		contractCashier = await Cashier.new(contractVoucherKernel.address);
		contractBosonRouter = await BosonRouter.new(contractVoucherKernel.address, contractERC1155ERC721.address, contractFundLimitsOracle.address, contractCashier.address);

		await contractERC1155ERC721.setApprovalForAll(contractVoucherKernel.address, 'true');
		await contractERC1155ERC721.setVoucherKernelAddress(contractVoucherKernel.address);
		await contractERC1155ERC721.setBosonRouterAddress(contractBosonRouter.address);

		await contractVoucherKernel.setBosonRouterAddress(contractBosonRouter.address);
		await contractVoucherKernel.setCashierAddress(contractCashier.address);

		await contractCashier.setBosonRouterAddress(contractBosonRouter.address);

		await contractVoucherKernel.setComplainPeriod(60); //60 seconds
		await contractVoucherKernel.setCancelFaultPeriod(60); //60 seconds
	})

    beforeEach('setup contracts for tests', async () => {

        //INIT
		// await contractVoucherKernel.createTokenSupplyID(helpers.ASSET_TITLE, helpers.ASSET_PIN1, helpers.ASSET_QR1, helpers.PROMISE_VALID_FROM, helpers.PROMISE_VALID_TO, helpers.PROMISE_PRICE1, helpers.PROMISE_DEPOSITSE1, helpers.PROMISE_DEPOSITBU1, helpers.PROMISE_CHALLENGE_PERIOD * helpers.SECONDS_IN_DAY, helpers.PROMISE_CANCELORFAULT_PERIOD * helpers.SECONDS_IN_DAY);

		// promiseKey1 = await contractVoucherKernel.promiseKeys.call(0);

		// assert.notEqual(promiseKey1, helpers.ZERO_ADDRESS, "promise not added");

		let txOrder = await contractBosonRouter.requestCreateOrder_ETH_ETH( [helpers.PROMISE_VALID_FROM, helpers.PROMISE_VALID_TO, helpers.PROMISE_PRICE1, helpers.PROMISE_DEPOSITSE1, helpers.PROMISE_DEPOSITBU1, helpers.ORDER_QUANTITY1], {from: Seller, to: contractBosonRouter.address, value: helpers.PROMISE_DEPOSITSE1});

		truffleAssert.eventEmitted(txOrder, 'LogOrderCreated', (ev) => {
		    tokenSupplyKey1 = ev._tokenIdSupply;
		    return ev._seller === Seller;
		}, "order1 not created successfully");	

		let txFillOrder = await contractBosonRouter.requestVoucher_ETH_ETH(tokenSupplyKey1, Seller, {from: Buyer, to: contractBosonRouter.address, value: helpers.PROMISE_PRICE1 + helpers.PROMISE_DEPOSITBU1});
		let internalTx = (await truffleAssert.createTransactionResult(contractVoucherKernel, txFillOrder.tx))

		truffleAssert.eventEmitted(internalTx, 'LogVoucherDelivered', (ev) => {
			tokenVoucherKey1 = ev._tokenIdVoucher
			return ev._issuer === Seller;
		}, "order1 not created successfully");

		//\INIT
    })


   	describe('Wait periods', function() {
		it("change complain period", async () => {
			let txChangePeriod = await contractVoucherKernel.setComplainPeriod(helpers.PROMISE_CHALLENGE_PERIOD * helpers.SECONDS_IN_DAY);

			truffleAssert.eventEmitted(txChangePeriod, 'LogComplainPeriodChanged', (ev) => {
			    return ev._newComplainPeriod.toString() === (helpers.PROMISE_CHALLENGE_PERIOD * helpers.SECONDS_IN_DAY).toString();
			}, "complain period not changed successfully");
		});		


		it("must fail: unauthorized change of complain period", async () => {
			await truffleAssert.reverts(contractVoucherKernel.setComplainPeriod(helpers.PROMISE_CHALLENGE_PERIOD * helpers.SECONDS_IN_DAY, {from: Attacker}),
				truffleAssert.ErrorType.REVERT
			);				
		});		


		it("change cancelOrFault period", async () => {
			let txChangePeriod = await contractVoucherKernel.setCancelFaultPeriod(helpers.PROMISE_CANCELORFAULT_PERIOD * helpers.SECONDS_IN_DAY);

			await truffleAssert.eventEmitted(txChangePeriod, 'LogCancelFaultPeriodChanged', (ev) => {
			    return ev._newCancelFaultPeriod.toString() === (helpers.PROMISE_CANCELORFAULT_PERIOD * helpers.SECONDS_IN_DAY).toString();
			}, "complain period not changed successfully");
		});		


		it("must fail: unauthorized change of cancelOrFault period", async () => {
			await truffleAssert.reverts(contractVoucherKernel.setCancelFaultPeriod(helpers.PROMISE_CANCELORFAULT_PERIOD * helpers.SECONDS_IN_DAY, {from: Attacker}),
				truffleAssert.ErrorType.REVERT
			);				
		});					
			  	
    })   


	describe('Refunds ...', function() {

		it("refunding one voucher", async () => {
			let txRefund = await contractBosonRouter.refund(tokenVoucherKey1, {from: Buyer});

			let statusAfter = await contractVoucherKernel.getVoucherStatus.call(tokenVoucherKey1);	//[1010.0000] = hex"A0" = 160 = REFUND
			assert.equal(web3.utils.toHex(statusAfter[0]), web3.utils.numberToHex(160), "end voucher status not as expected (REFUNDED)");			
		});	


		it("refunding one voucher, then complain", async () => {
			let txRefund = await contractBosonRouter.refund(tokenVoucherKey1, {from: Buyer});
			let txComplain = await contractBosonRouter.complain(tokenVoucherKey1, {from: Buyer});

			let statusAfter = await contractVoucherKernel.getVoucherStatus.call(tokenVoucherKey1);	//[1010.1000] = hex"A8" = 168 = REFUND_COMPLAIN
			assert.equal(web3.utils.toHex(statusAfter[0]), web3.utils.numberToHex(168), "end voucher status not as expected (REFUNDED_COMPLAINED)");			
		});	


		it("refunding one voucher, then complain, then cancel/fault", async () => {
			let txRefund = await contractBosonRouter.refund(tokenVoucherKey1, {from: Buyer});
			let txComplain = await contractBosonRouter.complain(tokenVoucherKey1, {from: Buyer});
			let txCoF = await contractBosonRouter.cancelOrFault(tokenVoucherKey1, {from: Seller});

			let statusAfter = await contractVoucherKernel.getVoucherStatus.call(tokenVoucherKey1);	//[1010.1100] = hex"AC" = 172 = REFUND_COMPLAIN_COF
			assert.equal(web3.utils.toHex(statusAfter[0]), web3.utils.numberToHex(172), "end voucher status not as expected (REFUNDED_COMPLAINED_CANCELORFAULT)");			
		});		


		it("must fail: refund then try to redeem", async () => {
			let txRefund = await contractBosonRouter.refund(tokenVoucherKey1, {from: Buyer});

			await truffleAssert.reverts(contractBosonRouter.redeem(tokenVoucherKey1, {from: Buyer}),
				truffleAssert.ErrorType.REVERT
			);				
		});	

    }) 


	describe('Cancel/Fault by the seller ...', function() {

		it("canceling one voucher", async () => {
			let txCoF = await contractBosonRouter.cancelOrFault(tokenVoucherKey1, {from: Seller});

			let statusAfter = await contractVoucherKernel.getVoucherStatus.call(tokenVoucherKey1);	//[1000.0100] = hex"84" = 132 = CANCELORFAULT
			assert.equal(web3.utils.toHex(statusAfter[0]), web3.utils.numberToHex(132), "end voucher status not as expected (CANCELORFAULT)");			
		});		


		it("must fail: cancel/fault then try to redeem", async () => {
			let txCoF = await contractBosonRouter.cancelOrFault(tokenVoucherKey1, {from: Seller});

			await truffleAssert.reverts(contractBosonRouter.redeem(tokenVoucherKey1, {from: Buyer}),
				truffleAssert.ErrorType.REVERT
			);				
		});	

    })     


	describe('Expirations (one universal test) ...', function() {

		it("Expired, then complain, then Cancel/Fault, then try to redeem", async () => {
			await timemachine.advanceTimeSeconds(helpers.SECONDS_IN_DAY*3); //fast-forward for three days
			await contractVoucherKernel.triggerExpiration(tokenVoucherKey1);

			let statusAfter = await contractVoucherKernel.getVoucherStatus.call(tokenVoucherKey1);	//[1001.0000] = hex"90" = 144 = EXPIRED			
			let txComplain = await contractBosonRouter.complain(tokenVoucherKey1, {from: Buyer});

			statusAfter = await contractVoucherKernel.getVoucherStatus.call(tokenVoucherKey1);	//[1001.1000] = hex"98" = 152 = EXPIRED_COMPLAIN
			assert.equal(web3.utils.toHex(statusAfter[0]), web3.utils.numberToHex(152), "end voucher status not as expected (EXPIRED_COMPLAINED)");			

			//in the same test, because the EVM time machine is funky ...
			let txCoF = await contractBosonRouter.cancelOrFault(tokenVoucherKey1, {from: Seller});
			statusAfter = await contractVoucherKernel.getVoucherStatus.call(tokenVoucherKey1);	//[1001.1000] = hex"9C" = 156 = EXPIRED_COMPLAINED_CANCELORFAULT
			assert.equal(web3.utils.toHex(statusAfter[0]), web3.utils.numberToHex(156), "end voucher status not as expected (EXPIRED_COMPLAINED_CANCELORFAULT)");

			//in the same test, because the EVM time machine is funky ...
			await truffleAssert.reverts(contractBosonRouter.redeem(tokenVoucherKey1, {from: Buyer}),
				truffleAssert.ErrorType.REVERT
			);
		});    
		
		after(async () => {
			await timemachine.revertToSnapShot(snapshot.id)
		})

	})    
	
>>>>>>> 42a19dae
});<|MERGE_RESOLUTION|>--- conflicted
+++ resolved
@@ -2,37 +2,32 @@
 // later consider using
 // https://github.com/OpenZeppelin/openzeppelin-test-helpers
 
-<<<<<<< HEAD
 const constants = require('../testHelpers/constants');
 const timemachine = require('../testHelpers/timemachine');
 const Utils = require('../testHelpers/utils');
 const Users = require('../testHelpers/users');
-=======
-const ERC1155ERC721 = artifacts.require("ERC1155ERC721");
-const VoucherKernel = artifacts.require("VoucherKernel");
-const Cashier 		= artifacts.require("Cashier");
-const BosonRouter = artifacts.require("BosonRouter")
-const FundLimitsOracle 	= artifacts.require('FundLimitsOracle');
->>>>>>> 42a19dae
 
 const ERC1155ERC721 = artifacts.require('ERC1155ERC721');
 const VoucherKernel = artifacts.require('VoucherKernel');
 const Cashier = artifacts.require('Cashier');
+const BosonRouter = artifacts.require('BosonRouter');
 const FundLimitsOracle = artifacts.require('FundLimitsOracle');
 
 let snapshot;
 
-<<<<<<< HEAD
 contract('Voucher tests', async (addresses) => {
   const users = new Users(addresses);
 
   let contractERC1155ERC721,
     contractVoucherKernel,
     contractCashier,
+    contractBosonRouter,
     contractFundLimitsOracle;
   let tokenSupplyKey1, tokenSupplyKey2, tokenVoucherKey1, tokenVoucherKey2;
 
   before('setup contracts for tests', async () => {
+    const sixtySeconds = 60;
+
     snapshot = await timemachine.takeSnapshot();
 
     const timestamp = await Utils.getCurrTimestamp();
@@ -44,10 +39,12 @@
     contractVoucherKernel = await VoucherKernel.new(
       contractERC1155ERC721.address
     );
-    contractCashier = await Cashier.new(
+    contractCashier = await Cashier.new(contractVoucherKernel.address);
+    contractBosonRouter = await BosonRouter.new(
       contractVoucherKernel.address,
       contractERC1155ERC721.address,
-      contractFundLimitsOracle.address
+      contractFundLimitsOracle.address,
+      contractCashier.address
     );
 
     await contractERC1155ERC721.setApprovalForAll(
@@ -57,7 +54,19 @@
     await contractERC1155ERC721.setVoucherKernelAddress(
       contractVoucherKernel.address
     );
+    await contractERC1155ERC721.setBosonRouterAddress(
+      contractBosonRouter.address
+    );
+
+    await contractVoucherKernel.setBosonRouterAddress(
+      contractBosonRouter.address
+    );
     await contractVoucherKernel.setCashierAddress(contractCashier.address);
+
+    await contractCashier.setBosonRouterAddress(contractBosonRouter.address);
+
+    await contractVoucherKernel.setComplainPeriod(sixtySeconds);
+    await contractVoucherKernel.setCancelFaultPeriod(sixtySeconds);
 
     console.log('Seller:   ' + users.seller.address);
     console.log('Buyer:    ' + users.buyer.address);
@@ -83,7 +92,7 @@
 
   describe('Orders (aka supply tokens - ERC1155)', () => {
     it('adding one new order / promise', async () => {
-      const txOrder = await contractCashier.requestCreateOrderETHETH(
+      const txOrder = await contractBosonRouter.requestCreateOrderETHETH(
         [
           constants.PROMISE_VALID_FROM,
           constants.PROMISE_VALID_TO,
@@ -93,7 +102,7 @@
           constants.ORDER_QUANTITY1,
         ],
         {
-          from: users.buyer.address,
+          from: users.seller.address,
           to: contractCashier.address,
           value: constants.PROMISE_DEPOSITSE1,
         }
@@ -107,7 +116,7 @@
       // }, "order1 not created successfully");
 
       // // instead, we check that the escrow increased for the seller
-      // let escrowAmount = await contractCashier.getEscrowAmount.call(Seller);
+      // let escrowAmount = await contractBosonRouter.getEscrowAmount.call(Seller);
       // assert.isAbove(escrowAmount.toNumber(), 0,
       //   "seller's escrowed deposit should be more than zero");
 
@@ -117,14 +126,14 @@
         'LogOrderCreated',
         (ev) => {
           tokenSupplyKey1 = ev._tokenIdSupply;
-          return ev._seller === users.buyer.address;
+          return ev._seller === users.seller.address;
         },
         'order1 not created successfully'
       );
     });
 
     it('adding second order', async () => {
-      const txOrder = await contractCashier.requestCreateOrderETHETH(
+      const txOrder = await contractBosonRouter.requestCreateOrderETHETH(
         [
           constants.PROMISE_VALID_FROM,
           constants.PROMISE_VALID_TO,
@@ -134,7 +143,7 @@
           constants.ORDER_QUANTITY2,
         ],
         {
-          from: users.buyer.address,
+          from: users.seller.address,
           to: contractCashier.address,
           value: constants.PROMISE_DEPOSITSE2,
         }
@@ -145,19 +154,19 @@
         'LogOrderCreated',
         (ev) => {
           tokenSupplyKey2 = ev._tokenIdSupply;
-          return ev._seller === users.buyer.address;
+          return ev._seller === users.seller.address;
         },
         'order2 not created successfully'
       );
     });
 
     it('fill one order (aka buy a voucher)', async () => {
-      const txFillOrder = await contractCashier.requestVoucherETHETH(
+      const txFillOrder = await contractBosonRouter.requestVoucherETHETH(
         tokenSupplyKey1,
-        users.buyer.address,
+        users.seller.address,
         {
           from: users.buyer.address,
-          to: contractCashier.address,
+          to: contractBosonRouter.address,
           value: constants.PROMISE_PRICE1 + constants.PROMISE_DEPOSITBU1,
         }
       );
@@ -170,7 +179,7 @@
         internalTx,
         'LogVoucherDelivered',
         (ev) => {
-          return ev._issuer === users.buyer.address;
+          return ev._issuer === users.seller.address;
         },
         'order1 not created successfully'
       );
@@ -183,12 +192,12 @@
     });
 
     it('fill second order (aka buy a voucher)', async () => {
-      const txFillOrder = await contractCashier.requestVoucherETHETH(
+      const txFillOrder = await contractBosonRouter.requestVoucherETHETH(
         tokenSupplyKey2,
-        users.buyer.address,
+        users.seller.address,
         {
           from: users.buyer.address,
-          to: contractCashier.address,
+          to: contractBosonRouter.address,
           value: constants.PROMISE_PRICE2 + constants.PROMISE_DEPOSITBU2,
         }
       );
@@ -210,7 +219,7 @@
 
     it('must fail: adding new order with incorrect value sent', async () => {
       await truffleAssert.reverts(
-        contractCashier.requestCreateOrderETHETH(
+        contractBosonRouter.requestCreateOrderETHETH(
           [
             constants.PROMISE_VALID_FROM,
             constants.PROMISE_VALID_TO,
@@ -220,8 +229,8 @@
             constants.ORDER_QUANTITY1,
           ],
           {
-            from: users.buyer.address,
-            to: contractCashier.address,
+            from: users.seller.address,
+            to: contractBosonRouter.address,
             value: 0,
           }
         ),
@@ -231,12 +240,12 @@
 
     it('must fail: fill an order with incorrect value', async () => {
       await truffleAssert.reverts(
-        contractCashier.requestVoucherETHETH(
+        contractBosonRouter.requestVoucherETHETH(
           tokenSupplyKey1,
-          users.buyer.address,
+          users.seller.address,
           {
             from: users.buyer.address,
-            to: contractCashier.address,
+            to: contractBosonRouter.address,
             value: 0,
           }
         ),
@@ -247,12 +256,16 @@
 
   describe('Voucher tokens', function () {
     it('redeeming one voucher', async () => {
-      const txRedeem = await contractVoucherKernel.redeem(tokenVoucherKey1, {
-        from: users.buyer.address,
-      });
+      const txRedeem = await contractBosonRouter.redeem(tokenVoucherKey1, {
+        from: users.buyer.address,
+      });
+      const internalTx = await truffleAssert.createTransactionResult(
+        contractVoucherKernel,
+        txRedeem.tx
+      );
 
       truffleAssert.eventEmitted(
-        txRedeem,
+        internalTx,
         'LogVoucherRedeemed',
         (ev) => {
           return ev._tokenIdVoucher.toString() === tokenVoucherKey1.toString();
@@ -307,7 +320,7 @@
 
     it('must fail: unauthorized redemption', async () => {
       await truffleAssert.reverts(
-        contractVoucherKernel.redeem(tokenVoucherKey1, {
+        contractBosonRouter.redeem(tokenVoucherKey1, {
           from: users.attacker.address,
         }),
         truffleAssert.ErrorType.REVERT
@@ -353,28 +366,31 @@
   let contractERC1155ERC721,
     contractVoucherKernel,
     contractCashier,
+    contractBosonRouter,
     contractFundLimitsOracle;
   let tokenSupplyKey1, tokenVoucherKey1;
 
   before('setup promise dates based on the block timestamp', async () => {
+    const sixtySeconds = 60;
+
     snapshot = await timemachine.takeSnapshot();
 
     const timestamp = await Utils.getCurrTimestamp();
 
     constants.PROMISE_VALID_FROM = timestamp;
     constants.PROMISE_VALID_TO = timestamp + 2 * constants.SECONDS_IN_DAY;
-  });
-
-  beforeEach('setup contracts for tests', async () => {
+
     contractFundLimitsOracle = await FundLimitsOracle.new();
     contractERC1155ERC721 = await ERC1155ERC721.new();
     contractVoucherKernel = await VoucherKernel.new(
       contractERC1155ERC721.address
     );
-    contractCashier = await Cashier.new(
+    contractCashier = await Cashier.new(contractVoucherKernel.address);
+    contractBosonRouter = await BosonRouter.new(
       contractVoucherKernel.address,
       contractERC1155ERC721.address,
-      contractFundLimitsOracle.address
+      contractFundLimitsOracle.address,
+      contractCashier.address
     );
 
     await contractERC1155ERC721.setApprovalForAll(
@@ -384,9 +400,23 @@
     await contractERC1155ERC721.setVoucherKernelAddress(
       contractVoucherKernel.address
     );
+    await contractERC1155ERC721.setBosonRouterAddress(
+      contractBosonRouter.address
+    );
+
+    await contractVoucherKernel.setBosonRouterAddress(
+      contractBosonRouter.address
+    );
     await contractVoucherKernel.setCashierAddress(contractCashier.address);
 
-    const txOrder = await contractCashier.requestCreateOrderETHETH(
+    await contractCashier.setBosonRouterAddress(contractBosonRouter.address);
+
+    await contractVoucherKernel.setComplainPeriod(sixtySeconds);
+    await contractVoucherKernel.setCancelFaultPeriod(sixtySeconds);
+  });
+
+  beforeEach('setup contracts for tests', async () => {
+    const txOrder = await contractBosonRouter.requestCreateOrderETHETH(
       [
         constants.PROMISE_VALID_FROM,
         constants.PROMISE_VALID_TO,
@@ -397,7 +427,7 @@
       ],
       {
         from: users.seller.address,
-        to: contractCashier.address,
+        to: contractBosonRouter.address,
         value: constants.PROMISE_DEPOSITSE1,
       }
     );
@@ -412,12 +442,12 @@
       'order1 not created successfully'
     );
 
-    const txFillOrder = await contractCashier.requestVoucherETHETH(
+    const txFillOrder = await contractBosonRouter.requestVoucherETHETH(
       tokenSupplyKey1,
       users.seller.address,
       {
         from: users.buyer.address,
-        to: contractCashier.address,
+        to: contractBosonRouter.address,
         value: constants.PROMISE_PRICE1 + constants.PROMISE_DEPOSITBU1,
       }
     );
@@ -505,7 +535,7 @@
 
   describe('Refunds ...', function () {
     it('refunding one voucher', async () => {
-      await contractVoucherKernel.refund(tokenVoucherKey1, {
+      await contractBosonRouter.refund(tokenVoucherKey1, {
         from: users.buyer.address,
       });
 
@@ -522,10 +552,10 @@
     });
 
     it('refunding one voucher, then complain', async () => {
-      await contractVoucherKernel.refund(tokenVoucherKey1, {
-        from: users.buyer.address,
-      });
-      await contractVoucherKernel.complain(tokenVoucherKey1, {
+      await contractBosonRouter.refund(tokenVoucherKey1, {
+        from: users.buyer.address,
+      });
+      await contractBosonRouter.complain(tokenVoucherKey1, {
         from: users.buyer.address,
       });
 
@@ -542,13 +572,13 @@
     });
 
     it('refunding one voucher, then complain, then cancel/fault', async () => {
-      await contractVoucherKernel.refund(tokenVoucherKey1, {
-        from: users.buyer.address,
-      });
-      await contractVoucherKernel.complain(tokenVoucherKey1, {
-        from: users.buyer.address,
-      });
-      await contractVoucherKernel.cancelOrFault(tokenVoucherKey1, {
+      await contractBosonRouter.refund(tokenVoucherKey1, {
+        from: users.buyer.address,
+      });
+      await contractBosonRouter.complain(tokenVoucherKey1, {
+        from: users.buyer.address,
+      });
+      await contractBosonRouter.cancelOrFault(tokenVoucherKey1, {
         from: users.seller.address,
       });
 
@@ -566,12 +596,12 @@
     });
 
     it('must fail: refund then try to redeem', async () => {
-      await contractVoucherKernel.refund(tokenVoucherKey1, {
-        from: users.buyer.address,
-      });
-
-      await truffleAssert.reverts(
-        contractVoucherKernel.redeem(tokenVoucherKey1, {
+      await contractBosonRouter.refund(tokenVoucherKey1, {
+        from: users.buyer.address,
+      });
+
+      await truffleAssert.reverts(
+        contractBosonRouter.redeem(tokenVoucherKey1, {
           from: users.buyer.address,
         }),
         truffleAssert.ErrorType.REVERT
@@ -581,7 +611,7 @@
 
   describe('Cancel/Fault by the seller ...', () => {
     it('canceling one voucher', async () => {
-      await contractVoucherKernel.cancelOrFault(tokenVoucherKey1, {
+      await contractBosonRouter.cancelOrFault(tokenVoucherKey1, {
         from: users.seller.address,
       });
 
@@ -598,12 +628,12 @@
     });
 
     it('must fail: cancel/fault then try to redeem', async () => {
-      await contractVoucherKernel.cancelOrFault(tokenVoucherKey1, {
+      await contractBosonRouter.cancelOrFault(tokenVoucherKey1, {
         from: users.seller.address,
       });
 
       await truffleAssert.reverts(
-        contractVoucherKernel.redeem(tokenVoucherKey1, {
+        contractBosonRouter.redeem(tokenVoucherKey1, {
           from: users.buyer.address,
         }),
         truffleAssert.ErrorType.REVERT
@@ -630,7 +660,7 @@
         'end voucher status not as expected (EXPIRED)'
       );
 
-      await contractVoucherKernel.complain(tokenVoucherKey1, {
+      await contractBosonRouter.complain(tokenVoucherKey1, {
         from: users.buyer.address,
       });
 
@@ -646,7 +676,7 @@
       );
 
       // in the same test, because the EVM time machine is funky ...
-      await contractVoucherKernel.cancelOrFault(tokenVoucherKey1, {
+      await contractBosonRouter.cancelOrFault(tokenVoucherKey1, {
         from: users.seller.address,
       });
 
@@ -664,7 +694,7 @@
 
       // in the same test, because the EVM time machine is funky ...
       await truffleAssert.reverts(
-        contractVoucherKernel.redeem(tokenVoucherKey1, {
+        contractBosonRouter.redeem(tokenVoucherKey1, {
           from: users.buyer.address,
         }),
         truffleAssert.ErrorType.REVERT
@@ -675,450 +705,4 @@
       await timemachine.revertToSnapShot(snapshot.id);
     });
   });
-=======
-contract("Voucher tests", async accounts => {
-	let Seller = config.accounts.seller.address
-	let Buyer = config.accounts.buyer.address
-	let Attacker = config.accounts.attacker.address
-
-    let contractERC1155ERC721, contractVoucherKernel, contractCashier, contractBosonRouter, contractFundLimitsOracle;
-    let promiseKey1, promiseKey2;
-    let order1payment, order1depositSe, order1depositBu;
-    let ordersCount;
-	let tokenSupplyKey1, tokenSupplyKey2, tokenVoucherKey1, tokenVoucherKey2;
-	
-
-
-    before('setup contracts for tests', async () => {
-		snapshot = await timemachine.takeSnapshot();
-
-		const timestamp = await Utils.getCurrTimestamp()
-		helpers.PROMISE_VALID_FROM = timestamp
-		helpers.PROMISE_VALID_TO = timestamp + 2 * helpers.SECONDS_IN_DAY;
-
-		contractFundLimitsOracle = await FundLimitsOracle.new()
-		contractERC1155ERC721 = await ERC1155ERC721.new();
-		contractVoucherKernel = await VoucherKernel.new(contractERC1155ERC721.address);
-		contractCashier = await Cashier.new(contractVoucherKernel.address);
-		contractBosonRouter = await BosonRouter.new(contractVoucherKernel.address, contractERC1155ERC721.address, contractFundLimitsOracle.address, contractCashier.address);
-
-		await contractERC1155ERC721.setApprovalForAll(contractVoucherKernel.address, 'true');
-		await contractERC1155ERC721.setVoucherKernelAddress(contractVoucherKernel.address);
-		await contractERC1155ERC721.setBosonRouterAddress(contractBosonRouter.address);
-
-		await contractVoucherKernel.setBosonRouterAddress(contractBosonRouter.address);
-		await contractVoucherKernel.setCashierAddress(contractCashier.address);
-
-		await contractCashier.setBosonRouterAddress(contractBosonRouter.address);
-
-		await contractVoucherKernel.setComplainPeriod(60); //60 seconds
-		await contractVoucherKernel.setCancelFaultPeriod(60); //60 seconds
-
-        console.log("Seller:   " + Seller);
-        console.log("Buyer:    " + Buyer);
-        console.log("Attacker: " + Attacker + "\n");
-    })
-
-
-	describe('Direct minting', function() {
-
-		it("must fail: unauthorized minting ERC-1155", async () => {
-			await truffleAssert.reverts(contractERC1155ERC721.mint(Attacker, 666, 1, []), 
-				truffleAssert.ErrorType.REVERT
-			);
-		});	
-
-		it("must fail: unauthorized minting ERC-721", async () => {
-			await truffleAssert.reverts(contractERC1155ERC721.mint(Attacker, 666), 
-				truffleAssert.ErrorType.REVERT
-			);
-		});	
-	})
-
-
-//in the prototype, the creation of a promise is merged into creating an order
-  //   describe('Promises (aka offers)', function() {
-
-		// it("adding one new promise", async () => {
-		// 	// console.log("helpers.PROMISE_VALID_FROM: ", helpers.PROMISE_VALID_FROM, ", helpers.PROMISE_VALID_TO: ", helpers.PROMISE_VALID_TO);
-		// 	await contractVoucherKernel.createTokenSupplyID(helpers.ASSET_TITLE, helpers.ASSET_PIN1, helpers.ASSET_QR1, helpers.PROMISE_VALID_FROM, helpers.PROMISE_VALID_TO, helpers.PROMISE_PRICE1, helpers.PROMISE_DEPOSITSE1, helpers.PROMISE_DEPOSITBU1, helpers.PROMISE_CHALLENGE_PERIOD, helpers.PROMISE_CANCELORFAULT_PERIOD);
-
-		// 	promiseKey1 = await contractVoucherKernel.promiseKeys.call(0);
-			
-		// 	assert.notEqual(promiseKey1, helpers.ZERO_ADDRESS, "promise not added");
-		// });	
-
-		// it("adding second new promise", async () => {
-		// 	await contractVoucherKernel.createTokenSupplyID(helpers.ASSET_TITLE2, helpers.ASSET_PIN2, helpers.ASSET_QR2, helpers.PROMISE_VALID_FROM, helpers.PROMISE_VALID_TO, helpers.PROMISE_PRICE2, helpers.PROMISE_DEPOSITSE2, helpers.PROMISE_DEPOSITBU2, helpers.PROMISE_CHALLENGE_PERIOD, helpers.PROMISE_CANCELORFAULT_PERIOD);
-
-		// 	promiseKey2 = await contractVoucherKernel.promiseKeys.call(1);
-			
-		// 	assert.notEqual(promiseKey2, helpers.ZERO_ADDRESS, "second promise not added");
-		// });				
-
-		// it("must fail: adding new promise with invalid validity", async () => {			
-		// 	await truffleAssert.reverts(contractVoucherKernel.createTokenSupplyID(helpers.ASSET_TITLE, helpers.ASSET_PIN1, helpers.ASSET_QR1, helpers.PROMISE_VALID_FROM, helpers.PROMISE_VALID_FROM - 1, helpers.PROMISE_PRICE1, helpers.PROMISE_DEPOSITSE1, helpers.PROMISE_DEPOSITBU1, helpers.PROMISE_CHALLENGE_PERIOD, helpers.PROMISE_CANCELORFAULT_PERIOD),
-		// 		truffleAssert.ErrorType.REVERT
-		// 	);						
-		// });			
-			  	
-  //   })
-
-
-  	describe('Orders (aka supply tokens - ERC1155)', function() {
-
-		it("adding one new order / promise", async () => {		
-
-			let txOrder = await contractBosonRouter.requestCreateOrder_ETH_ETH([helpers.PROMISE_VALID_FROM, helpers.PROMISE_VALID_TO, helpers.PROMISE_PRICE1, helpers.PROMISE_DEPOSITSE1, helpers.PROMISE_DEPOSITBU1, helpers.ORDER_QUANTITY1], {from: Seller, to: contractCashier.address, value: helpers.PROMISE_DEPOSITSE1});
-
-			//would need truffle-events as the event emitted is from a nested contract, so truffle-assert doesn't detect it
-			// truffleAssert.eventEmitted(txOrder, 'LogOrderCreated', (ev) => {
-			//     tokenSupplyKey = ev._tokenIdSupply;
-			//     return ev._seller === Seller;
-			// }, "order1 not created successfully");
-
-			// //instead, we check that the escrow increased for the seller
-			// let escrowAmount = await contractBosonRouter.getEscrowAmount.call(Seller);
-			// assert.isAbove(escrowAmount.toNumber(), 0, "seller's escrowed deposit should be more than zero");
-
-			//move events from VoucherKernel to Cashier:
-			truffleAssert.eventEmitted(txOrder, 'LogOrderCreated', (ev) => {
-			    tokenSupplyKey1 = ev._tokenIdSupply;
-			    return ev._seller === Seller;
-			}, "order1 not created successfully");			
-			
-		});	
-
-		it("adding second order", async () => {		
-
-			let txOrder = await contractBosonRouter.requestCreateOrder_ETH_ETH([helpers.PROMISE_VALID_FROM, helpers.PROMISE_VALID_TO, helpers.PROMISE_PRICE2, helpers.PROMISE_DEPOSITSE2, helpers.PROMISE_DEPOSITBU2, helpers.ORDER_QUANTITY2], {from: Seller, to: contractCashier.address, value: helpers.PROMISE_DEPOSITSE2});
-
-			truffleAssert.eventEmitted(txOrder, 'LogOrderCreated', (ev) => {
-			    tokenSupplyKey2 = ev._tokenIdSupply;
-			    return ev._seller === Seller;
-			}, "order2 not created successfully");			
-			
-		});	
-
-
-		it("fill one order (aka buy a voucher)", async () => {			
-
-			let txFillOrder = await contractBosonRouter.requestVoucher_ETH_ETH(tokenSupplyKey1, Seller, {from: Buyer, to: contractBosonRouter.address, value: helpers.PROMISE_PRICE1 + helpers.PROMISE_DEPOSITBU1});
-			let internalTx = (await truffleAssert.createTransactionResult(contractVoucherKernel, txFillOrder.tx))
-
-			truffleAssert.eventEmitted(internalTx, 'LogVoucherDelivered', (ev) => {
-				return ev._issuer === Seller;
-			}, "order1 not created successfully");
-
-			let filtered = internalTx.logs.filter(e => e.event == 'LogVoucherDelivered')[0]
-			tokenVoucherKey1 = filtered.returnValues['_tokenIdVoucher']
-		});	
-
-
-		it("fill second order (aka buy a voucher)", async () => {			
-
-			let txFillOrder = await contractBosonRouter.requestVoucher_ETH_ETH(tokenSupplyKey2, Seller, {from: Buyer, to: contractBosonRouter.address, value: helpers.PROMISE_PRICE2 + helpers.PROMISE_DEPOSITBU2});
-			let internalTx = (await truffleAssert.createTransactionResult(contractVoucherKernel, txFillOrder.tx))
-
-			truffleAssert.eventEmitted(internalTx, 'LogVoucherDelivered', (ev) => {
-			    tokenVoucherKey2 = ev._tokenIdVoucher;
-			    return ev._tokenIdSupply.toString() === tokenSupplyKey2.toString();
-			}, "order1 not filled successfully");
-		});			
-
-		//in prototype, everyone can create an order
-		// it("must fail: unauthorized adding of new order", async () => {			
-
-		// 	await truffleAssert.reverts(contractBosonRouter.requestCreateOrder_ETH_ETH(promiseKey1, helpers.ORDER_QUANTITY1, {from: Attacker, to: contractBosonRouter.address, value: helpers.PROMISE_DEPOSITSE1}),
-		// 		truffleAssert.ErrorType.REVERT
-		// 	);			
-			
-		// });		
-
-
-		it("must fail: adding new order with incorrect value sent", async () => {	
-
-			await truffleAssert.reverts(contractBosonRouter.requestCreateOrder_ETH_ETH([helpers.PROMISE_VALID_FROM, helpers.PROMISE_VALID_TO, helpers.PROMISE_PRICE1, helpers.PROMISE_DEPOSITSE1, helpers.PROMISE_DEPOSITBU1, helpers.ORDER_QUANTITY1], {from: Seller, to: contractBosonRouter.address, value: 0}),
-				truffleAssert.ErrorType.REVERT
-			);			
-			
-		});	
-
-		it("must fail: fill an order with incorrect value", async () => {			
-
-			await truffleAssert.reverts(contractBosonRouter.requestVoucher_ETH_ETH(tokenSupplyKey1, Seller, {from: Buyer, to: contractBosonRouter.address, value: 0}),
-				truffleAssert.ErrorType.REVERT
-			);			
-			
-		});					
-			  	
-	})
-	
-    describe('Voucher tokens', function() {
-
-		it("redeeming one voucher", async () => {
-			let txRedeem = await contractBosonRouter.redeem(tokenVoucherKey1, {from: Buyer});
-			let internalTx = (await truffleAssert.createTransactionResult(contractVoucherKernel, txRedeem.tx))
-
-
-			truffleAssert.eventEmitted(internalTx, 'LogVoucherRedeemed', (ev) => {
-			    return ev._tokenIdVoucher.toString() === tokenVoucherKey1.toString();
-			}, "voucher not redeemed successfully");				
-		});		
-
-
-		it("mark non-redeemed voucher as expired", async () => {
-			let statusBefore = await contractVoucherKernel.getVoucherStatus.call(tokenVoucherKey2);	//[1000.0000] = hex"80" = 128 = COMMITTED
-			assert.equal(web3.utils.toHex(statusBefore[0]), web3.utils.numberToHex(128), "initial voucher status not as expected (COMMITTED)");
-
-			await timemachine.advanceTimeSeconds(helpers.SECONDS_IN_DAY*365); //fast-forward for a year
-			await contractVoucherKernel.triggerExpiration(tokenVoucherKey2);
-
-			let statusAfter = await contractVoucherKernel.getVoucherStatus.call(tokenVoucherKey2);	//[1001.0000] = hex"90" = 144 = EXPIRED
-			assert.equal(web3.utils.toHex(statusAfter[0]), web3.utils.numberToHex(144), "end voucher status not as expected (EXPIRED)");
-		});
-
-
-		it("mark voucher as finalized", async () => {
-			let txFinalize = await contractVoucherKernel.triggerFinalizeVoucher(tokenVoucherKey1, {from: Buyer});
-
-			truffleAssert.eventEmitted(txFinalize, 'LogFinalizeVoucher', (ev) => {
-			    return ev._tokenIdVoucher.toString() === tokenVoucherKey1.toString();
-			}, "voucher not finalized successfully");				
-		});	
-
-			  	
-		it("must fail: unauthorized redemption", async () => {
-			await truffleAssert.reverts(contractBosonRouter.redeem(tokenVoucherKey1, {from: Attacker}),
-				truffleAssert.ErrorType.REVERT
-			);				
-		});		
-				  	
-    })       
-
-
-    describe('Withdrawals', function() {
-
-		it("withdraw the escrowed payment from one redeemed voucher", async () => {
-			let escrowedBefore = await contractCashier.getEscrowAmount.call(Buyer);
-
-			await contractCashier.withdraw(tokenVoucherKey1);
-
-			let escrowedAfter = await contractCashier.getEscrowAmount.call(Buyer);
-
-			assert.isBelow(escrowedAfter.toNumber(), escrowedBefore.toNumber(), "escrowed amount not decreased");
-		});		
-
-
-		// it("must fail: unauthorized withdrawal of escrowed pool", async () => {
-		// 	await truffleAssert.reverts(contractCashier.withdrawPool({from: Attacker}),
-		// 		truffleAssert.ErrorType.REVERT
-		// 	);				
-		// });			
-			  	
-	})  
-
-
-	
-	after(async () => {
-		await timemachine.revertToSnapShot(snapshot.id)
-	})
-
-});
-
-
-
-contract("Voucher tests - UNHAPPY PATH", async accounts => {    
-
-	let Seller 		= accounts[0];
-	let Buyer 		= accounts[1];
-	let Attacker 	= accounts[2];
-
-    let contractERC1155ERC721, contractVoucherKernel, contractCashier, contractFundLimitsOracle;
-    let promiseKey1, promiseKey2;
-    let order1payment, order1depositSe, order1depositBu;
-    let ordersCount;
-	let tokenSupplyKey1, tokenSupplyKey2, tokenVoucherKey1, tokenVoucherKey2;	
-	
-	before('setup promise dates based on the block timestamp', async () => {
-		snapshot = await timemachine.takeSnapshot();
-
-		const timestamp = await Utils.getCurrTimestamp()
-
-		helpers.PROMISE_VALID_FROM = timestamp
-		helpers.PROMISE_VALID_TO = timestamp + 2 * helpers.SECONDS_IN_DAY;
-
-		contractFundLimitsOracle = await FundLimitsOracle.new()
-		contractERC1155ERC721 = await ERC1155ERC721.new();
-		contractVoucherKernel = await VoucherKernel.new(contractERC1155ERC721.address);
-		contractCashier = await Cashier.new(contractVoucherKernel.address);
-		contractBosonRouter = await BosonRouter.new(contractVoucherKernel.address, contractERC1155ERC721.address, contractFundLimitsOracle.address, contractCashier.address);
-
-		await contractERC1155ERC721.setApprovalForAll(contractVoucherKernel.address, 'true');
-		await contractERC1155ERC721.setVoucherKernelAddress(contractVoucherKernel.address);
-		await contractERC1155ERC721.setBosonRouterAddress(contractBosonRouter.address);
-
-		await contractVoucherKernel.setBosonRouterAddress(contractBosonRouter.address);
-		await contractVoucherKernel.setCashierAddress(contractCashier.address);
-
-		await contractCashier.setBosonRouterAddress(contractBosonRouter.address);
-
-		await contractVoucherKernel.setComplainPeriod(60); //60 seconds
-		await contractVoucherKernel.setCancelFaultPeriod(60); //60 seconds
-	})
-
-    beforeEach('setup contracts for tests', async () => {
-
-        //INIT
-		// await contractVoucherKernel.createTokenSupplyID(helpers.ASSET_TITLE, helpers.ASSET_PIN1, helpers.ASSET_QR1, helpers.PROMISE_VALID_FROM, helpers.PROMISE_VALID_TO, helpers.PROMISE_PRICE1, helpers.PROMISE_DEPOSITSE1, helpers.PROMISE_DEPOSITBU1, helpers.PROMISE_CHALLENGE_PERIOD * helpers.SECONDS_IN_DAY, helpers.PROMISE_CANCELORFAULT_PERIOD * helpers.SECONDS_IN_DAY);
-
-		// promiseKey1 = await contractVoucherKernel.promiseKeys.call(0);
-
-		// assert.notEqual(promiseKey1, helpers.ZERO_ADDRESS, "promise not added");
-
-		let txOrder = await contractBosonRouter.requestCreateOrder_ETH_ETH( [helpers.PROMISE_VALID_FROM, helpers.PROMISE_VALID_TO, helpers.PROMISE_PRICE1, helpers.PROMISE_DEPOSITSE1, helpers.PROMISE_DEPOSITBU1, helpers.ORDER_QUANTITY1], {from: Seller, to: contractBosonRouter.address, value: helpers.PROMISE_DEPOSITSE1});
-
-		truffleAssert.eventEmitted(txOrder, 'LogOrderCreated', (ev) => {
-		    tokenSupplyKey1 = ev._tokenIdSupply;
-		    return ev._seller === Seller;
-		}, "order1 not created successfully");	
-
-		let txFillOrder = await contractBosonRouter.requestVoucher_ETH_ETH(tokenSupplyKey1, Seller, {from: Buyer, to: contractBosonRouter.address, value: helpers.PROMISE_PRICE1 + helpers.PROMISE_DEPOSITBU1});
-		let internalTx = (await truffleAssert.createTransactionResult(contractVoucherKernel, txFillOrder.tx))
-
-		truffleAssert.eventEmitted(internalTx, 'LogVoucherDelivered', (ev) => {
-			tokenVoucherKey1 = ev._tokenIdVoucher
-			return ev._issuer === Seller;
-		}, "order1 not created successfully");
-
-		//\INIT
-    })
-
-
-   	describe('Wait periods', function() {
-		it("change complain period", async () => {
-			let txChangePeriod = await contractVoucherKernel.setComplainPeriod(helpers.PROMISE_CHALLENGE_PERIOD * helpers.SECONDS_IN_DAY);
-
-			truffleAssert.eventEmitted(txChangePeriod, 'LogComplainPeriodChanged', (ev) => {
-			    return ev._newComplainPeriod.toString() === (helpers.PROMISE_CHALLENGE_PERIOD * helpers.SECONDS_IN_DAY).toString();
-			}, "complain period not changed successfully");
-		});		
-
-
-		it("must fail: unauthorized change of complain period", async () => {
-			await truffleAssert.reverts(contractVoucherKernel.setComplainPeriod(helpers.PROMISE_CHALLENGE_PERIOD * helpers.SECONDS_IN_DAY, {from: Attacker}),
-				truffleAssert.ErrorType.REVERT
-			);				
-		});		
-
-
-		it("change cancelOrFault period", async () => {
-			let txChangePeriod = await contractVoucherKernel.setCancelFaultPeriod(helpers.PROMISE_CANCELORFAULT_PERIOD * helpers.SECONDS_IN_DAY);
-
-			await truffleAssert.eventEmitted(txChangePeriod, 'LogCancelFaultPeriodChanged', (ev) => {
-			    return ev._newCancelFaultPeriod.toString() === (helpers.PROMISE_CANCELORFAULT_PERIOD * helpers.SECONDS_IN_DAY).toString();
-			}, "complain period not changed successfully");
-		});		
-
-
-		it("must fail: unauthorized change of cancelOrFault period", async () => {
-			await truffleAssert.reverts(contractVoucherKernel.setCancelFaultPeriod(helpers.PROMISE_CANCELORFAULT_PERIOD * helpers.SECONDS_IN_DAY, {from: Attacker}),
-				truffleAssert.ErrorType.REVERT
-			);				
-		});					
-			  	
-    })   
-
-
-	describe('Refunds ...', function() {
-
-		it("refunding one voucher", async () => {
-			let txRefund = await contractBosonRouter.refund(tokenVoucherKey1, {from: Buyer});
-
-			let statusAfter = await contractVoucherKernel.getVoucherStatus.call(tokenVoucherKey1);	//[1010.0000] = hex"A0" = 160 = REFUND
-			assert.equal(web3.utils.toHex(statusAfter[0]), web3.utils.numberToHex(160), "end voucher status not as expected (REFUNDED)");			
-		});	
-
-
-		it("refunding one voucher, then complain", async () => {
-			let txRefund = await contractBosonRouter.refund(tokenVoucherKey1, {from: Buyer});
-			let txComplain = await contractBosonRouter.complain(tokenVoucherKey1, {from: Buyer});
-
-			let statusAfter = await contractVoucherKernel.getVoucherStatus.call(tokenVoucherKey1);	//[1010.1000] = hex"A8" = 168 = REFUND_COMPLAIN
-			assert.equal(web3.utils.toHex(statusAfter[0]), web3.utils.numberToHex(168), "end voucher status not as expected (REFUNDED_COMPLAINED)");			
-		});	
-
-
-		it("refunding one voucher, then complain, then cancel/fault", async () => {
-			let txRefund = await contractBosonRouter.refund(tokenVoucherKey1, {from: Buyer});
-			let txComplain = await contractBosonRouter.complain(tokenVoucherKey1, {from: Buyer});
-			let txCoF = await contractBosonRouter.cancelOrFault(tokenVoucherKey1, {from: Seller});
-
-			let statusAfter = await contractVoucherKernel.getVoucherStatus.call(tokenVoucherKey1);	//[1010.1100] = hex"AC" = 172 = REFUND_COMPLAIN_COF
-			assert.equal(web3.utils.toHex(statusAfter[0]), web3.utils.numberToHex(172), "end voucher status not as expected (REFUNDED_COMPLAINED_CANCELORFAULT)");			
-		});		
-
-
-		it("must fail: refund then try to redeem", async () => {
-			let txRefund = await contractBosonRouter.refund(tokenVoucherKey1, {from: Buyer});
-
-			await truffleAssert.reverts(contractBosonRouter.redeem(tokenVoucherKey1, {from: Buyer}),
-				truffleAssert.ErrorType.REVERT
-			);				
-		});	
-
-    }) 
-
-
-	describe('Cancel/Fault by the seller ...', function() {
-
-		it("canceling one voucher", async () => {
-			let txCoF = await contractBosonRouter.cancelOrFault(tokenVoucherKey1, {from: Seller});
-
-			let statusAfter = await contractVoucherKernel.getVoucherStatus.call(tokenVoucherKey1);	//[1000.0100] = hex"84" = 132 = CANCELORFAULT
-			assert.equal(web3.utils.toHex(statusAfter[0]), web3.utils.numberToHex(132), "end voucher status not as expected (CANCELORFAULT)");			
-		});		
-
-
-		it("must fail: cancel/fault then try to redeem", async () => {
-			let txCoF = await contractBosonRouter.cancelOrFault(tokenVoucherKey1, {from: Seller});
-
-			await truffleAssert.reverts(contractBosonRouter.redeem(tokenVoucherKey1, {from: Buyer}),
-				truffleAssert.ErrorType.REVERT
-			);				
-		});	
-
-    })     
-
-
-	describe('Expirations (one universal test) ...', function() {
-
-		it("Expired, then complain, then Cancel/Fault, then try to redeem", async () => {
-			await timemachine.advanceTimeSeconds(helpers.SECONDS_IN_DAY*3); //fast-forward for three days
-			await contractVoucherKernel.triggerExpiration(tokenVoucherKey1);
-
-			let statusAfter = await contractVoucherKernel.getVoucherStatus.call(tokenVoucherKey1);	//[1001.0000] = hex"90" = 144 = EXPIRED			
-			let txComplain = await contractBosonRouter.complain(tokenVoucherKey1, {from: Buyer});
-
-			statusAfter = await contractVoucherKernel.getVoucherStatus.call(tokenVoucherKey1);	//[1001.1000] = hex"98" = 152 = EXPIRED_COMPLAIN
-			assert.equal(web3.utils.toHex(statusAfter[0]), web3.utils.numberToHex(152), "end voucher status not as expected (EXPIRED_COMPLAINED)");			
-
-			//in the same test, because the EVM time machine is funky ...
-			let txCoF = await contractBosonRouter.cancelOrFault(tokenVoucherKey1, {from: Seller});
-			statusAfter = await contractVoucherKernel.getVoucherStatus.call(tokenVoucherKey1);	//[1001.1000] = hex"9C" = 156 = EXPIRED_COMPLAINED_CANCELORFAULT
-			assert.equal(web3.utils.toHex(statusAfter[0]), web3.utils.numberToHex(156), "end voucher status not as expected (EXPIRED_COMPLAINED_CANCELORFAULT)");
-
-			//in the same test, because the EVM time machine is funky ...
-			await truffleAssert.reverts(contractBosonRouter.redeem(tokenVoucherKey1, {from: Buyer}),
-				truffleAssert.ErrorType.REVERT
-			);
-		});    
-		
-		after(async () => {
-			await timemachine.revertToSnapShot(snapshot.id)
-		})
-
-	})    
-	
->>>>>>> 42a19dae
 });