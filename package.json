--- conflicted
+++ resolved
@@ -19,17 +19,10 @@
     "contracts:verify:dev": "npx hardhat contracts-verify --network rinkeby --env dev",
     "contracts:verify:demo": "npx hardhat contracts-verify --network rinkeby --env demo",
     "contracts:verify:prod": "npx hardhat contracts-verify --network rinkeby --env prod",
-<<<<<<< HEAD
-    "tests:lint": "eslint test/**/*.js testHelpers/**/*.js testGameTree/**/*.js",
-    "tests:lint-fix": "eslint --fix test/**/*.js testHelpers/**/*.js testGameTree/**/*.js scripts/**/*.js config/**/*.js",
-    "tests:format": "prettier --list-different test/**/*.js testHelpers/**/*.js testGameTree/**/*.js scripts/**/*.js config/**/*.js",
-    "tests:format-fix": "prettier --write test/**/*.js testHelpers/**/*.js testGameTree/**/*.js scripts/**/*.js config/**/*.js",
-=======
-    "tests:lint": "eslint test/**/*.ts testHelpers/**/*.ts",
-    "tests:lint-fix": "eslint --fix test/**/*.ts testHelpers/**/*.ts scripts/**/*.ts",
-    "tests:format": "prettier --list-different test/**/*.ts testHelpers/**/*.ts scripts/**/*.ts",
-    "tests:format-fix": "prettier --write test/**/*.ts testHelpers/**/*.ts scripts/**/*.ts",
->>>>>>> 1a104933
+    "tests:lint": "eslint test/**/*.ts testHelpers/**/*.ts testGameTree/**/*.js",
+    "tests:lint-fix": "eslint --fix test/**/*.ts testHelpers/**/*.ts scripts/**/*.ts testGameTree/**/*.js",
+    "tests:format": "prettier --list-different test/**/*.ts testHelpers/**/*.ts scripts/**/*.ts testGameTree/**/*.js",
+    "tests:format-fix": "prettier --write test/**/*.ts testHelpers/**/*.ts scripts/**/*.ts testGameTree/**/*.js",
     "tests:unit": "hardhat test",
     "tests:coverage": "npx hardhat coverage",
     "tests:gametree": "mocha ./testGameTree/1_test.js",
@@ -66,20 +59,9 @@
     "prettier": "^2.2.1",
     "prettier-plugin-solidity": "^1.0.0-beta.3",
     "solhint": "^3.3.2",
-<<<<<<< HEAD
     "solidity-coverage": "^0.7.12",
     "truffle-assertions": "^0.9.2",
     "web3": "^1.3.5"
-  },
-  "devDependencies": {
-    "cli-table": "^0.3.6",
-    "eth-gas-reporter": "^0.2.22",
-    "ethereumjs-tx": "^2.1.2",
-    "truffle-contract": "^4.0.31",
-    "wait": "^0.4.2",
-    "web3-eth-contract": "^1.3.5"
-=======
-    "solidity-coverage": "^0.7.12"
   },
   "devDependencies": {
     "@typechain/ethers-v5": "^7.0.0",
@@ -92,7 +74,12 @@
     "chai": "^4.3.4",
     "ts-node": "^10.0.0",
     "typechain": "^5.0.0",
-    "typescript": "^4.3.2"
->>>>>>> 1a104933
+    "typescript": "^4.3.2",
+    "cli-table": "^0.3.6",
+    "eth-gas-reporter": "^0.2.22",
+    "ethereumjs-tx": "^2.1.2",
+    "truffle-contract": "^4.0.31",
+    "wait": "^0.4.2",
+    "web3-eth-contract": "^1.3.5"
   }
 }