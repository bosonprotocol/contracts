--- conflicted
+++ resolved
@@ -32,10 +32,6 @@
     "ethereumjs-util": "^7.0.7",
     "mocha": "^8.2.1",
     "solidity-coverage": "^0.7.12",
-<<<<<<< HEAD
-    "truffle": "^5.1.10"
-=======
     "truffle": "5.1.10"
->>>>>>> 9712c450
   }
 }