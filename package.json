--- conflicted
+++ resolved
@@ -50,24 +50,14 @@
         "@nomiclabs/hardhat-etherscan": "^2.1.1",
         "@nomiclabs/hardhat-waffle": "2.0.1",
         "@openzeppelin/contracts": "3.4.2-solc-0.7",
-<<<<<<< HEAD
         "axios": "^0.21.3",
-        "dotenv": "^8.2.0",
-=======
-        "axios": "^0.21.1",
         "dotenv": "^8.6.0",
->>>>>>> e581351c
         "elliptic": "^6.5.4",
         "eslint": "^7.32.0",
         "eslint-config-prettier": "^7.2.0",
         "ethereum-waffle": "^3.3.0",
-<<<<<<< HEAD
         "ethereumjs-util": "^7.0.7",
         "ethers": "5.4.3",
-=======
-        "ethereumjs-util": "^7.1.2",
-        "ethers": "^5.4.3",
->>>>>>> e581351c
         "hardhat": "^2.1.2",
         "hardhat-contract-sizer": "^2.0.3",
         "mocha": "^8.2.1",
