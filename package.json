{
  "name": "y",
  "version": "1.0.0",
  "description": "Repo for Boson Protocol prototype of the core exchange mechanism",
  "main": "hardhat.config.js",
  "directories": {
    "test": "test"
  },
  "scripts": {
<<<<<<< HEAD
    "tests:gametree": "mocha ./testGameTree/1_test.js",
    "contracts:run": "truffle migrate --network test",
    "contracts:compile": "truffle compile --all",
=======
    "contracts:run": "hardhat compile && hardhat deploy",
    "contracts:compile": "hardhat compile --force",
>>>>>>> 41827646
    "contracts:lint": "solhint contracts/**/*.sol -w 0",
    "contracts:lint-fix": "solhint contracts/**/*.sol -w 0 --fix",
    "contracts:format": "prettier --list-different contracts/**/*.sol",
    "contracts:format-fix": "prettier --write contracts/**/*.sol",
<<<<<<< HEAD
    "contracts:migrate:dev": "truffle migrate --network=rinkeby",
    "contracts:verify:dev": "truffle run verify FundLimitsOracle ERC1155ERC721 VoucherKernel Cashier BosonRouter BosonTokenPrice BosonTokenDeposit --network rinkeby",
    "tests:lint": "eslint test/**/*.js testHelpers/**/*.js testGameTree/**/*.js",
    "tests:lint-fix": "eslint --fix test/**/*.js testHelpers/**/*.js testGameTree/**/*.js",
    "tests:format": "prettier --list-different test/**/*.js testHelpers/**/*.js testGameTree/**/*.js",
    "tests:format-fix": "prettier --write test/**/*.js testHelpers/**/*.js testGameTree/**/*.js",
    "tests:unit": "truffle test --network test",
    "tests:coverage": "node --max-old-space-size=4096 ./node_modules/.bin/truffle run coverage --network coverage",
    "contracts:size": "truffle run contract-size"
=======
    "contracts:migrate:dev": "npx hardhat deploy --network rinkeby --env dev",
    "contracts:migrate:demo": "npx hardhat deploy --network rinkeby --env demo",
    "contracts:migrate:prod": "npx hardhat deploy --network rinkeby --env prod",
    "contracts:verify:dev": "npx hardhat contracts-verify --network rinkeby --env dev",
    "contracts:verify:demo": "npx hardhat contracts-verify --network rinkeby --env demo",
    "contracts:verify:prod": "npx hardhat contracts-verify --network rinkeby --env prod",
    "tests:lint": "eslint test/**/*.js testHelpers/**/*.js testUserInteractions/**/*.js",
    "tests:lint-fix": "eslint --fix test/**/*.js testHelpers/**/*.js testUserInteractions/**/*.js scripts/**/*.js config/**/*.js",
    "tests:format": "prettier --list-different test/**/*.js testHelpers/**/*.js testUserInteractions/**/*.js scripts/**/*.js config/**/*.js",
    "tests:format-fix": "prettier --write test/**/*.js testHelpers/**/*.js testUserInteractions/**/*.js scripts/**/*.js config/**/*.js",
    "tests:unit": "hardhat test",
    "tests:coverage": "npx hardhat coverage",
    "contracts:size": "hardhat size-contracts"
>>>>>>> 41827646
  },
  "repository": {
    "type": "git",
    "url": "git+https://github.com/bosonprotocol/bsn-core-prototype.git"
  },
  "author": "Boson Protocol Maintainers",
  "license": "LGPL-3.0-or-later",
  "bugs": {
    "url": "https://github.com/bosonprotocol/contracts/issues"
  },
  "homepage": "https://github.com/bosonprotocol/contracts#readme",
  "dependencies": {
    "@nomiclabs/hardhat-ethers": "^2.0.2",
    "@nomiclabs/hardhat-etherscan": "^2.1.1",
    "@nomiclabs/hardhat-truffle5": "^2.0.0",
    "@nomiclabs/hardhat-web3": "^2.0.0",
    "@openzeppelin/contracts": "3.4.0-solc-0.7",
    "@nomiclabs/hardhat-waffle": "2.0.1",
    "@truffle/hdwallet-provider": "^1.4.1",
    "axios": "^0.21.1",
    "chai": "^4.3.4",
    "dotenv": "^8.2.0",
    "elliptic": "^6.5.4",
    "eslint": "^7.18.0",
    "eslint-config-prettier": "^7.2.0",
    "eslint-plugin-truffle": "^0.3.1",
    "ethereum-waffle": "^3.3.0",
    "ethereumjs-util": "^7.0.7",
<<<<<<< HEAD
    "hex2dec": "^1.1.2",
=======
    "ethers": "^5.0.32",
    "hardhat": "^2.1.2",
    "hardhat-contract-sizer": "^2.0.3",
>>>>>>> 41827646
    "mocha": "^8.2.1",
    "node-fetch": "^2.6.1",
    "prettier": "^2.2.1",
    "prettier-plugin-solidity": "^1.0.0-beta.3",
    "solhint": "^3.3.2",
    "solidity-coverage": "^0.7.12",
<<<<<<< HEAD
    "truffle": "5.1.10",
    "truffle-contract-size": "^2.0.1",
    "truffle-plugin-verify": "^0.5.2"
  },
  "devDependencies": {
    "chai-as-promised": "^7.1.1",
    "cli-table": "^0.3.6",
    "eth-gas-reporter": "^0.2.22",
    "ethereumjs-tx": "^2.1.2",
    "ethers": "^5.0.32",
    "truffle-assertions": "^0.9.2",
    "truffle-contract": "^4.0.31",
    "wait": "^0.4.2",
    "web3": "^1.3.5",
    "web3-eth-contract": "^1.3.5"
=======
    "truffle-assertions": "^0.9.2",
    "web3": "^1.3.5"
>>>>>>> 41827646
  }
}<|MERGE_RESOLUTION|>--- conflicted
+++ resolved
@@ -7,43 +7,26 @@
     "test": "test"
   },
   "scripts": {
-<<<<<<< HEAD
-    "tests:gametree": "mocha ./testGameTree/1_test.js",
-    "contracts:run": "truffle migrate --network test",
-    "contracts:compile": "truffle compile --all",
-=======
     "contracts:run": "hardhat compile && hardhat deploy",
     "contracts:compile": "hardhat compile --force",
->>>>>>> 41827646
     "contracts:lint": "solhint contracts/**/*.sol -w 0",
     "contracts:lint-fix": "solhint contracts/**/*.sol -w 0 --fix",
     "contracts:format": "prettier --list-different contracts/**/*.sol",
     "contracts:format-fix": "prettier --write contracts/**/*.sol",
-<<<<<<< HEAD
-    "contracts:migrate:dev": "truffle migrate --network=rinkeby",
-    "contracts:verify:dev": "truffle run verify FundLimitsOracle ERC1155ERC721 VoucherKernel Cashier BosonRouter BosonTokenPrice BosonTokenDeposit --network rinkeby",
-    "tests:lint": "eslint test/**/*.js testHelpers/**/*.js testGameTree/**/*.js",
-    "tests:lint-fix": "eslint --fix test/**/*.js testHelpers/**/*.js testGameTree/**/*.js",
-    "tests:format": "prettier --list-different test/**/*.js testHelpers/**/*.js testGameTree/**/*.js",
-    "tests:format-fix": "prettier --write test/**/*.js testHelpers/**/*.js testGameTree/**/*.js",
-    "tests:unit": "truffle test --network test",
-    "tests:coverage": "node --max-old-space-size=4096 ./node_modules/.bin/truffle run coverage --network coverage",
-    "contracts:size": "truffle run contract-size"
-=======
     "contracts:migrate:dev": "npx hardhat deploy --network rinkeby --env dev",
     "contracts:migrate:demo": "npx hardhat deploy --network rinkeby --env demo",
     "contracts:migrate:prod": "npx hardhat deploy --network rinkeby --env prod",
     "contracts:verify:dev": "npx hardhat contracts-verify --network rinkeby --env dev",
     "contracts:verify:demo": "npx hardhat contracts-verify --network rinkeby --env demo",
     "contracts:verify:prod": "npx hardhat contracts-verify --network rinkeby --env prod",
-    "tests:lint": "eslint test/**/*.js testHelpers/**/*.js testUserInteractions/**/*.js",
-    "tests:lint-fix": "eslint --fix test/**/*.js testHelpers/**/*.js testUserInteractions/**/*.js scripts/**/*.js config/**/*.js",
-    "tests:format": "prettier --list-different test/**/*.js testHelpers/**/*.js testUserInteractions/**/*.js scripts/**/*.js config/**/*.js",
-    "tests:format-fix": "prettier --write test/**/*.js testHelpers/**/*.js testUserInteractions/**/*.js scripts/**/*.js config/**/*.js",
+    "tests:lint": "eslint test/**/*.js testHelpers/**/*.js testGameTree/**/*.js",
+    "tests:lint-fix": "eslint --fix test/**/*.js testHelpers/**/*.js testGameTree/**/*.js scripts/**/*.js config/**/*.js",
+    "tests:format": "prettier --list-different test/**/*.js testHelpers/**/*.js testGameTree/**/*.js scripts/**/*.js config/**/*.js",
+    "tests:format-fix": "prettier --write test/**/*.js testHelpers/**/*.js testGameTree/**/*.js scripts/**/*.js config/**/*.js",
     "tests:unit": "hardhat test",
     "tests:coverage": "npx hardhat coverage",
+    "tests:gametree": "mocha ./testGameTree/1_test.js",
     "contracts:size": "hardhat size-contracts"
->>>>>>> 41827646
   },
   "repository": {
     "type": "git",
@@ -72,38 +55,25 @@
     "eslint-plugin-truffle": "^0.3.1",
     "ethereum-waffle": "^3.3.0",
     "ethereumjs-util": "^7.0.7",
-<<<<<<< HEAD
     "hex2dec": "^1.1.2",
-=======
     "ethers": "^5.0.32",
     "hardhat": "^2.1.2",
     "hardhat-contract-sizer": "^2.0.3",
->>>>>>> 41827646
     "mocha": "^8.2.1",
     "node-fetch": "^2.6.1",
     "prettier": "^2.2.1",
     "prettier-plugin-solidity": "^1.0.0-beta.3",
     "solhint": "^3.3.2",
     "solidity-coverage": "^0.7.12",
-<<<<<<< HEAD
-    "truffle": "5.1.10",
-    "truffle-contract-size": "^2.0.1",
-    "truffle-plugin-verify": "^0.5.2"
+    "truffle-assertions": "^0.9.2",
+    "web3": "^1.3.5"
   },
   "devDependencies": {
-    "chai-as-promised": "^7.1.1",
     "cli-table": "^0.3.6",
     "eth-gas-reporter": "^0.2.22",
     "ethereumjs-tx": "^2.1.2",
-    "ethers": "^5.0.32",
-    "truffle-assertions": "^0.9.2",
     "truffle-contract": "^4.0.31",
     "wait": "^0.4.2",
-    "web3": "^1.3.5",
     "web3-eth-contract": "^1.3.5"
-=======
-    "truffle-assertions": "^0.9.2",
-    "web3": "^1.3.5"
->>>>>>> 41827646
   }
 }