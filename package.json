--- conflicted
+++ resolved
@@ -38,11 +38,8 @@
     "@nomiclabs/hardhat-truffle5": "^2.0.0",
     "@nomiclabs/hardhat-web3": "^2.0.0",
     "@openzeppelin/contracts": "3.4.0-solc-0.7",
-<<<<<<< HEAD
     "@nomiclabs/hardhat-waffle": "2.0.1",
-=======
     "@truffle/hdwallet-provider": "^1.4.1",
->>>>>>> be0ca9fc
     "axios": "^0.21.1",
     "chai": "^4.3.4",
     "dotenv": "^8.2.0",
